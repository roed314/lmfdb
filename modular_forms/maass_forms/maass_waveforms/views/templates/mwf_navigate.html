--- conflicted
+++ resolved
@@ -29,16 +29,10 @@
 }
 
 </script>
-<<<<<<< HEAD
-{{ info | safe }}
-<h1>Maass waveforms</h1>
-<h2>Browse</h2>
-=======
 {#{ info | safe } #}
 Here you can browse {{KNOWL('mwf.maass_waveforms',title='Maass Forms')}} over \( \mathrm{GL}_{2}(\mathbb{Q})\) 
 
 <h1>Browse</h1>
->>>>>>> fc9b50e3
 <form name="browse" method="get" action="{{url_for('.render_maass_waveforms')}}">
         
   <input type="hidden" name="weight" value=""/>
@@ -46,17 +40,10 @@
   <input type="hidden" name="browse" value="1"/>
   <ul>
     <li>
-<<<<<<< HEAD
-      <a href="javascript:set_value('weight',0);">Browse weight 0</a>
-    </li>
-    <li>
-      <a href="javascript:set_value('weight',1);">Browse weight 1</a>
-=======
       <a href="javascript:set_value('weight',0);">Browse Maass Forms of weight 0</a>
     </li>
     <li>
       <a href="javascript:set_value('weight',1);">Browse Maass Forms of weight 1</a>
->>>>>>> fc9b50e3
     </li>
   </ul>
   <button type="submit" name="Browse" value="Search">Browse</button>
@@ -65,29 +52,6 @@
 <table>
   <tr>
     <td>
-<<<<<<< HEAD
-	<table width="100%">
-	  <tr>
-	    <td valign="top">Level:</td>
-	    <td>
-	      <div id="l_list" data-hidden="true" data-start='' data-len='' data-value='' data-name=''></div>
-	    </td>
-	  </tr>
-	  <tr>
-        </table>
-    </td>
-  </tr>
-  <tr>
-  <tr>
-    <td>
-      <h2>Find a specific Maass form</h2>
-	<form name="search" method = "post" action="{{url_for('.render_maass_waveforms')}}">	  <input type="text" name="jump_to" value=""> <span class="formexample">e.g. 1.12 (gives the 12th eigenvalue on the modular group)</span>
-	  <button type="submit" value="Jump">Jump</button>
-	</form>
-    </td>
-  </tr>
-  <tr>
-=======
       <h1>Find a specific Maass form</h1>
       <form name="search" method = "post" action="{{url_for('.render_maass_waveforms')}}">	  <input type="text" name="jump_to" value="" placeholder="1.12"> <span class="formexample">(gives the 12th eigenvalue on the modular group)</span>
         
@@ -96,16 +60,11 @@
     </td>
   </tr>
   <tr>
->>>>>>> fc9b50e3
     <td>
       <form name="search" method = "post" action="{{url_for('.render_maass_waveforms')}}">
 	<input type="hidden" name="search" value="true"> 
 	<input type="hidden" name="rec_start" value="0"> 
-<<<<<<< HEAD
-	<h2>Search</h2>
-=======
 	<h1>Search</h1>
->>>>>>> fc9b50e3
 	<table class="">
 	  <tr>
 	    <td>Level in range:</td>
@@ -116,15 +75,8 @@
 	  <tr>
 	    <td>R in range:</td>
 	    <td> 
-<<<<<<< HEAD
-	      <input type="text" name="ev_range" value="">
-	      <!--input type="text" name="ev_upper" value="" --> 
-	      <span class="formexample">e.g. 9.5 -- 10.5</span>
-      </td>
-=======
 	      <input type="text" name="ev_range" value="" placeholder="9.5..10.5">
             </td>
->>>>>>> fc9b50e3
 	  </tr>
 
 	  <tr>
