--- conflicted
+++ resolved
@@ -114,10 +114,7 @@
     <col align="char" char="."/>
     <col/> <col/>
     <col/> <col/>
-<<<<<<< HEAD
-=======
-    <col/> <col/>
->>>>>>> 6bb1f661
+    <col/> <col/>
     <col/>
   </colgroup>
   <thead>
@@ -135,7 +132,6 @@
     {% for r in range(0,nnrows) %}
     {% if data[r] is defined %}
     <tr>
-<<<<<<< HEAD
 
            <td>            
              {% if data[r].N is defined %} {{ data[r].N}}  {% endif %}
@@ -165,47 +161,13 @@
              {% if data[r].dim is defined %} {{ data[r].dim}}  {% endif %}
            </td>
            <td>            
+             {% if data[r].numc is defined %} {{ data[r].numc}}  {% endif %}
+           </td>
+           <td>            
              {% if data[r].fricke is defined %} {{ data[r].fricke}}  {% endif %}
            </td>
-           <td>            
-=======
-
-           <td>            
-             {% if data[r].N is defined %} {{ data[r].N}}  {% endif %}
-           </td>
-           <td>            
-             {% if data[r].k is defined %} {{ data[r].k}}  {% endif %}
-           </td>
-           <td>            
-             {% if data[r].ch is defined %} {{ data[r].ch}}  {% endif %}
-           </td>
-           <td>            
-             {% if data[r].R is defined %} 
-               {% if data[r].url is defined %} 
-               <a href="{{ data[r].url}}">{{data[r].R}}</a>
-               {% else %}
-               {{data[r].R}}
-               {% endif %}
-            {% endif %}
-           </td>
-           <td>            
-             {% if data[r].symmetry is defined %} {{ data[r].symmetry}}  {% endif %}
-           </td>
-           <td>            
-             {% if data[r].err is defined %} {{ data[r].err}}  {% endif %}
-           </td>
-           <td>            
-             {% if data[r].dim is defined %} {{ data[r].dim}}  {% endif %}
-           </td>
-           <td>            
-             {% if data[r].numc is defined %} {{ data[r].numc}}  {% endif %}
-           </td>
-           <td>            
-             {% if data[r].fricke is defined %} {{ data[r].fricke}}  {% endif %}
-           </td>
-
-           <td>            
->>>>>>> 6bb1f661
+
+           <td>            
              {% if data[r].cuspevs is defined %} {{ data[r].cuspevs}}  {% endif %}
            </td>
     </tr>
