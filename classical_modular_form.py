--- conflicted
+++ resolved
@@ -87,10 +87,7 @@
     info=to_dict(request.args)
     info['level']=level; info['weight']=weight
     print "render_classical_modular_form_browsing::",level,weight
-<<<<<<< HEAD
-=======
-
->>>>>>> 9b223f78
+
     return browse_classical_modular_forms(**info)
 #return render_classical_modular_form_space_wp(**info)
 #return redirect(url_for("render_classical_modular_form_space", **info))
@@ -131,21 +128,12 @@
 	title = "Cuspidal newform %s of weight %s for "%(label,weight)
 	if level==1:
 		title+="\(\mathrm{SL}_{2}(\mathbb{Z})\)"
-<<<<<<< HEAD
 	else:
 		title+="\(\Gamma_0(%s)\)" %(level)
 	if character>0:
 		title+=" with character \(\chi_{%s}\) mod %s" %(character,level)
 		title+=" of order %s and conductor %s" %(info['character_order'],info['character_conductor'])
 	else:
-=======
-	else:
-		title+="\(\Gamma_0(%s)\)" %(level)
-	if character>0:
-		title+=" with character \(\chi_{%s}\) mod %s" %(character,level)
-		title+=" of order %s and conductor %s" %(info['character_order'],info['character_conductor'])
-	else:
->>>>>>> 9b223f78
 		title+=" with trivial character!"
 	url1 = url_for('render_classical_modular_forms')
 	url2 = url_for('render_classical_modular_form_space',level=level,weight=weight,character=character) 
@@ -225,14 +213,11 @@
         info['list_chars']='1'
     print "level=",level
     print "wt=",weight    
-<<<<<<< HEAD
-=======
     if level:
         info['geometric'] = print_geometric_data_Gamma0N(level)
         if info.has_key('plot'):
             return render_fd_plot(level,info)
 
->>>>>>> 9b223f78
     if level and not weight:
         print "here1!"
         title = "Holomorphic Modular Cuspforms of level %s " % level
@@ -245,10 +230,7 @@
         #info['list_spaces']=ajax_more(make_table_of_dimensions,{'weight':10},{'weight':20},{'weight':30},text='more')
 	title = "Holomorphic Modular Cuspforms of level %s " % level
 	bread =[('Modular Forms',url_for('modular_form_toplevel'))]
-<<<<<<< HEAD
-=======
         info['browse_type']=" of level %s " % level
->>>>>>> 9b223f78
         return render_template("classical_modular_forms/classical_modular_form_browse.html", info=info,title=title,bread=bread)
     if weight and not level:
         print "here2!"
@@ -257,10 +239,7 @@
         info['list_spaces']=make_table_of_dimensions(weight_start=weight,weight_stop=weight,**info) #make_table_of_spaces(level=[10,20,30])
 	title = "Holomorphic Modular Cuspforms of weight %s" %weight
 	bread =[('Modular Forms',url_for('modular_form_toplevel'))]
-<<<<<<< HEAD
-=======
         info['browse_type']=" of weight %s " % weight
->>>>>>> 9b223f78
         return render_template("classical_modular_forms/classical_modular_form_browse.html", info=info,title=title,bread=bread)
     print "here2!"
     info['level_min']=level;info['level_max']=level
@@ -300,10 +279,7 @@
     info['list_spaces']=s
     title = "Holomorphic Modular Cuspforms of level %s and weight %s " %(level,weight)
     bread =[('Modular Forms',url_for('modular_form_toplevel'))]
-<<<<<<< HEAD
-=======
     info['browse_type']=" of level %s and weight %s " % (level,weight)
->>>>>>> 9b223f78
     return render_template("classical_modular_forms/classical_modular_form_browse.html", info=info,title=title,bread=bread)
 
 def render_webpage(**args):
