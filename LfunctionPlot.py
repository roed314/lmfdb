--- conflicted
+++ resolved
@@ -5,13 +5,7 @@
 import datetime
 from flask import url_for, make_response
 import base
-<<<<<<< HEAD
-from classical_modular_forms.backend.web_modforms import *
-
-=======
 from modular_forms.elliptic_modular_forms.backend.web_modforms import *
-#import runningWindow
->>>>>>> d76e650b
 
 
 
