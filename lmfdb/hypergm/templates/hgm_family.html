--- conflicted
+++ resolved
@@ -40,12 +40,9 @@
       <tr><td>{{KNOWL('hgm.levelt_matrices', title="Levelt matrices")}}:<td>${h_{\infty}={{family.hinf_latex}},\;}$ ${h_0={{family.h0_latex}},\;}$ $ {h_1={{family.h1_latex}}}$ 
     </table>
   <p>
-<<<<<<< HEAD
 
-<p><h2> $p$-parts of defining parameters</h2>
-=======
 <p><h2> {{ KNOWL('hgm.defining_parameter_ppart', title='$p$-parts of defining parameters') }} </h2>
->>>>>>> 235a4273
+
 <p>
 <table style="margin-left:1%;" border="0" class="ntdata">
   <thead> <th> $p$ <th> {{ KNOWL('hgm.defining_parameter_ppart', title='$A_p$') }} <th> {{ KNOWL('hgm.defining_parameter_ppart', title='$B_p$') }} <th> {{ KNOWL('hgm.defining_parameter_ppart', title='$C_p$') }}
