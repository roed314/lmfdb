--- conflicted
+++ resolved
@@ -310,15 +310,12 @@
         return x
     else:
         A = "\( %s \)" % sage.all.latex(x)
-<<<<<<< HEAD
         c = re.compile(r)
+        A = A.replace('+', '\)\( {}+ ')
+        A = A.replace('-', '\)\( {}- ')
         A = c.sub(insert_latex, A)
     return A
-=======
-        A = A.replace('+', '\)\( {}+ ')
-        A = A.replace('-', '\)\( {}- ')
-        return A
->>>>>>> a6bd6f90
+
 
 # make latex matrix from list of lists
 def list_to_latex_matrix(li):
