--- conflicted
+++ resolved
@@ -32,9 +32,19 @@
 def an_list(euler_factor_polynomial_fn,
             upperbound=100000, base_field=sage.rings.all.RationalField()):
     """
-    Takes a fn that gives for each prime the polynomial associated with the
-    prime, given as a list, with independent coefficient first. This list is of
-    length the degree+1.
+    Takes a fn that gives for each prime the Euler polynomial of the associated
+    with the prime, given as a list, with independent coefficient first. This
+    list is of length the degree+1.
+    Output the first `upperbound` coefficients built from the Euler polys.
+
+    Example:
+    The `euler_factor_polynomial_fn` should in practice come from an L-function
+    or data. For a simple example, we construct just the 2 and 3 factors of the
+    Riemann zeta function, which have Euler factors (1 - 1*2^(-s))^(-1) and
+    (1 - 1*3^(-s))^(-1).
+    >>> euler = lambda p: [1, -1] if p <= 3 else [1, 0]
+    >>> an_list(euler)[:20]
+    [1, 1, 1, 1, 0, 1, 0, 1, 1, 0, 0, 1, 0, 0, 0, 1, 0, 1, 0, 0]
     """
     from sage.rings.fast_arith import prime_range
     from sage.rings.all import PowerSeriesRing
@@ -63,6 +73,15 @@
 
 
 def coeff_to_poly(c):
+    """
+    Convert a string representation of a polynomial to a sage polynomial.
+
+    Examples:
+    >>> coeff_to_poly("1 - 3x + x^2")
+    x**2 - 3*x + 1
+    >>> coeff_to_poly("1 - 3*x + x**2")
+    x**2 - 3*x + 1
+    """
     from sage.all import PolynomialRing, QQ
     return PolynomialRing(QQ, 'x')(c)
 
@@ -74,11 +93,25 @@
     function formatter is a function whose first argument
     is the item, and *args are the other arguments
     and is applied to each item.
+
+    Example:
+    >>> display_multiset([["a", 5], [1, 3], ["cat", 2]])
+    'a x5, 1 x3, cat x2'
     """
     return ', '.join([formatter(pair[0], *args)+(' x%d'% pair[1] if pair[1]>1 else '') for pair in mset])
 
 
 def pair2complex(pair):
+    """
+    Converts a string of two white-space delimited numbers to a
+    list representation of a complex number.
+
+    Examples:
+    >>> pair2complex("1 2")
+    [1.0, 2.0]
+    >>> pair2complex("-1.5 3")
+    [-1.5, 3.0]
+    """
     local = re.match(" *([^ ]+)[ \t]*([^ ]*)", pair)
     if local:
         rp = local.group(1)
@@ -107,6 +140,15 @@
 
 
 def to_dict(args):
+    r"""
+    Input a dictionary `args` whose values may be lists.
+    Output a dictionary whose values are not lists, by choosing the last
+    element in a list if the input was a list.
+
+    Example:
+    >>> to_dict({"not_list": 1, "is_list":[2,3,4]})
+    {'is_list': 4, 'not_list': 1}
+    """
     d = {}
     for key in args:
         values = args[key]
@@ -143,6 +185,15 @@
 
 
 def splitcoeff(coeff):
+    """
+    Return a list of list-represented complex numbers given a string of the
+    form "r0 i0 \n r1 i1 \n r2 i2", where r0 is the real part of the 0th number
+    and i0 is the imaginary part of the 0th number, and so on.
+
+    Example:
+    >>> splitcoeff("1 1 \n -1 2")
+    [[1.0, 1.0], [-1.0, 2.0]]
+    """
     local = coeff.split("\n")
     answer = []
     for s in local:
@@ -157,10 +208,21 @@
 ################################################################################
 
 def comma(x):
+    """
+    Input is an integer. Output is a string of that integer with commas.
+    CAUTION: this misbehaves if the input is not an integer.
+
+    Example:
+    >>> comma("12345")
+    '12,345'
+    """
     return x < 1000 and str(x) or ('%s,%03d' % (comma(x // 1000), (x % 1000)))
 
 
 def signtocolour(sign):
+    """
+    Assigns an rgb string colour to a complex number based on its argument.
+    """
     argument = cmath.phase(CC(str(sign)))
     r = int(255.0 * (math.cos((1.0 * math.pi / 3.0) - (argument / 2.0))) ** 2)
     g = int(255.0 * (math.cos((2.0 * math.pi / 3.0) - (argument / 2.0))) ** 2)
@@ -170,7 +232,8 @@
 
 def rgbtohex(rgb):
     """
-    convert rgb(63,255,100) to #3fff64
+    Converts an rgb string color representation into a hex string color
+    representation. For example, this converts rgb(63,255,100) to #3fff64
     """
     r,g,b = rgb[4:-1].split(',')
     r = int(r)
@@ -217,7 +280,11 @@
 
 def pol_to_html(p):
     r"""
-    Convert polynomial p to html.
+    Convert polynomial p with variable x to html.
+
+    Example:
+    >>> pol_to_html("x^2 + 2*x + 1")
+    '<i>x</i><sup>2</sup> + 2<i>x</i> + 1'
     """
     s = str(p)
     s = re.sub("\^(\d*)", "<sup>\\1</sup>", s)
@@ -233,15 +300,40 @@
 ################################################################################
 
 def web_latex(x):
+    """
+    Convert input to latex string unless it's a string or unicode.
+
+    Note:
+    if input is a factored ideal, use web_latex_ideal_fact instead.
+
+    Example:
+    >>> x = var('x')
+    >>> web_latex(x**23 + 2*x + 1)
+    '\\( x^{23} + 2 \\, x + 1 \\)'
+    """
     if isinstance(x, (str, unicode)):
         return x
     else:
         return "\( %s \)" % latex(x)
 
 
-# if you just use web_latex(x) where x is a factored ideal then the
-# parentheses are doubled which does not look good!
 def web_latex_ideal_fact(x):
+    """
+    Convert input factored ideal to latex string.
+
+    sage puts many parentheses around latex representations of factored ideals.
+    This function removes excessive parentheses.
+
+    Example:
+    >>> x = var('x')
+    >>> K = NumberField(x**2 - 5, 'a')
+    >>> a = K.gen()
+    >>> I = K.ideal(2/(5+a)).factor()
+    >>> print(latex(I))
+    (\left(-a\right))^{-1}
+    >>> web_latex_ideal_fact(I)
+    '\\( \\left(-a\\right)^{-1} \\)'
+    """
     y = web_latex(x)
     y = y.replace("(\\left(","\\left(")
     y = y.replace("\\right))","\\right)")
@@ -249,6 +341,15 @@
 
 
 def web_latex_split_on(x, on=['+', '-']):
+    """
+    Convert input into a latex string. A different latex surround `\(` `\)` is
+    used, with splits occuring at `on` (+ - by default).
+
+    Example:
+    >>> x = var('x')
+    >>> web_latex_split_on(x**2 + 1)
+    '\\( x^{2} \\) + \\(  1 \\)'
+    """
     if isinstance(x, (str, unicode)):
         return x
     else:
@@ -260,6 +361,15 @@
 
 # web_latex_split_on was not splitting polynomials, so we make an expanded version
 def web_latex_split_on_pm(x):
+    """
+    Convert input into a latex string, with specific handling of expressions
+    including `+` and `-`.
+
+    Example:
+    >>> x = var('x')
+    >>> web_latex_split_on_pm(x**2 + 1)
+    '\\(x^{2} \\) \\(\\mathstrut +\\mathstrut  1 \\)'
+    """
     on = ['+', '-']
  #   A = "\( %s \)" % latex(x)
     try:
@@ -290,6 +400,16 @@
     # return web_latex_split_on(x)
 
 def web_latex_split_on_re(x, r = '(q[^+-]*[+-])'):
+    """
+    Convert input into a latex string, with splits into separate latex strings
+    occurring on given regex `r`.
+    CAUTION: this gives a different result than web_latex_split_on_pm
+
+    Example:
+    >>> x = var('x')
+    >>> web_latex_split_on_re(x**2 + 1)
+    '\\(x^{2} \\) \\(\\mathstrut+  1 \\)'
+    """
 
     def insert_latex(s):
         return s.group(1) + '\) \('
@@ -322,6 +442,14 @@
 
 # make latex matrix from list of lists
 def list_to_latex_matrix(li):
+    """
+    Given a list of lists representing a matrix, output a latex representation
+    of that matrix as a string.
+
+    Example:
+    >>> list_to_latex_matrix([[1,0],[0,1]])
+    '\\left(\\begin{array}{*{2}{r}}1 & 0\\\\0 & 1\\end{array}\\right)'
+    """
     dim = str(len(li[0]))
     mm = r"\left(\begin{array}{*{"+dim+ r"}{r}}"
     for row in li:
@@ -494,87 +622,9 @@
     assert current_app.debug is False, "Don't panic! You're here by request of debug()"
 
 
-<<<<<<< HEAD
 def flash_error(errmsg, *args):
     """ flash errmsg in red with args in black; errmsg may contain markup, including latex math mode"""
     flash(Markup("Error: %s"%(errmsg%tuple(map(lambda x: "<span style='color:black'>%s</span>"%x, args)))),"error")
-=======
-### this was formerly in utilities.py
-def to_dict(args):
-    r"""
-    Input a dictionary `args` whose values may be lists.
-    Output a dictionary whose values are not lists, by choosing the last
-    element in a list if the input was a list.
-
-    Example:
-    >>> to_dict({"not_list": 1, "is_list":[2,3,4]})
-    {'is_list': 4, 'not_list': 1}
-    """
-    d = {}
-    for key in args:
-        values = args[key]
-        if isinstance(values, list):
-            if values:
-                d[key] = values[-1]
-        elif values:
-            d[key] = values
-    return d
-
-
-def pair2complex(pair):
-    """
-    Converts a string of two white-space delimited numbers to a
-    list representation of a complex number.
-
-    Examples:
-    >>> pair2complex("1 2")
-    [1.0, 2.0]
-    >>> pair2complex("-1.5 3")
-    [-1.5, 3.0]
-    """
-    local = re.match(" *([^ ]+)[ \t]*([^ ]*)", pair)
-    if local:
-        rp = local.group(1)
-        if local.group(2):
-            ip = local.group(2)
-        else:
-            ip = 0
-    else:
-        rp = 0
-        ip = 0
-    return [float(rp), float(ip)]
-
-
-def an_list(euler_factor_polynomial_fn, upperbound=100000, base_field=sage.rings.all.RationalField()):
-    """
-    Takes a fn that gives for each prime the Euler polynomial of the associated
-    with the prime, given as a list, with independent coefficient first. This
-    list is of length the degree+1.
-    Output the first `upperbound` coefficients built from the Euler polys.
-
-    Example:
-    The `euler_factor_polynomial_fn` should in practice come from an L-function
-    or data. For a simple example, we construct just the 2 and 3 factors of the
-    Riemann zeta function, which have Euler factors (1 - 1*2^(-s))^(-1) and
-    (1 - 1*3^(-s))^(-1).
-    >>> euler = lambda p: [1, -1] if p <= 3 else [1, 0]
-    >>> an_list(euler)[:20]
-    [1, 1, 1, 1, 0, 1, 0, 1, 1, 0, 0, 1, 0, 0, 0, 1, 0, 1, 0, 0]
-    """
-    from sage.rings.fast_arith import prime_range
-    from sage.rings.all import PowerSeriesRing
-    from math import ceil, log
-    PP = PowerSeriesRing(base_field, 'x', 1 + ceil(log(upperbound) / log(2.)))
-
-    prime_l = prime_range(upperbound + 1)
-    result = [1 for i in range(upperbound)]
-    for p in prime_l:
-        euler_factor = (1 / (PP(euler_factor_polynomial_fn(p)))).padded_list()
-        if len(euler_factor) == 1:
-            for j in range(1, 1 + upperbound // p):
-                result[j * p - 1] = 0
-            continue
->>>>>>> f89ec658
 
 
 cache = SimpleCache()
@@ -595,41 +645,12 @@
         return decorated_function
     return decorator
 
-<<<<<<< HEAD
-=======
-def splitcoeff(coeff):
-    """
-    Return a list of list-represented complex numbers given a string of the
-    form "r0 i0 \n r1 i1 \n r2 i2", where r0 is the real part of the 0th number
-    and i0 is the imaginary part of the 0th number, and so on.
-
-    Example:
-    >>> splitcoeff("1 1 \n -1 2")
-    [[1.0, 1.0], [-1.0, 2.0]]
-    """
-    local = coeff.split("\n")
-    answer = []
-    for s in local:
-        if s:
-            answer.append(pair2complex(s))
->>>>>>> f89ec658
-
 
 ################################################################################
 #  logging utilities
 ################################################################################
 
-<<<<<<< HEAD
 class LmfdbFormatter(logging.Formatter):
-=======
-def pol_to_html(p):
-    r"""
-    Convert polynomial p with variable x to html.
-
-    Example:
-    >>> pol_to_html("x^2 + 2*x + 1")
-    '<i>x</i><sup>2</sup> + 2<i>x</i> + 1'
->>>>>>> f89ec658
     """
     This Formatter adds some colors, in the future it might do even more ;)
 
@@ -638,7 +659,6 @@
     """
     fmtString = '%(levelname)s:%(name)s@%(asctime)s: %(message)s [%(pathname)s]'
 
-<<<<<<< HEAD
     def __init__(self, *args, **kwargs):
         self._hl = kwargs.pop('hl', None)
         self._fmt_orig = kwargs.pop('fmt', None)
@@ -662,84 +682,6 @@
             self._fmt = '\033[34m' + self._fmt
         elif record.levelno <= logging.INFO:
             self._fmt = '\033[32m' + self._fmt
-=======
-def web_latex(x):
-    """
-    Convert input to latex string unless it's a string or unicode.
-
-    Note:
-    if input is a factored ideal, use web_latex_ideal_fact instead.
-
-    Example:
-    >>> x = var('x')
-    >>> web_latex(x**23 + 2*x + 1)
-    '\\( x^{23} + 2 \\, x + 1 \\)'
-    """
-    if isinstance(x, (str, unicode)):
-        return x
-    else:
-        return "\( %s \)" % latex(x)
-
-
-def web_latex_ideal_fact(x):
-    """
-    Convert input factored ideal to latex string.
-
-    sage puts many parentheses around latex representations of factored ideals.
-    This function removes excessive parentheses.
-
-    Example:
-    >>> x = var('x')
-    >>> K = NumberField(x**2 - 5, 'a')
-    >>> a = K.gen()
-    >>> I = K.ideal(2/(5+a)).factor()
-    >>> print(latex(I))
-    (\left(-a\right))^{-1}
-    >>> web_latex_ideal_fact(I)
-    '\\( \\left(-a\\right)^{-1} \\)'
-    """
-    y = web_latex(x)
-    y = y.replace("(\\left(","\\left(")
-    y = y.replace("\\right))","\\right)")
-    return y
-
-
-def web_latex_split_on(x, on=['+', '-']):
-    """
-    Convert input into a latex string. A different latex surround `\(` `\)` is
-    used, with splits occuring at `on` (+ - by default).
-
-    Example:
-    >>> x = var('x')
-    >>> web_latex_split_on(x**2 + 1)
-    '\\( x^{2} \\) + \\(  1 \\)'
-    """
-    if isinstance(x, (str, unicode)):
-        return x
-    else:
-        A = "\( %s \)" % latex(x)
-        for s in on:
-            A = A.replace(s, '\) ' + s + ' \( ')
-    return A
-
-# web_latex_split_on was not splitting polynomials, so we make an expanded version
-def web_latex_split_on_pm(x):
-    """
-    Convert input into a latex string, with specific handling of expressions
-    including `+` and `-`.
-
-    Example:
-    >>> x = var('x')
-    >>> web_latex_split_on_pm(x**2 + 1)
-    '\\(x^{2} \\) \\(\\mathstrut +\\mathstrut  1 \\)'
-    """
-    on = ['+', '-']
- #   A = "\( %s \)" % latex(x)
-    try:
-        A = "\(" + x + "\)"  # assume we are given LaTeX to split on
-    except:
-        A = "\( %s \)" % latex(x)
->>>>>>> f89ec658
 
         # bold, if module name matches
         if record.name == self._hl:
@@ -748,21 +690,7 @@
         # reset, to unaffect the next line
         self._fmt += '\033[0m'
 
-<<<<<<< HEAD
         return logging.Formatter.format(self, record)
-=======
-def web_latex_split_on_re(x, r = '(q[^+-]*[+-])'):
-    """
-    Convert input into a latex string, with splits into separate latex strings
-    occurring on given regex `r`.
-    CAUTION: this gives a different result than web_latex_split_on_pm
-
-    Example:
-    >>> x = var('x')
-    >>> web_latex_split_on_re(x**2 + 1)
-    '\\(x^{2} \\) \\(\\mathstrut+  1 \\)'
-    """
->>>>>>> f89ec658
 
 
 def make_logger(bp_or_name, hl=False):
@@ -801,30 +729,9 @@
 
 
 
-<<<<<<< HEAD
 ################################################################################
 #  Ajax utilities
 ################################################################################
-=======
-def list_to_latex_matrix(li):
-    """
-    Given a list of lists representing a matrix, output a latex representation
-    of that matrix as a string.
-
-    Example:
-    >>> list_to_latex_matrix([[1,0],[0,1]])
-    '\\left(\\begin{array}{*{2}{r}}1 & 0\\\\0 & 1\\end{array}\\right)'
-    """
-    dim = str(len(li[0]))
-    mm = r"\left(\begin{array}{*{"+dim+ r"}{r}}"
-    for row in li:
-        row = [str(a) for a in row]
-        mm += ' & '.join(row)
-        mm += r'\\'
-    mm = mm[:-2] # remove final line break
-    mm += r'\end{array}\right)'
-    return mm
->>>>>>> f89ec658
 
 # LinkedList is used in Ajax below
 class LinkedList(object):
@@ -932,174 +839,4 @@
         url = ajax_url(ajax_more, callback, *arg_list, inline=True, text=text)
         return """<span id='%(nonce)s'>%(res)s <a onclick="$('#%(nonce)s').load('%(url)s', function() { MathJax.Hub.Queue(['Typeset',MathJax.Hub,'%(nonce)s']);}); return false;" href="#">%(text)s</a></span>""" % locals()
     else:
-<<<<<<< HEAD
-        return res
-=======
-        return res
-
-
-def image_src(G):
-    return ajax_url(image_callback, G, _ajax_sticky=True)
-
-
-def image_callback(G):
-    P = G.plot()
-    _, filename = tempfile.mkstemp('.png')
-    P.save(filename)
-    data = open(filename).read()
-    os.unlink(filename)
-    response = make_response(data)
-    response.headers['Content-type'] = 'image/png'
-    return response
-
-def len_val_fn(value):
-    """ This creates a SON pair of the type {len:len(value), val:value}, with the len first so lexicographic ordering works.
-        WATCH OUT however as later manipulations of the database are likely to mess up this ordering if not careful.
-        For this, use order_values below.
-        Later we should implement SON_manipulators that insert and save safely.
-
-        Detailed explanation: This is kind of a hack for mongodb:
-        Mongo uses lexicographic(?) ordering on strings, which is not convenient when 
-        strings are used to represent integers (necessary because of large integers).
-        For instance, it would not compare properly a generic 2 character/digit
-        integer and a 10 character/digit one. This means we lose the ability to
-        perform some range queries easily with mongo syntax.
-        The solution we are using is to set up a SON ordered dict for this:
-        If we had one of the field in our document called "Conductor":"342353223525",
-        we replace that with "Conductor_plus":{"len": int(12), "value": "342353223525"}
-        (12 is the length of that string)
-        This SON object is ordered, so the "len" entry comes first.
-        When comparing ordered dicts (=SON), mongo uses a recursive algorithm.
-        At the ordered dict stage it uses lexicographic ordering on the keys.
-        Inside each key,value pair it compares based on the default ordering of the value type.
-        For "Conductor_plus", it will first compare on the length, and if those are equal
-        compare on the strings. 
-    """
-    import bson
-    return bson.SON([("len", len(value)), ("val", value)])
-
-
-def order_values(doc, field, sub_fields=["len", "val"]):
-    """ Retrieving a document then saving it messes up the ordering in SON documents. This allows you to take a document,
-        retrieve a specific field, order it according to the order of sub_fields, and return a document with a SON in place,
-        which can then be saved.
-    """
-    import bson
-    tmp = doc[field]
-    doc[field] = bson.SON([(sub_field, tmp[sub_field]) for sub_field in sub_fields])
-    return doc
-
-def comma(x):
-    """
-    Input is an integer. Output is a string of that integer with commas.
-    CAUTION: this misbehaves if the input is not an integer.
-
-    Example:
-    >>> comma("12345")
-    '12,345'
-    """
-    return x < 1000 and str(x) or ('%s,%03d' % (comma(x // 1000), (x % 1000)))
-
-def coeff_to_poly(c):
-    """
-    Convert a string representation of a polynomial to a sage polynomial.
-
-    Examples:
-    >>> coeff_to_poly("1 - 3x + x^2")
-    x**2 - 3*x + 1
-    >>> coeff_to_poly("1 - 3*x + x**2")
-    x**2 - 3*x + 1
-    """
-    from sage.all import PolynomialRing, QQ
-    return PolynomialRing(QQ, 'x')(c)
-
-def display_multiset(mset, formatter=str, *args):
-    """
-    Input mset is a list of pairs [item, multiplicity]
-    Return a string for display of the multi-set.  The
-    function formatter is a function whose first argument
-    is the item, and *args are the other arguments
-    and is applied to each item.
-
-    Example:
-    >>> display_multiset([["a", 5], [1, 3], ["cat", 2]])
-    'a x5, 1 x3, cat x2'
-    """
-    return ', '.join([formatter(pair[0], *args)+(' x%d'% pair[1] if pair[1]>1 else '') for pair in mset])
-
-def debug():
-    """
-    this triggers the debug environment on purpose. you have to start
-    the server via website.py --debug
-    don't forget to remove the debug() from your code!!!
-    """
-    assert current_app.debug is False, "Don't panic! You're here by request of debug()"
-
-def encode_plot(P):
-    """
-    Convert a plot object to base64-encoded png format.
-
-    The resulting object is a base64-encoded version of the png
-    formatted plot, which can be displayed in web pages with no
-    further intervention.
-    """
-    from StringIO import StringIO
-    from matplotlib.backends.backend_agg import FigureCanvasAgg
-    from base64 import b64encode
-    from urllib import quote
-
-    virtual_file = StringIO()
-    fig = P.matplotlib()
-    fig.set_canvas(FigureCanvasAgg(fig))
-    fig.savefig(virtual_file, format='png')
-    virtual_file.seek(0)
-    return "data:image/png;base64," + quote(b64encode(virtual_file.buf))
-
-
-def signtocolour(sign):
-    """
-    Assigns an rgb string colour to a complex number based on its argument.
-    """
-    argument = cmath.phase(CC(str(sign)))
-    r = int(255.0 * (math.cos((1.0 * math.pi / 3.0) - (argument / 2.0))) ** 2)
-    g = int(255.0 * (math.cos((2.0 * math.pi / 3.0) - (argument / 2.0))) ** 2)
-    b = int(255.0 * (math.cos(argument / 2.0)) ** 2)
-    return("rgb(" + str(r) + "," + str(g) + "," + str(b) + ")")
-
-def rgbtohex(rgb):
-    """
-    Convergs an rgb string color representation into a hex string color
-    representation. For example, this converts rgb(63,255,100) to #3fff64
-    """
-    r,g,b = rgb[4:-1].split(',')
-    r = int(r)
-    g = int(g)
-    b = int(b)
-    return "#{:02x}{:02x}{:02x}".format(r,g,b)
-
-
-def truncatenumber(numb, precision):
-    localprecision = precision
-    if numb < 0:
-        localprecision = localprecision + 1
-    truncation = float(10 ** (-1.0*localprecision))
-    if float(abs(numb - 1)) < truncation:
-        return("1")
-    elif float(abs(numb - 2)) < truncation:
-        return("2")
-    elif float(abs(numb - 3)) < truncation:
-        return("3")
-    elif float(abs(numb - 4)) < truncation:
-        return("4")
-    elif float(abs(numb)) < truncation:
-        return("0")
-    elif float(abs(numb + 1)) < truncation:
-        return("-1")
-    elif float(abs(numb + 2)) < truncation:
-        return("-2")
-    elif float(abs(numb - 0.5)) < truncation:
-        return("0.5")
-    elif float(abs(numb + 0.5)) < truncation:
-        return("-0.5")
-    return(str(numb)[0:int(localprecision)])
->>>>>>> f89ec658
+        return res