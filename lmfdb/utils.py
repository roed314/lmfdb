--- conflicted
+++ resolved
@@ -286,16 +286,11 @@
     else:
         A = "\( %s \)" % sage.all.latex(x)
         c = re.compile(r)
-<<<<<<< HEAD
-        A = c.sub(insert_latex, A)
-    return A
-=======
         A = A.replace('+', '\)\( {}+ ')
         A = A.replace('-', '\)\( {}- ')
         A = c.sub(insert_latex, A)
     return A
 
->>>>>>> 6516cf9c
 
 # make latex matrix from list of lists
 def list_to_latex_matrix(li):
