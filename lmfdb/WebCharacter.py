--- conflicted
+++ resolved
@@ -851,7 +851,6 @@
         mod, num = self.modulus, self.number
         prim = self.isprimitive
         #beware this **must** be a generator
-<<<<<<< HEAD
         upper_limit = min(200, order + 1)
         orbit = ( power_mod(num, k, mod) for k in xsrange(1, upper_limit)
                   if gcd(k, order) == 1) # use xsrange not xrange
@@ -873,11 +872,6 @@
         # The -1 in the line below is because labels index at 1, while the
         # cremona_letter_code indexes at 0
         return cremona_letter_code(orbit_dict[self.number] - 1)
-=======
-        orbit = (power_mod(num, k, mod) for k in xsrange(1, order + 1)
-                 if gcd(k, order) == 1)
-        return (self._char_desc(num, prim=prim) for num in orbit)
->>>>>>> c69a3128
 
     def symbol_numerator(self):
         """ chi is equal to a kronecker symbol if and only if it is real """
