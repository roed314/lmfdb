--- conflicted
+++ resolved
@@ -5,16 +5,12 @@
 BRACKETED_POSINT_RE = re.compile(r'^\[\]|\[\d+(,\d+)*\]$')
 QQ_RE = re.compile(r'^-?\d+(/\d+)?$')
 LIST_POSINT_RE = re.compile(r'^(\d+)(,\d+)*$')
-<<<<<<< HEAD
 ## RE from number_field.py
 #LIST_RE = re.compile(r'^(-?\d+|(-?\d+--?\d+))(,(-?\d+|(-?\d+--?\d+)))*$')
 #LIST_SIMPLE_RE = re.compile(r'^(-?\d+)(,-?\d+)*$'
 #PAIR_RE = re.compile(r'^\[\d+,\d+\]$')
 #IF_RE = re.compile(r'^\[\]|(\[\d+(,\d+)*\])$')  # invariant factors
-
-=======
 FLOAT_RE = re.compile(r'((\b\d+([.]\d*)?)|([.]\d+))(e[-+]?\d+)?')
->>>>>>> 21cbfd7f
 
 from flask import flash, redirect, url_for, request
 from sage.all import ZZ, QQ
@@ -159,10 +155,10 @@
         flash(Markup(err_msg), "error")
         raise ValueError
 
-def parse_signed_ints(info, query, sign_field, abs_field, name, qfield=None, parse_one=None):
-    inp = clean_input(info.get(field))
-    if not inp: return
-    if qfield is None: qfield = field
+def parse_signed_ints(info, query, field, sign_field, abs_field, name=None, parse_one=None):
+    inp = clean_input(info.get(field))
+    if not inp: return
+    if name is None: name = field
     if parse_one is None: parse_one = lambda x: (x.sign(), x.abs())
     cleaned = inp.replace('..', '-').replace(' ', '')
     if LIST_RE.match(cleaned):
@@ -263,10 +259,9 @@
             query[qfield] = inp[1:-1]
         info[field] = inp
 
-def parse_galgrp(info, query, field='galois', name='Galois group', qfield=None):
-    inp = clean_input(info.get(field))
-    if not inp: return
-    if qfield is None: qfield = field
+def parse_galgrp(info, query, field='galois_group', name='Galois group', qfield='galois'):
+    inp = clean_input(info.get(field))
+    if not inp: return
     from lmfdb.transitive_group import complete_group_codes, make_galois_pair
     try:
         gcs = complete_group_codes(inp)
