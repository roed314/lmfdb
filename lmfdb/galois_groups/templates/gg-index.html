{% extends "homepage.html" %}

{% block content %}

<div>
{{ KNOWL_INC('gg.extent') }}
</div>

<h2>Browse {{KNOWL('gg.galois_group', title="Galois groups")}}</h2>


<p>
Browse by {{KNOWL('gg.degree', title='degree')}} $n$:
{% for n in info.degree_list: %}
   <a href="?n={{n}}">{{n}}</a>{% if not loop.last %},{% endif %}
{% endfor %}
</p>

<p>
Browse by type:
<a href="?parity=-1">Odd</a>,
<a href="?parity=1">Even</a>,
<a href="?cyc=True">Cyclic</a>,
<a href="?cyc=False">Non-cyclic</a>,
<a href="?solv=True">Solvable</a>,
<a href="?solv=False">Non-solvable</a>,
<a href="?prim=True">Primitive</a>,
<a href="?prim=False">Imprimitive</a>

<p>
Browse by abstract group:
<a href="?gal=S3">$S_3$</a>,
<a href="?gal=D4">$D_4$</a>,
<a href="?gal=A4">$A_4$</a>,
<a href="?gal=S4">$S_4$</a>,
<a href="?gal=A5">$A_5$</a>,
<a href="?gal=S5">$S_5$</a>,
<a href="?gal=GL(3,2)">$\GL(3,2)$</a>,
<a href="?gal=A6">$A_6$</a>,
<a href="?gal=PSL(2,8)">$\PSL(2,8)$</a>,
<a href="?gal=PSL(2,11)">$\PSL(2,11)$</a>,
<a href="?gal=PSL(2,13)">$\PSL(2,13)$</a>,
<a href="?gal=PSL(3,3)">$\PSL(3,3)$</a>,
<a href="?gal=PSU(3,3)">$\PSU(3,3)$</a>,
<a href="?gal=PSp(4,3)">$\PSp(4,3)$</a>,
<a href="?gal=M11">$M_{11}$</a>,
<a href="?gal=M12">$M_{12}$</a>
<p>

<p>
A <a href={{url_for('.random_group')}}>random Galois group</a> from the database.
</p>

<h2>Find a specific Galois group</h2>

<div>
<form>
Search by {{KNOWL('gg.label',title="Galois group label")}}
<input type="text" name="jump_to" value="" placeholder="8T14"> 
<button type="submit" value="Find">Find</button>
<span class="formexample"> e.g. 8T14</span>
</form>
</div>


<h2>Search</h2>
<form id="search" onsubmit="cleanSubmit(this.id)">
        <table class="">
          <tr>
            <td colspan="2" align="center">
            <table>
              <tr>
                <td align="center">{{KNOWL('gg.parity', 'Parity')}}</td>
                <td align="center">{{KNOWL('group.cyclic','Cyclic')}}</td>
                <td align="center">{{KNOWL('group.solvable','Solvable')}}</td>
                <td align="center">{{KNOWL('gg.primitive', 'Primitive')}}</td>
              </tr>
              <tr>
                <td> <select name='parity'>
                   <option value=''>All</option>
                   <option value='-1'>Odd</option>
                   <option value='1'>Even</option>
                  </select>
                </td>
                <td> <select name='cyc'>
                   <option value=''>All</option>
                   <option value='True'>Yes</option>
                   <option value='False'>No</option>
                  </select>
                </td>
                <td> <select name='solv'>
                   <option value=''>All</option>
                   <option value='True'>Yes</option>
                   <option value='False'>No</option>
                  </select>
                </td>
                <td> <select name='prim'>
                   <option value=''>All</option>
                   <option value='True'>Yes</option>
                   <option value='False'>No</option>
                  </select>
                </td>
              </tr>
            </table>
           </td>
          </tr>
          <tr>
            <td>
          {{KNOWL('gg.degree',title='Degree')}}
            </td><td><input type="text" name="n" value="" placeholder="6" size=10></td>
	    <td>
	      <span class="formexample">e.g. 6 or 4,6 or 2..5 or 4,6..8</span>
	    </td>
          </tr>
          <tr>
            <td>
              {{KNOWL('gg.tnumber',title='$T$-number')}} 
            </td><td><input type="text" name="t" value="" placeholder="3" size=10></td>
	    <td>
	      <span class="formexample">e.g. 3 or 4,6 or 2..5 or 4,6..8</span>
	    </td>
          </tr>
          <tr>
            <td>
              {{KNOWL('group.order',title='Order')}} 
            </td><td><input type="text" name="order" value="" placeholder="6" size=10></td>
	    <td>
	      <span class="formexample">e.g. 6 or 4,6 or 2..35 or 4,6..80</span>
	    </td>
          </tr>

          <tr>
            <td>
              {{KNOWL('group',title='Group')}}
            </td><td><input type="text" name="gal" value="" placeholder="[8,3]" size=10></td>
	    <td>
          <span class="formexample">list of 
              {{KNOWL('group.small_group_label',title="GAP id's")}},
          e.g. [8,3] or [16,7], group names from the
          {{KNOWL('nf.galois_group.name','list of group labels')}}, e.g.
          C5 or S12, and {{KNOWL('gg.label','transitive group labels')}}, 
          e.g., 7T2 or 11T5</span>
	    </td>
          </tr>


          <tr>
            <td>
              {{KNOWL('group.nilpotent',title='Nilpotency class')}} 
            </td><td><input type="text" name="nilpotency" value="" placeholder="1..100" size=10></td>
	    <td>
	      <span class="formexample">e.g. -1, or 1..3</span>
	    </td>
          </tr>
         <tr>
          <td> Results to display </td>
          <td>
            <input type="text" name="count" value="{{info.count}}" size=10>
          </td>
        </tr>
        <tr><td><button type="submit" value="Search">Search</button></td></tr>
       </table>
<<<<<<< HEAD
  <table>
    <tr>
      <td>Display: </td>
      {% for type, desc in [('List', 'List of Results'), ('Random', 'Random Result')] %}
      <td class="button"><button type='submit' name='search_type' value='{{type}}' style="width: 170px;">{{desc}}</button></td>
      {% endfor %}
    </tr>
  </table>
=======
>>>>>>> 5d2bb372
      </form>

{% endblock %}<|MERGE_RESOLUTION|>--- conflicted
+++ resolved
@@ -160,7 +160,6 @@
         </tr>
         <tr><td><button type="submit" value="Search">Search</button></td></tr>
        </table>
-<<<<<<< HEAD
   <table>
     <tr>
       <td>Display: </td>
@@ -169,8 +168,6 @@
       {% endfor %}
     </tr>
   </table>
-=======
->>>>>>> 5d2bb372
       </form>
 
 {% endblock %}