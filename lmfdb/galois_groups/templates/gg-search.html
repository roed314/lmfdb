--- conflicted
+++ resolved
@@ -78,7 +78,6 @@
 <td align=left><input type="text" name="nilpotency" size="5" placeholder="1..100" value="{{info.nilpotency}}" ></td>
 </tr>
 
-<<<<<<< HEAD
 {% set search_types = [('List', 'List of Results'), ('Random', 'Random Result')] %}
 <tr style="height: 20px;"></tr>
     <tr>
@@ -91,12 +90,6 @@
     </tr>
 
 
-=======
-<tr>
-<td align=left colspan="2">
-<button type='submit' value='refine' onclick='resetStart()'>Search again</button>
-</td></tr>
->>>>>>> 5d2bb372
 </table>
 </form>
 
