{% extends 'homepage.html' %}
{% block content %}

{% set max_cols = 10 %}
{% set genus_detail = info.by_genus_data %}

{#
{% set dim_detail = info.stats.dim_detail %}
#}

<style>
table.ntdata th.center {
  text-align: center;
}

table.ntdata td {
  text-align: center;
}
</style>

<div>
  <p>
    {{info.summary | safe}}
  </p>
</div>

<h2> Distribution by genus </h2>
{% for i in range(0, genus_detail | length, max_cols) %}
<div>
  <table border=0 cellpadding=3 class="ntdata">
    <thead>
      <tr>
        <th>Genus</th>
        {% for genus in genus_detail[i:i+max_cols] %}
        <th class="center">
          <a href={{ url_for('.index', genus=genus.genus_num)}}>{{genus.genus_num}}</a>
        </th>
        {% endfor %}
      </tr>
    </thead>
    <tbody>
      <tr>
        <th>distinct families</th>
        {% for genus in genus_detail[i:i+max_cols] %}
        <td>{{genus.num_families[0]}}</td>
        {% endfor %}
      </tr>
      <tr>
        <th>distinct refined passports</th>
        {% for genus in genus_detail[i:i+max_cols] %}
        <td>{{genus.num_refined_pp[0]}}</td>
        {% endfor %}
      </tr>
      <tr>
        <th>distinct generating vectors</th>
        {% for genus in genus_detail[i:i+max_cols] %}
        <td>
          {{genus.num_gen_vectors[0]}}
        </td>
        {% endfor %}
      </tr>
      <tr>
        <th>unique groups</th>
        {% for genus in genus_detail[i:i+max_cols] %}
        <td>
          <a href={{ url_for('.groups_per_genus', genus=genus.genus_num) }}>{{genus.num_unique_groups}}</a>
        </td>
        {% endfor %}
      </tr>
      <tr>
        <th>maximum group order</th>
        {% for genus in genus_detail[i:i+max_cols] %}
        <td>
<<<<<<< HEAD
	   <a href={{ url_for('.index', genus=genus.genus_num, group_order=genus.groups[1])}}>{{genus.groups[1]}}</a>
=======
	   <a href={{ url_for('.index', genus=genus.genus_num, group_order=genus.max_grp_order)}}>{{genus.max_grp_order}}</a>
>>>>>>> 21653715
        </td>
        {% endfor %}
      </tr>
    </tbody>
  </table>
</div>
{% endfor %}


<h2>Distinct families by genus and quotient genus</h2>
<table class="ntdata">
  <thead>
    <tr class="space">
      <th class="spaceleft">Quotient</th>
      <th class="level center" colspan="{{genus_detail | length}}">Genus</th>
    </tr>
    <tr class="space">
      <th class="spaceleft">Genus</th>
      {% for i in range(0, genus_detail | length) %}
      <th class="level">{{2 + i}}</th>
      {% endfor %}
    </tr>
  </thead>
  <tbody>
    {% for g0 in range(0, info.g0_max + 1) %}
    <tr>
      <th class="left">{{g0}}</th>
      {% for j in range(0, genus_detail | length) %}
      {% set genus = 2 + j %}
      {% set index = g0 + 1 %}
      <td class="center">
        {% if (g0 > (genus / 2) | round(0, 'ceil') | int) %}
        -
        {% elif (index >= genus_detail[j].num_families | length) %}
        -
        {% else %}
        {{genus_detail[j].num_families[index]}}
        {% endif %}
      </td>
      {% endfor %}
    </tr>
    {% endfor %}
  </tbody>
</table>

<h2>Distinct refined passports by genus and quotient genus</h2>
<table class="ntdata">
  <thead>
    <tr class="space">
      <th class="spaceleft">Quotient</th>
      <th class="level center" colspan="{{genus_detail | length}}">Genus</th>
    </tr>
    <tr class="space">
      <th class="spaceleft">Genus</th>
      {% for i in range(0, genus_detail | length) %}
      <th class="level">{{2 + i}}</th>
      {% endfor %}
    </tr>
  </thead>
  <tbody>
    {% for g0 in range(0, info.g0_max + 1) %}
    <tr>
      <th class="left">{{g0}}</th>
      {% for j in range(0, genus_detail | length) %}
      {% set genus = 2 + j %}
      {% set index = g0 + 1 %}
      <td class="center">
        {% if (g0 > (genus / 2) | round(0, 'ceil') | int) %}
        -
        {% elif (index >= genus_detail[j].num_families | length) %}
        -
        {% else %}
        {{genus_detail[j].num_refined_pp[index]}}
        {% endif %}
      </td>
      {% endfor %}
    </tr>
    {% endfor %}
  </tbody>
</table>

<h2>Distinct generating vectors by genus and quotient genus</h2>
<table class="ntdata">
  <thead>
    <tr class="space">
      <th class="spaceleft">Quotient</th>
      <th class="level center" colspan="{{genus_detail | length}}">Genus</th>
    </tr>
    <tr class="space">
      <th class="spaceleft">Genus</th>
      {% for i in range(0, genus_detail | length) %}
      <th class="level">{{2 + i}}</th>
      {% endfor %}
    </tr>
  </thead>
  <tbody>
    {% for g0 in range(0, info.g0_max + 1) %}
    <tr>
      <th class="left">{{g0}}</th>
      {% for j in range(0, genus_detail | length) %}
      {% set genus = 2 + j %}
      {% set index = g0 + 1 %}
      <td class="center">
        {% if (g0 > (genus / 2) | round(0, 'ceil') | int) %}
        -
        {% elif (index >= genus_detail[j].num_families | length) %}
        -
        {% else %}
        {{genus_detail[j].num_gen_vectors[index]}}
        {% endif %}
      </td>
      {% endfor %}
    </tr>
    {% endfor %}
  </tbody>
</table>

{# Commented out
<h2>Distinct groups by genus and quotient genus</h2>
<table class="ntdata">
  <thead>
    <tr class="space">
      <th class="spaceleft">Quotient</th>
      <th class="level" colspan="{{genus_detail | length}}">Genus</th>
    </tr>
    <tr class="space">
      <th class="spaceleft">Genus</th>
      {% for i in range(0, genus_detail | length) %}
      <th class="level">{{bounds.genus_min + i}}</th>
      {% endfor %}
    </tr>
  </thead>
  <tbody>
    {% for g0 in range(bounds.g0_min, bounds.g0_max + 1) %}
    <tr>
      <th class="left">{{g0}}</th>
      {% for j in range(0, genus_detail | length) %}
      {% set genus = bounds.genus_min + j %}
      <td class="center">
        {% if (g0 > (genus / 2) | round(0, 'ceil') | int) or (genus >=5 and g0 >= 1) %}
        -
        {% else %}
        {{genus_detail[j].g0_counts.groups[g0]}}
        {% endif %}
      </td>
      {% endfor %}
    </tr>
    {% endfor %}
  </tbody>
</table>

<h2>Distinct topological orbits by genus and quotient genus</h2>
<table class="ntdata">
  <thead>
    <tr class="space">
      <th class="spaceleft">Quotient</th>
      <th class="level" colspan="{{genus_detail | length}}">Genus</th>
    </tr>
    <tr class="space">
      <th class="spaceleft">Genus</th>
      {% for i in range(0, genus_detail | length) %}
      <th class="level">{{bounds.genus_min + i}}</th>
      {% endfor %}
    </tr>
  </thead>
  <tbody>
    {% for g0 in range(bounds.g0_min, bounds.g0_max + 1) %}
    <tr>
      <th class="left">{{g0}}</th>
      {% for j in range(0, genus_detail | length) %}
      {% set genus = bounds.genus_min + j %}
      <td class="center">
        {% if (g0 > (genus / 2) | round(0, 'ceil') | int) or (genus >=5 and g0 >= 1) %}
        -
        {% else %}
        {{genus_detail[j].g0_counts.topologicals[g0]}}
        {% endif %}
      </td>
      {% endfor %}
    </tr>
    {% endfor %}
  </tbody>
</table>

<h2>Distinct braid orbits by genus and quotient genus</h2>
<table class="ntdata">
  <thead>
    <tr class="space">
      <th class="spaceleft">Quotient</th>
      <th class="level" colspan="{{genus_detail | length}}">Genus</th>
    </tr>
    <tr class="space">
      <th class="spaceleft">Genus</th>
      {% for i in range(0, genus_detail | length) %}
      <th class="level">{{bounds.genus_min + i}}</th>
      {% endfor %}
    </tr>
  </thead>
  <tbody>
    {% for g0 in range(bounds.g0_min, bounds.g0_max + 1) %}
    <tr>
      <th class="left">{{g0}}</th>
      {% for j in range(0, genus_detail | length) %}
      {% set genus = bounds.genus_min + j %}
      <td class="center">
        {% if (g0 > (genus / 2) | round(0, 'ceil') | int) or (genus >=5 and g0 >= 1) %}
        -
        {% else %}
        {{genus_detail[j].g0_counts.braids[g0]}}
        {% endif %}
      </td>
      {% endfor %}
    </tr>
    {% endfor %}
  </tbody>
</table>
#}


{# Taken from display_stats.html #}
{% for d in info.distributions %}

{% if d.attribute.top_title %}
<h2 id="{{d.attribute.hash}}-anchor"> Distribution of {{ d.attribute.top_title | safe }}</h2>
{% endif %}
{% for paragraph in d.attribute.intro %}
<p>{{paragraph}}</p>
{% endfor %}


{% if (d.attribute.cols | length) == 1 %}
{% include 'stat_1d.html' %}
{% else %}
{% include 'stat_2d.html' %}
{% endif %}

{% endfor %}


{#
<h2> Distribution by dimension </h2>
{% for i in range(0, dim_detail | length, max_cols) %}
<div>
  <table border=0 cellpadding=3 class="ntdata">
    <thead>
      <tr>
        <th>Dimension</th>
        {% for dim in dim_detail[i:i+max_cols] %}
        <th class="center">{{dim.dim_num}}</th>
        {% endfor %}
      </tr>
    </thead>
    <tbody>
      <tr>
        <th>distinct generating vectors</th>
        {% for dim in dim_detail[i:i+max_cols] %}
        <td>{{dim.gen_vectors}}</td>
        {% endfor %}
      </tr>
    </tbody>
  </table>
</div>
{% endfor %}
#}


{% endblock %}<|MERGE_RESOLUTION|>--- conflicted
+++ resolved
@@ -71,11 +71,7 @@
         <th>maximum group order</th>
         {% for genus in genus_detail[i:i+max_cols] %}
         <td>
-<<<<<<< HEAD
 	   <a href={{ url_for('.index', genus=genus.genus_num, group_order=genus.groups[1])}}>{{genus.groups[1]}}</a>
-=======
-	   <a href={{ url_for('.index', genus=genus.genus_num, group_order=genus.max_grp_order)}}>{{genus.max_grp_order}}</a>
->>>>>>> 21653715
         </td>
         {% endfor %}
       </tr>
