{% extends "homepage.html" %}

{% block content %}

<style>
table.number_table td
{
text-align:right;
}
</style>

{% include "hgcwa-clean-submit.html" %}

<div>
  <p>
    Currently the database contains all groups $G$ acting as automorphisms of
    curves $X/\C$ of genus {{info.stats.genus.min}} to
    {{info.stats.genus.max}} such that $X/G$ has genus 0, as well as genus 2 through 4  with quotient genus greater than 0. There are {{info.stats.refined_passports.distinct}}
    distinct {{KNOWL('curve.highergenus.aut.refinedpassport',title='refined passports')}} in the database. The number of distinct
    {{KNOWL('curve.highergenus.aut.generatingvector',title='generating vectors')}} is {{info.stats.generating_vectors.distinct}}.
    Here are some <a href="{{url_for('.statistics')}}">further statistics</a>.
  </p>
</div>


      <h2>Browse {{KNOWL('g2c.aut_grp', title="automorphisms")}} of higher genus curves</h2>

<p>
By  {{KNOWL('ag.curve.genus',title='genus')}}:
{% for gen in info.genus_list %}
<a href="?genus={{gen}}">{{gen}}</a>
{% endfor %}</p>

<p>{{KNOWL('ag.hyperelliptic_curve',title='Hyperelliptic curves')}}: by genus:
{% for gen in info.genus_list %}
<a href="?genus={{gen}}&inc_hyper=only">{{gen}}</a>
{% endfor %}
</p>


<p>A <a href="{{url_for('.random_passport')}}">random refined passport</a> from the database.</p>


    <h2>Find specific automorphisms of higher genus curves</h2>

    <form name="search" method = "get" action="{{url_for('.index')}}">
        <table class="">
	  <tr>
	    <td>
	  Search by {{KNOWL('dq.curve.highergenus.aut.label',title="label")}}
          <input type="text" name="jump_to" value="" placeholder="2.12-4.0.2-2-2-3">
	    </td>
	    <td>
          <button type="submit" value="Find">Find</button>
	      </td>
	      <td>
		<span class="formexample">family or passport label, e.g. 2.12-4.0.2-2-2-3 or 3.168-42.0.2-3-7.2 </span>
	      </td>
	    </tr>
	  </table>
	  </form>



        <h2>Search</h2>
      <form id="re-search" name="search" method = "get" action={{url_for('.index')}} onsubmit="cleanSubmitHGCWA(this.id)">
        <table class="">
          <tr align=left>
            <td>
             {{KNOWL('ag.curve.genus',title='Genus')}}
            </td><td><input type="integer" name="genus" value="" placeholder="3" size=10></td>
      <td>
	<span class="formexample">e.g. 4, or a range like 3..5</span>
      </td>
          </tr>


 <tr align=left>
            <td>
             {{KNOWL('curve.highergenus.aut.quotientgenus',title='Quotient genus')}}
            </td><td><input type="integer" name="g0" value=""
      placeholder="0" size=10></td>
      <td>
	<span class="formexample">e.g. 4, or a range like 3..5</span>
      </td>
          </tr>
	  
	  <tr>
            <td>
              {{KNOWL('curve.highergenus.aut.signature',title='Signature')}}
            </td><td><input type="text" name="signature" value="" placeholder="[0,2,3,3,6]" size=10></td>
      <td>
	<span class="formexample">e.g. [0,2,3,3,6] or [0;2,3,8]</span>
	  </td> </tr>

        <tr>
            <td>
 {{KNOWL('group.order',title='Group order(s)')}}
            </td>
	    <td><input type="text" name="group_order" placeholder="2..5" size=10></td>
            <td><span class="formexample">e.g. 12, or a range like 10..20, or you may include the variable g for genus like 84(g-1)</span></td>
        </tr>

        <tr>
            <td>
	      {{KNOWL('group.small_group_label', title="Group identifier")}}
            </td><td><input type="text" name="group" value="" placeholder="[4,2]" size=10></td>
      <td>
	<span class="formexample">e.g. [4,2]</span>
      </td>
          </tr>

	 <tr><td>
              {{KNOWL('curve.highergenus.aut.dimension',title='Dimension of the family')}}
            </td><td><input type="integer" name="dim" value="" placeholder="1" size=10></td>
      <td>
	<span class="formexample">e.g. 1, or a range like 0..2</span>
	 </td> </tr>
              <tr>  <td>
	       {{KNOWL('ag.hyperelliptic_curve',title='Hyperelliptic curve(s)')}}
       </td>  <td> <select id='inc_hyper' name='inc_hyper' style="width: 155px">
                    <option value='include'>include </option>
		    <option value='exclude'>exclude</option>
                    <option value='only'>only</option>

                  </select>
                </td>  <td>
	<span class="formexample"></span>
	 </td></tr>

	  <tr>  <td>
	       {{KNOWL('ag.cyclic_trigonal',title='Cyclic trigonal curve(s)')}}
       </td>  <td> <select id='inc_cyc_trig' name='inc_cyc_trig' style="width: 155px">
                    <option value='include'>include </option>
		    <option value='exclude'>exclude</option>
                    <option value='only'>only</option>

                  </select>
                </td>  <td>
	<span class="formexample"></span>
	 </td></tr>

 <tr>  <td>
      {{KNOWL('curve.highergenus.aut.full',title="Full automorphism group")}}
    </td>  <td> <select id='inc_full' name='inc_full' style="width: 155px">
                    <option value='include'>include </option>
		    <option value='exclude'>exclude</option>
                    <option value='only'>only</option>

                  </select>
                </td>  <td>
	<span class="formexample"></span>
	 </td></tr>

    <tr><td>Results to display</td><td><input id="count" type="text" name="count" value="50" size="10"></td></tr>
    <tr><td><button type='submit' value='search'>Search</button></td></tr>
  </table>
<<<<<<< HEAD
  <table>
    <tr>
      <td>Display: </td>
      {% for type, desc in [('List', 'List of Results'), ('Random', 'Random Result')] %}
      <td class="button"><button type='submit' name='search_type' value='{{type}}' style="width: 170px;">{{desc}}</button></td>
      {% endfor %}
    </tr>
  </table>
      </form>
=======
  </form>
>>>>>>> 5d2bb372


      {% endblock %}
      <|MERGE_RESOLUTION|>--- conflicted
+++ resolved
@@ -155,7 +155,6 @@
     <tr><td>Results to display</td><td><input id="count" type="text" name="count" value="50" size="10"></td></tr>
     <tr><td><button type='submit' value='search'>Search</button></td></tr>
   </table>
-<<<<<<< HEAD
   <table>
     <tr>
       <td>Display: </td>
@@ -165,9 +164,6 @@
     </tr>
   </table>
       </form>
-=======
-  </form>
->>>>>>> 5d2bb372
 
 
       {% endblock %}
