# -*- coding: utf-8 -*-
# This Blueprint is about Higher Genus Curves
# Author: Jen Paulhus (copied from John Jones Local Fields)

import re
import pymongo
import ast
ASC = pymongo.ASCENDING
import yaml
import os
from lmfdb import base
from flask import render_template, request, url_for, make_response, redirect, abort
from lmfdb.utils import to_dict, random_value_from_collection, flash_error
from lmfdb.search_parsing import parse_ints, parse_count, parse_start, clean_input, parse_bracketed_posints, parse_gap_id

from sage.all import Permutation
from lmfdb.higher_genus_w_automorphisms import higher_genus_w_automorphisms_page
from lmfdb.sato_tate_groups.main import sg_pretty
from lmfdb.higher_genus_w_automorphisms.hgcwa_stats import get_stats_object, db_hgcwa_stats


# Determining what kind of label
family_label_regex = re.compile(r'(\d+)\.(\d+-\d+)\.(\d+\.\d+-[^\.]*$)')
passport_label_regex = re.compile(r'((\d+)\.(\d+-\d+)\.(\d+\.\d+.*))\.(\d+)')
cc_label_regex = re.compile(r'((\d+)\.(\d+-\d+)\.(\d+)\.(\d+.*))\.(\d+)')

def label_is_one_family(lab):
    return family_label_regex.match(lab)

def label_is_one_passport(lab):
    return passport_label_regex.match(lab)


def split_family_label(lab):
    return family_label_regex.match(lab).groups()


def split_passport_label(lab):
    return passport_label_regex.match(lab).groups()


credit ='Jen Paulhus, using group and signature data originally computed by Thomas Breuer'


def get_bread(breads=[]):
    bc = [("Higher Genus", url_for(".index")),("C", url_for(".index")),("Aut", url_for(".index"))]
    for b in breads:
        bc.append(b)
    return bc

def tfTOyn(bool):
    if bool:
        return "Yes"
    else:
        return "No"


def sign_display(L):
    sizeL = len(L)
    signL = "[ " + str(L[0]) + "; "
    for i in range(1,sizeL-1):
        signL= signL + str(L[i]) + ", "

    signL=signL + str(L[sizeL-1]) + " ]"
    return signL

def cc_display(L):
    sizeL = len(L)
    if sizeL == 1:
        return str(L[0])
    stg = str(L[0])+ ", "
    for i in range(1,sizeL-1):
        stg =stg + str(L[i])+", "
    stg=stg+ str(L[sizeL-1])
    return stg


#for splitting permutations cycles
sep=' '

def split_perm(strg):
    startpoint = 0
    for i in range(0,len(strg)):
        if strg[i] == ")":
            yield strg[startpoint:i+1]
            startpoint = i+1

def sort_sign(L):
    L1 = L[1:]
    L1.sort()
    return [L[0]] +L1

def label_to_breadcrumbs(L):
    newsig = '['
    for i in range(0,len(L)):
        if (L[i] == '-'):
            newsig += ","
        elif (L[i] == '.'):
            newsig += ';'
        else:
            newsig += L[i]

    newsig += ']'
    return newsig

def decjac_format(decjac_list):
    entries = []
    for ints in decjac_list:
        entry = ""
        if ints[0] == 1:
            entry = entry + "E"
        else:
            entry = entry + "A_{" + str(ints[0]) + "}"
        if ints[1] != 1:
            entry = entry + "^{" + str(ints[1]) + "}"
        entries.append(entry)
    latex = "\\times ".join(entries)
    ccClasses = cc_display ([ints[2] for ints in decjac_list])
    return latex, ccClasses

@higher_genus_w_automorphisms_page.route("/")
def index():
    bread = get_bread()
    if request.args:
        return higher_genus_w_automorphisms_search(**request.args)

    C = base.getDBConnection()
    genus_max = C.curve_automorphisms.passports.find().sort('genus', pymongo.DESCENDING).limit(1)[0]['genus']  + 1
    genus_list = range(2,genus_max)
    info = {'count': 20,'genus_list': genus_list}


    learnmore = [('Source of the data', url_for(".how_computed_page")),
                ('Labeling convention', url_for(".labels_page")),
                ('Completeness of the data', url_for(".completeness_page"))]

    return render_template("hgcwa-index.html", title="Families of Higher Genus Curves with Automorphisms", bread=bread, credit=credit, info=info, learnmore=learnmore)


@higher_genus_w_automorphisms_page.route("/random")
def random_passport():
    C = base.getDBConnection()
    label = random_value_from_collection(C.curve_automorphisms.passports,'passport_label')
    return redirect(url_for(".by_passport_label", passport_label=label))

@higher_genus_w_automorphisms_page.route("/stats")
def statistics():
    info = {
        'stats': get_stats_object().stats(),
    }
    title = 'Higher Genus Curves with Automorphisms: statistics'
    bread = get_bread([('statistics', ' ')])
    return render_template("hgcwa-stats.html", info=info, credit=credit, title=title, bread=bread)

@higher_genus_w_automorphisms_page.route("/stats/groups_per_genus/<genus>")
def groups_per_genus(genus):
    group_stats = db_hgcwa_stats().find_one({'_id':'bygenus/' + genus + '/group'})

    # Redirect to 404 if statistic is not found
    if not group_stats:
        return abort(404, 'Group statistics for curves of genus %s not found in database.' % genus)

    # Groups are stored in sorted order
    groups = group_stats['counts']

    info = {
        'genus' : genus,
        'groups': groups,
    }

    title = 'Higher Genus Curves with Automorphisms: genus ' + genus + ' group statistics'
    bread = get_bread([('statistics', url_for('.statistics')), ('Groups per genus', url_for('.statistics')), (str(genus), ' ')])
    return render_template("hgcwa-stats-groups-per-genus.html", info=info, credit=credit, title=title, bread=bread)

@higher_genus_w_automorphisms_page.route("/<label>")
def by_label(label):

    if label_is_one_passport(label):
        return render_passport({'passport_label': label})
    elif label_is_one_family(label):
        return render_family({'label': label})
    else:
        flash_error( "No family with label %s was found in the database.", label)
        return redirect(url_for(".index"))


@higher_genus_w_automorphisms_page.route("/<passport_label>")
def by_passport_label(label):
    return render_passport({'passport_label': label})

cur_expr = None
cur_index = 0

def is_letter(char):
    return (ord(char) >= ord('a') and ord(char) <= ord('z')) or (ord(char) >= ord('A') and ord(char) <= ord('Z'))

def expr_error(err):
    expr_getc()
    err_msg = ('-' * max(cur_index - 1, 0))
    err_msg_lst = list(err_msg)
    err_msg = "".join(err_msg_lst)
    err_msg += "^ " + err
    return err_msg

def expr_getc():
    global cur_expr, cur_index
    while cur_index < len(cur_expr):
        result = cur_expr[cur_index]
        cur_index += 1
        if result != ' ':
            return result
    else:
        return None

def expr_peekc():
    global cur_index
    result = expr_getc()
    if result != None: cur_index -= 1
    return result

def expr_expect_char(char):
    #print "char"
    actual_char = expr_getc()

    if actual_char != char:
        return expr_error("expected '" + char +"' here")
    else:
        return None

def read_num():
    num = ""
    c = expr_peekc()
    while c != None and c.isdigit():
        num += c
        expr_getc()
        c = expr_peekc()
    return int(num)

def expect_var(vars):
    #print "var"
    c = expr_peekc()
    is_valid_var = False
    for var in vars.keys():
        if var == c:
            is_valid_var = True
            break

    if is_valid_var:
        var = expr_getc()
        return (None, vars[var])
    else:
        return (expr_error("'" + c + "' is not a recognized variable"), None)

def expect_factor(vars):
    #print "factor"

    c = expr_peekc()
    if c == None:
        return (expr_error("expected factor here"), None)
    elif c.isdigit():
        return (None, read_num())
    elif is_letter(c):
        err, result = expect_var(vars)
        return err, result
    elif c == '(':
        expr_getc()
        err, result = expect_expr(vars)
        if err != None: return (err, None)
        err = expr_expect_char(')')
        if err != None: return (err, None)
        else: return (None, result)
    else:
        return (expr_error("'" + c + "' unexpected symbol"), None)

def expect_term(vars):
    #print "term"
<<<<<<< HEAD
    err = expect_factor()
    if err != None: return err

=======
    err, result = expect_factor(vars)
    if err != None: return (err, None)
    
>>>>>>> 23021493
    c = expr_peekc()
    while c != None and (c.isdigit() or is_letter(c) or c == '('):
        err, factor_result = expect_factor(vars)
        if err != None: return (err, None)
        result *= factor_result
        c = expr_peekc()

    return (None, result)

def expect_expr(vars):
    #print "expr"
<<<<<<< HEAD
    err = expect_term()
    if err != None: return err

=======
    err, result = expect_term(vars)
    if err != None: return (err, None)
    
>>>>>>> 23021493
    c = expr_peekc()
    while c == "+" or c == "-":
        expr_getc()
        err, term_result = expect_term(vars)
        if err != None: return (err, None)
        result += term_result
        c = expr_peekc()

    return (None, result)

def evaluate_expr(expr, vars):
    global cur_expr, cur_index
    cur_expr = expr
    cur_index = 0
    err, result = expect_expr(vars)

<<<<<<< HEAD
def is_value(token):
    return is_number(token) or is_letter(token)

def add_mul(expr):
    result = ""
    i = 0
    prev, i = get_token(expr, i)
    result += prev
    while prev != None:
        cur, i = get_token(expr, i)
        if cur == None: break
        two_vars = (is_value(prev) and is_value(cur))
        var_expr = (is_value(prev) and cur == '(')
        expr_var = (prev == ')' and is_value(cur))
        two_expr = (prev == ')' and cur == '(')
        mult_between = two_vars or var_expr or expr_var or two_expr

        if mult_between:
            result += "*"

        result += cur
        prev = cur
    return result
=======
    if err == None:
        if expr_peekc() != None:
            return (expr_error("unexpected symbol"), None)
>>>>>>> 23021493

    return (err, result)

def add_group_order_range(mongo_query, expr, db):
    # Support -- and .. as range
    query_range = expr.replace("--", "..")
    raw_parts = expr.split('..')
    raw_parts = filter(lambda x: x != '', raw_parts)    

<<<<<<< HEAD
    # put a $ before every variable, makes later part easier
    processed_query_range = add_mul(query_range)
    for qvar in query_variables:
        processed_query_range = processed_query_range.replace(qvar, '$' + qvar)

    raw_parts = query_range.split('..')
    parts = processed_query_range.split('..')

    raw_parts = filter(lambda x: x != '', raw_parts)
    parts = filter(lambda x: x != '', parts)

    if len(parts) == 2:
        # This is a well formed range query
        left_half_err = is_valid_expr(raw_parts[0])
        right_half_err = is_valid_expr(raw_parts[1])

        if left_half_err == None and right_half_err == None:
            left_expr = query_variables[query_parameter] + ' >= (' + build_mongo_expr(parts[0]) + ')'
            right_expr = query_variables[query_parameter] + ' <= (' + build_mongo_expr(parts[1]) + ')'
            mongo_expr = '(' + left_expr + ') && (' + right_expr + ')'
            return (None, mongo_expr)
        elif left_half_err != None:
            #print "\n\n",left_half_err,"\n\n"
            return (raw_parts[0], left_half_err)
        else:
            #print "\n\n",right_half_err,"\n\n"
            return (raw_parts[1], right_half_err)
    elif len(parts) == 1 and query_range.find('..') != -1:
=======
    min_genus = db.curve_automorphisms.passports.find().sort([("group_order", 1)]).limit(1)[0]["genus"]
    max_genus = db.curve_automorphisms.passports.find().sort([("group_order", -1)]).limit(1)[0]["genus"]

    if len(raw_parts) == 2:
        mongo_expr = []

        for cur_genus in range(min_genus, max_genus + 1):
            left_err, left_value   = evaluate_expr(raw_parts[0], {'g': cur_genus})
            right_err, right_value = evaluate_expr(raw_parts[1], {'g': cur_genus})
            if left_err == None and right_err == None:
                mongo_expr.append({"group_order": {"$gte": left_value, "$lte" : right_value}, "genus": cur_genus})
            elif left_err != None:
                mongo_query["$or"] = [{"genus": {"$lte": 0}}]
                #print "\n\nleft error\n\n"
                return (raw_parts[0], left_err)
            else:
                mongo_query["$or"] = [{"genus": {"$lte": 0}}]
                #print "\n\nright error\n\n"
                return (raw_parts[1], right_err)

        mongo_query["$or"] = mongo_expr 
        return (None, None)
    elif len(raw_parts) == 1:
>>>>>>> 23021493
        condition = ""

        if query_range.find('..') != -1:
            if query_range.index("..") == 0:
                condition = "$lte"
            else:
                condition = "$gte"
        else:
            condition = "$eq"

        for cur_genus in range(min_genus, max_genus + 1):
            err, value   = evaluate_expr(raw_parts[0], {'g': cur_genus})
            if err == None:
                mongo_expr = []
                mongo_expr.append({"group_order": {condition: value}, "genus": {"$eq": cur_genus}})
                mongo_query["$or"] = mongo_expr 
                return (None, None)
            else:
                mongo_query["$or"] = [{"genus": {"$lte": 0}}]
                return (raw_parts[0], err) 
    else:
        return ("", "You must either specify a group size or range in the format Min..Max")


def higher_genus_w_automorphisms_search(**args):
    info = to_dict(args)
    bread = get_bread([("Search results",'')])
    C = base.getDBConnection()
    query = {}
    if 'jump_to' in info:
        labs = info['jump_to']
        if label_is_one_passport(labs):
            return render_passport({'passport_label': labs})
        elif label_is_one_family(labs):
            return render_family({'label': labs})
        else:
            flash_error ("The label %s is not a legitimate label for this data.",labs)
            return redirect(url_for(".index"))

    #allow for ; in signature
    if info.get('signature'):
        info['signature'] = info['signature'].replace(';',',')

    try:
        parse_gap_id(info,query,'group','Group')
        parse_ints(info,query,'genus',name='Genus')
        parse_bracketed_posints(info,query,'signature',split=False,name='Signature',keepbrackets=True)
        if query.get('signature'):
            query['signature'] = info['signature'] = str(sort_sign(ast.literal_eval(query['signature']))).replace(' ','')
        parse_ints(info,query,'dim',name='Dimension of the family')
        if 'inc_hyper' in info:
            if info['inc_hyper'] == 'exclude':
                query['hyperelliptic'] = False
            elif info['inc_hyper'] == 'only':
                query['hyperelliptic'] = True
        if 'inc_cyc_trig' in info:
            if info['inc_cyc_trig'] == 'exclude':
                query['cyclic_trigonal'] = False
            elif info['inc_cyc_trig'] == 'only':
                query['cyclic_trigonal'] = True
        if 'inc_full' in info:
            if info['inc_full'] == 'exclude':
                query['full_auto'] = {'$exists': True}
            elif info['inc_full'] == 'only':
                query['full_auto'] = {'$exists': False}

        query['cc.1'] = 1

    except ValueError:
        return search_input_error(info, bread)
    count = parse_count(info)
    start = parse_start(info)

    if 'groupsize' in info and info['groupsize'] != '':
<<<<<<< HEAD
        err, result = variable_range_query('G', info['groupsize'])
        if err == None:
            #print "\n\n", result, "\n\n"
            query['$where'] = result
        else:
            flash_error('<font face="Courier New"> Parse error on group size range <br />' + err + '<br />' + result + '</font>')
            query['$where'] = "false"

=======
        err, result = add_group_order_range(query, info['groupsize'], C)
        if err != None:
            flash_error('Parse error on group order field. <font face="Courier New"><br />Given: ' + err + '<br />-------' + result + '</font>')
    """
>>>>>>> 23021493
    res = C.curve_automorphisms.passports.find(query).sort([(
         'genus', pymongo.ASCENDING), ('dim', pymongo.ASCENDING),
        ('cc'[0],pymongo.ASCENDING)])
    nres = res.count()
    res = res.skip(start).limit(count)

    if(start >= nres):
        start -= (1 + (start - nres) / count) * count
    if(start < 0):
        start = 0


    L = [ ]
<<<<<<< HEAD
    first_download_entry = True
=======
>>>>>>> 23021493
    for field in res:
        field['signature'] = ast.literal_eval(field['signature'])
        L.append(field)

    code = ""
    download_code = 'download' in info
    first_download_entry = True
    for field in L:
        field['signature'] = ast.literal_eval(field['signature'])    
        if download_code:
            if first_download_entry:
                code += '\n'.join(hgcwa_code(label=field['passport_label'], download_type='magma').split('\n')[1:])
            else:
                code += hgcwa_code(label=field['passport_label'], download_type='magma').split('result_record:=[];')[1]
            first_download_entry = False

    
    

    if 'download' in info:
        response = make_response(code)
        response.headers['Content-type'] = 'text/plain'
        return response
    """

    res = C.curve_automorphisms.passports.find(query).sort([(
         'genus', pymongo.ASCENDING), ('dim', pymongo.ASCENDING),
        ('cc'[0],pymongo.ASCENDING)])

    if 'download_magma' in info:
        code = ""    
        first_download_entry = True
        for field in res:
            print field['group']
            if first_download_entry:
                code += '\n'.join(hgcwa_code(label=field['passport_label'], download_type='magma').split('\n')[1:])
            else:
                code += hgcwa_code(label=field['passport_label'], download_type='magma').split('result_record:=[];')[1]
            first_download_entry = False
        response = make_response(code)
        response.headers['Content-type'] = 'text/plain'
        return response
    elif 'download_gap' in info:
        code = ""    
        first_download_entry = True
        for field in res:
            print field['group']
            if first_download_entry:
                code += '\n'.join(hgcwa_code(label=field['passport_label'], download_type='gap').split('\n')[1:])
            else:
                code += hgcwa_code(label=field['passport_label'], download_type='magma').split('result_record:=[];')[1]
            first_download_entry = False
        response = make_response(code)
        response.headers['Content-type'] = 'text/plain'
        return response

    nres = res.count()
    res = res.skip(start).limit(count)

    if(start >= nres):
        start -= (1 + (start - nres) / count) * count
    if(start < 0):
        start = 0
        
    L = [ ]    
    for field in res:
        field['signature'] = ast.literal_eval(field['signature'])    
        L.append(field)

    info['fields'] = L
    info['number'] = nres
    info['group_display'] = sg_pretty
    info['show_downloads'] = len(L) > 0

    info['sign_display'] = sign_display
    info['start'] = start
    if nres == 1:
        info['report'] = 'unique match'
    else:
        if nres > count or start != 0:
            info['report'] = 'displaying matches %s-%s of %s' % (start + 1, min(
                               nres, start + count), nres)
        else:
            info['report'] = 'displaying all %s matches' % nres

    return render_template("hgcwa-search.html", info=info, title="Families of Higher Genus Curves with Automorphisms Search Result", credit=credit, bread=bread)



def render_family(args):
    info = {}
    if 'label' in args:
        label = clean_input(args['label'])
        C = base.getDBConnection()
        dataz = C.curve_automorphisms.passports.find({'label': label})
        if dataz.count() is 0:
            flash_error( "No family with label %s was found in the database.", label)
            return redirect(url_for(".index"))
        data=dataz[0]
        g = data['genus']
        GG = ast.literal_eval(data['group'])
        gn = GG[0]
        gt = GG[1]

        gp_string=str(gn) + '.' + str(gt)
        pretty_group=sg_pretty(gp_string)

        if gp_string == pretty_group:
            spname=False
        else:
            spname=True
        title = 'Family of genus ' + str(g) + ' curves with automorphism group $' + pretty_group +'$'
        smallgroup="[" + str(gn) + "," +str(gt) +"]"

        prop2 = [
            ('Genus', '\(%d\)' % g),
            ('Group', '\(%s\)' %  pretty_group),
            ('Signature', '\(%s\)' % sign_display(ast.literal_eval(data['signature'])))
        ]
        info.update({'genus': data['genus'],
                    'sign': sign_display(ast.literal_eval(data['signature'])),
                     'group': pretty_group,
                    'g0':data['g0'],
                    'dim':data['dim'],
                    'r':data['r'],
                    'gpid': smallgroup
                   })

        if spname:
            info.update({'specialname': True})

        Lcc=[]
        Lall=[]
        i=1
        for dat in dataz:
            if ast.literal_eval(dat['con']) not in Lcc:
                urlstrng=dat['passport_label']
                Lcc.append(ast.literal_eval(dat['con']))
                Lall.append([cc_display(ast.literal_eval(dat['con'])),dat['passport_label'],
                             urlstrng])
                i=i+1

        info.update({'passport': Lall})


        g2List = ['[2,1]','[4,2]','[8,3]','[10,2]','[12,4]','[24,8]','[48,29]']
        if g  == 2 and data['group'] in g2List:
            g2url = "/Genus2Curve/Q/?geom_aut_grp_id=" + data['group']
            friends = [("Genus 2 curves over $\Q$", g2url ) ]
        else:
            friends = [ ]


        br_g, br_gp, br_sign = split_family_label(label)

        bread_sign = label_to_breadcrumbs(br_sign)
        bread_gp = label_to_breadcrumbs(br_gp)

        bread = get_bread([(br_g, './?genus='+br_g),('$'+pretty_group+'$','./?genus='+br_g + '&group='+bread_gp), (bread_sign,' ')])
        learnmore =[('Completeness of the data', url_for(".completeness_page")),
                ('Source of the data', url_for(".how_computed_page")),
                ('Labeling convention', url_for(".labels_page"))]

        downloads = [('Download Magma code', url_for(".hgcwa_code_download",  label=label, download_type='magma')),
                     ('Download Gap code', url_for(".hgcwa_code_download", label=label, download_type='gap'))]

        return render_template("hgcwa-show-family.html",
                               title=title, bread=bread, info=info,
                               properties2=prop2, friends=friends,
                               learnmore=learnmore, downloads=downloads, credit=credit)

def render_passport(args):
    info = {}
    if 'passport_label' in args:
        label =clean_input(args['passport_label'])

        C = base.getDBConnection()

        dataz = C.curve_automorphisms.passports.find({'passport_label': label})
        if dataz.count() is 0:
            bread = get_bread([("Search error", url_for('.search'))])
            flash_error( "No refined passport with label %s was found in the database.", label)
            return redirect(url_for(".index"))
        data=dataz[0]
        g = data['genus']
        GG = ast.literal_eval(data['group'])
        gn = GG[0]
        gt = GG[1]

        gp_string=str(gn) + '.' + str(gt)
        pretty_group=sg_pretty(gp_string)

        if gp_string == pretty_group:
            spname=False
        else:
            spname=True

        numb = dataz.count()

        try:
            numgenvecs = request.args['numgenvecs']
            numgenvecs = int(numgenvecs)
        except:
            numgenvecs = 20
        info['numgenvecs']=numgenvecs

        title = 'One refined passport of genus ' + str(g) + ' with automorphism group $' + pretty_group +'$'
        smallgroup="[" + str(gn) + "," +str(gt) +"]"

        prop2 = [
            ('Genus', '\(%d\)' % g),
            ('Small Group', '\(%s\)' %  pretty_group),
            ('Signature', '\(%s\)' % sign_display(ast.literal_eval(data['signature']))),
            ('Generating Vectors','\(%d\)' % numb)
        ]
        info.update({'genus': data['genus'],
                    'cc': cc_display(data['con']),
                    'sign': sign_display(ast.literal_eval(data['signature'])),
                     'group': pretty_group,
                     'gpid': smallgroup,
                     'numb':numb,
                     'disp_numb':min(numb,numgenvecs)
                   })

        if spname:
            info.update({'specialname': True})

        Ldata=[]
        HypColumn = False
        Lfriends=[]
        for i in range (0, min(numgenvecs,numb)):
            dat= dataz[i]
            x1=dat['total_label']
            if 'full_auto' in dat:
                x2='No'
                if dat['full_label'] not in Lfriends:
                    Lfriends.append(dat['full_label'])
            else:
                x2='Yes'

            if 'hyperelliptic' in dat:
                x3=tfTOyn(dat['hyperelliptic'])
                HypColumn= True
            else:
                x3=' '

            x4=[]
            for perm in dat['gen_vectors']:
                cycperm=Permutation(perm).cycle_string()

                x4.append(sep.join(split_perm(cycperm)))

            Ldata.append([x1,x2,x3,x4])



        info.update({'genvects': Ldata, 'HypColumn' : HypColumn})

        info.update({'passport_cc': cc_display(ast.literal_eval(data['con']))})

        if 'eqn' in data:
            info.update({'eqns': data['eqn']})

        if 'ndim' in data:
            info.update({'Ndim': data['ndim']})

        other_data = False

        if 'hyperelliptic' in data:
            info.update({'ishyp':  tfTOyn(data['hyperelliptic'])})
            other_data = True

        if 'hyp_involution' in data:
            inv=Permutation(data['hyp_involution']).cycle_string()
            info.update({'hypinv': sep.join(split_perm(inv))})


        if 'cyclic_trigonal' in data:
            info.update({'iscyctrig':  tfTOyn(data['cyclic_trigonal'])})
            other_data = True

        if 'jacobian_decomp' in data:
            jcLatex, corrChar = decjac_format(data['jacobian_decomp'])
            info.update({'corrChar': corrChar, 'jacobian_decomp': jcLatex})


        if 'cinv' in data:
            cinv=Permutation(data['cinv']).cycle_string()
            info.update({'cinv': sep.join(split_perm(cinv))})

        info.update({'other_data': other_data})


        if 'full_auto' in data:
            full_G=ast.literal_eval(data['full_auto'])
            full_gn = full_G[0]
            full_gt = full_G[1]

            full_gp_string=str(full_gn) + '.' + str(full_gt)
            full_pretty_group=sg_pretty(full_gp_string)
            info.update({'fullauto': full_pretty_group,
                         'signH':sign_display(ast.literal_eval(data['signH'])),
                         'higgenlabel' : data['full_label'] })


        urlstrng,br_g, br_gp, br_sign, refined_p = split_passport_label(label)


        if Lfriends:
           for Lf in Lfriends:
              friends = [("Full automorphism " + Lf, Lf),("Family containing this refined passport ",  urlstrng) ]

        else:
            friends = [("Family containing this refined passport",  urlstrng) ]


        bread_sign = label_to_breadcrumbs(br_sign)
        bread_gp = label_to_breadcrumbs(br_gp)

        bread = get_bread([(br_g, './?genus='+br_g),('$'+pretty_group+'$','./?genus='+br_g + '&group='+bread_gp), (bread_sign, urlstrng),(data['cc'][0],' ')])

        learnmore =[('Completeness of the data', url_for(".completeness_page")),
                ('Source of the data', url_for(".how_computed_page")),
                ('Labeling convention', url_for(".labels_page"))]

        downloads = [('Download Magma code', url_for(".hgcwa_code_download",  label=label, download_type='magma')),
                     ('Download Gap code', url_for(".hgcwa_code_download", label=label, download_type='gap'))]

        return render_template("hgcwa-show-passport.html",
                               title=title, bread=bread, info=info,
                               properties2=prop2, friends=friends,
                               learnmore=learnmore, downloads=downloads, credit=credit)



def search_input_error(info, bread):
    return render_template("hgcwa-search.html", info=info, title='Families of Higher Genus Curve Search Input Error', bread=bread, credit=credit)



@higher_genus_w_automorphisms_page.route("/Completeness")
def completeness_page():
    t = 'Completeness of the automorphisms of curves data'
    bread = get_bread([("Completeness", )])
    learnmore = [('Source of the data', url_for(".how_computed_page")),
                ('Labeling convention', url_for(".labels_page"))]
    return render_template("single.html", kid='dq.curve.highergenus.aut.extent',
                            title=t, bread=bread,learnmore=learnmore, credit=credit)


@higher_genus_w_automorphisms_page.route("/Labels")
def labels_page():
    t = 'Label scheme for the data'
    bread = get_bread([("Labels", '')])
    learnmore = [('Completeness of the data', url_for(".completeness_page")),
                ('Source of the data', url_for(".how_computed_page"))]
    return render_template("single.html", kid='dq.curve.highergenus.aut.label',
                           learnmore=learnmore, title=t, bread=bread,credit=credit)

@higher_genus_w_automorphisms_page.route("/Source")
def how_computed_page():
    t = 'Source of the automorphisms of curve data'
    bread = get_bread([("Source", '')])
    learnmore = [('Completeness of the data', url_for(".completeness_page")),
                ('Labeling convention', url_for(".labels_page"))]
    return render_template("single.html", kid='dq.curve.highergenus.aut.source',
                           title=t, bread=bread, learnmore=learnmore, credit=credit)




_curdir = os.path.dirname(os.path.abspath(__file__))
code_list =  yaml.load(open(os.path.join(_curdir, "code.yaml")))

@higher_genus_w_automorphisms_page.route("/<label>/download/<download_type>")
def hgcwa_code_download(**args):
    response = make_response(hgcwa_code(**args))
    response.headers['Content-type'] = 'text/plain'
    return response


same_for_all =  ['signature', 'genus']
other_same_for_all = [ 'r', 'g0', 'dim','sym']
depends_on_action = ['gen_vectors']


Fullname = {'magma': 'Magma', 'gap': 'GAP'}
Comment = {'magma': '//', 'gap': '#'}

def hgcwa_code(**args):
    import time
    label = args['label']
    C = base.getDBConnection()
    lang = args['download_type']
    code = "%s %s code for the lmfdb family of higher genus curves %s\n" % (Comment[lang],Fullname[lang],label)
    code +="%s The results are stored in a list of records called 'result_record'\n\n" % (Comment[lang])
    code +=code_list['top_matter'][lang] + '\n' +'\n'
    code +="result_record:=[];" + '\n' +'\n'


    if label_is_one_passport(label):
        data = C.curve_automorphisms.passports.find({"passport_label" : label})

    elif label_is_one_family(label):
        data = C.curve_automorphisms.passports.find({"label" : label})

    code += Comment[lang] + code_list['gp_comment'][lang] +'\n'
    code += code_list['group'][lang] + str(data[0]['group'])+ ';\n'

    if lang == 'magma':
        code += code_list['group_construct'][lang] + '\n'

    for k in same_for_all:
        code += code_list[k][lang] + str(data[0][k])+ ';\n'

    for k in other_same_for_all:
        code += code_list[k][lang] + '\n'

    code += '\n'

    # create formatting templates to be filled in with each record in data
    startstr = Comment[lang] + ' Here we add an action to result_record.\n'
    stdfmt = ''
    for k in depends_on_action:
        stdfmt += code_list[k][lang] + '{' + k + '}'+ ';\n'

    if lang == 'magma':
        stdfmt += code_list['con'][lang] + '{con}' + ';\n'

    stdfmt += code_list['gen_gp'][lang]+ '\n'
    stdfmt += code_list['passport_label'][lang] + '{cc[0]}' + ';\n'
    stdfmt += code_list['gen_vect_label'][lang] + '{cc[1]}' + ';\n'

    # extended formatting template for when signH is present
    signHfmt = stdfmt
    signHfmt += code_list['full_auto'][lang] + '{full_auto}' + ';\n'
    signHfmt += code_list['full_sign'][lang] + '{signH}' + ';\n'
    signHfmt += code_list['add_to_total_full'][lang] + '\n'

    # additional info for hyperelliptic cases
    hypfmt = code_list['hyp'][lang] + code_list['tr'][lang] + ';\n'
    hypfmt += code_list['hyp_inv'][lang] + '{hyp_involution}' + code_list['hyp_inv_last'][lang]
    hypfmt += code_list['cyc'][lang] + code_list['fal'][lang] + ';\n'
    hypfmt += code_list['add_to_total_hyp'][lang] + '\n'
    cyctrigfmt = code_list['hyp'][lang] + code_list['fal'][lang] + ';\n'
    cyctrigfmt += code_list['cyc'][lang] + code_list['tr'][lang] + ';\n'
    cyctrigfmt += code_list['cyc_auto'][lang] + '{cinv}' + code_list['hyp_inv_last'][lang]
    cyctrigfmt += code_list['add_to_total_cyc_trig'][lang] + '\n'
    nhypcycstr = code_list['hyp'][lang] + code_list['fal'][lang] + ';\n'
    nhypcycstr += code_list['cyc'][lang] + code_list['fal'][lang] + ';\n'
    nhypcycstr += code_list['add_to_total_basic'][lang] + '\n'

    start = time.time()
    lines = [(startstr + (signHfmt if 'signH' in dataz else stdfmt).format(**dataz) + ((hypfmt.format(**dataz) if dataz['hyperelliptic'] else cyctrigfmt.format(**dataz) if dataz['cyclic_trigonal'] else nhypcycstr) if 'hyperelliptic' in dataz else '')) for dataz in data]
    code += '\n'.join(lines)
    print "%s seconds for %d bytes" %(time.time() - start,len(code))
    return code<|MERGE_RESOLUTION|>--- conflicted
+++ resolved
@@ -274,15 +274,9 @@
 
 def expect_term(vars):
     #print "term"
-<<<<<<< HEAD
-    err = expect_factor()
-    if err != None: return err
-
-=======
     err, result = expect_factor(vars)
     if err != None: return (err, None)
-    
->>>>>>> 23021493
+
     c = expr_peekc()
     while c != None and (c.isdigit() or is_letter(c) or c == '('):
         err, factor_result = expect_factor(vars)
@@ -294,15 +288,9 @@
 
 def expect_expr(vars):
     #print "expr"
-<<<<<<< HEAD
-    err = expect_term()
-    if err != None: return err
-
-=======
     err, result = expect_term(vars)
     if err != None: return (err, None)
-    
->>>>>>> 23021493
+
     c = expr_peekc()
     while c == "+" or c == "-":
         expr_getc()
@@ -319,35 +307,9 @@
     cur_index = 0
     err, result = expect_expr(vars)
 
-<<<<<<< HEAD
-def is_value(token):
-    return is_number(token) or is_letter(token)
-
-def add_mul(expr):
-    result = ""
-    i = 0
-    prev, i = get_token(expr, i)
-    result += prev
-    while prev != None:
-        cur, i = get_token(expr, i)
-        if cur == None: break
-        two_vars = (is_value(prev) and is_value(cur))
-        var_expr = (is_value(prev) and cur == '(')
-        expr_var = (prev == ')' and is_value(cur))
-        two_expr = (prev == ')' and cur == '(')
-        mult_between = two_vars or var_expr or expr_var or two_expr
-
-        if mult_between:
-            result += "*"
-
-        result += cur
-        prev = cur
-    return result
-=======
     if err == None:
         if expr_peekc() != None:
             return (expr_error("unexpected symbol"), None)
->>>>>>> 23021493
 
     return (err, result)
 
@@ -355,38 +317,8 @@
     # Support -- and .. as range
     query_range = expr.replace("--", "..")
     raw_parts = expr.split('..')
-    raw_parts = filter(lambda x: x != '', raw_parts)    
-
-<<<<<<< HEAD
-    # put a $ before every variable, makes later part easier
-    processed_query_range = add_mul(query_range)
-    for qvar in query_variables:
-        processed_query_range = processed_query_range.replace(qvar, '$' + qvar)
-
-    raw_parts = query_range.split('..')
-    parts = processed_query_range.split('..')
-
     raw_parts = filter(lambda x: x != '', raw_parts)
-    parts = filter(lambda x: x != '', parts)
-
-    if len(parts) == 2:
-        # This is a well formed range query
-        left_half_err = is_valid_expr(raw_parts[0])
-        right_half_err = is_valid_expr(raw_parts[1])
-
-        if left_half_err == None and right_half_err == None:
-            left_expr = query_variables[query_parameter] + ' >= (' + build_mongo_expr(parts[0]) + ')'
-            right_expr = query_variables[query_parameter] + ' <= (' + build_mongo_expr(parts[1]) + ')'
-            mongo_expr = '(' + left_expr + ') && (' + right_expr + ')'
-            return (None, mongo_expr)
-        elif left_half_err != None:
-            #print "\n\n",left_half_err,"\n\n"
-            return (raw_parts[0], left_half_err)
-        else:
-            #print "\n\n",right_half_err,"\n\n"
-            return (raw_parts[1], right_half_err)
-    elif len(parts) == 1 and query_range.find('..') != -1:
-=======
+
     min_genus = db.curve_automorphisms.passports.find().sort([("group_order", 1)]).limit(1)[0]["genus"]
     max_genus = db.curve_automorphisms.passports.find().sort([("group_order", -1)]).limit(1)[0]["genus"]
 
@@ -407,10 +339,9 @@
                 #print "\n\nright error\n\n"
                 return (raw_parts[1], right_err)
 
-        mongo_query["$or"] = mongo_expr 
+        mongo_query["$or"] = mongo_expr
         return (None, None)
     elif len(raw_parts) == 1:
->>>>>>> 23021493
         condition = ""
 
         if query_range.find('..') != -1:
@@ -426,11 +357,11 @@
             if err == None:
                 mongo_expr = []
                 mongo_expr.append({"group_order": {condition: value}, "genus": {"$eq": cur_genus}})
-                mongo_query["$or"] = mongo_expr 
+                mongo_query["$or"] = mongo_expr
                 return (None, None)
             else:
                 mongo_query["$or"] = [{"genus": {"$lte": 0}}]
-                return (raw_parts[0], err) 
+                return (raw_parts[0], err)
     else:
         return ("", "You must either specify a group size or range in the format Min..Max")
 
@@ -485,21 +416,10 @@
     start = parse_start(info)
 
     if 'groupsize' in info and info['groupsize'] != '':
-<<<<<<< HEAD
-        err, result = variable_range_query('G', info['groupsize'])
-        if err == None:
-            #print "\n\n", result, "\n\n"
-            query['$where'] = result
-        else:
-            flash_error('<font face="Courier New"> Parse error on group size range <br />' + err + '<br />' + result + '</font>')
-            query['$where'] = "false"
-
-=======
         err, result = add_group_order_range(query, info['groupsize'], C)
         if err != None:
             flash_error('Parse error on group order field. <font face="Courier New"><br />Given: ' + err + '<br />-------' + result + '</font>')
     """
->>>>>>> 23021493
     res = C.curve_automorphisms.passports.find(query).sort([(
          'genus', pymongo.ASCENDING), ('dim', pymongo.ASCENDING),
         ('cc'[0],pymongo.ASCENDING)])
@@ -513,10 +433,6 @@
 
 
     L = [ ]
-<<<<<<< HEAD
-    first_download_entry = True
-=======
->>>>>>> 23021493
     for field in res:
         field['signature'] = ast.literal_eval(field['signature'])
         L.append(field)
@@ -525,7 +441,7 @@
     download_code = 'download' in info
     first_download_entry = True
     for field in L:
-        field['signature'] = ast.literal_eval(field['signature'])    
+        field['signature'] = ast.literal_eval(field['signature'])
         if download_code:
             if first_download_entry:
                 code += '\n'.join(hgcwa_code(label=field['passport_label'], download_type='magma').split('\n')[1:])
@@ -533,8 +449,8 @@
                 code += hgcwa_code(label=field['passport_label'], download_type='magma').split('result_record:=[];')[1]
             first_download_entry = False
 
-    
-    
+
+
 
     if 'download' in info:
         response = make_response(code)
@@ -547,7 +463,7 @@
         ('cc'[0],pymongo.ASCENDING)])
 
     if 'download_magma' in info:
-        code = ""    
+        code = ""
         first_download_entry = True
         for field in res:
             print field['group']
@@ -560,7 +476,7 @@
         response.headers['Content-type'] = 'text/plain'
         return response
     elif 'download_gap' in info:
-        code = ""    
+        code = ""
         first_download_entry = True
         for field in res:
             print field['group']
@@ -580,10 +496,10 @@
         start -= (1 + (start - nres) / count) * count
     if(start < 0):
         start = 0
-        
-    L = [ ]    
+
+    L = [ ]
     for field in res:
-        field['signature'] = ast.literal_eval(field['signature'])    
+        field['signature'] = ast.literal_eval(field['signature'])
         L.append(field)
 
     info['fields'] = L
