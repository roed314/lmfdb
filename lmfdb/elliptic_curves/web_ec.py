# -*- coding: utf-8 -*-
import re
import os
import yaml
from flask import url_for
from lmfdb import db
from lmfdb.utils import web_latex, encode_plot, coeff_to_poly, web_latex_split_on_pm
from lmfdb.logger import make_logger
from lmfdb.sato_tate_groups.main import st_link_by_name
from lmfdb.number_fields.number_field import field_pretty
from lmfdb.number_fields.web_number_field import nf_display_knowl, string2list

from sage.all import EllipticCurve, latex, ZZ, QQ, prod, Factorization, PowerSeriesRing, prime_range

ROUSE_URL_PREFIX = "http://users.wfu.edu/rouseja/2adic/" # Needs to be changed whenever J. Rouse and D. Zureick-Brown move their data

OPTIMALITY_BOUND = 270000 # optimality of curve no. 1 in class (except class 990h) only proved in all cases for conductor less than this

cremona_label_regex = re.compile(r'(\d+)([a-z]+)(\d*)')
lmfdb_label_regex = re.compile(r'(\d+)\.([a-z]+)(\d*)')
lmfdb_iso_label_regex = re.compile(r'([a-z]+)(\d*)')
sw_label_regex = re.compile(r'sw(\d+)(\.)(\d+)(\.*)(\d*)')
weierstrass_eqn_regex = re.compile(r'\[(-?\d+),(-?\d+),(-?\d+),(-?\d+),(-?\d+)\]')
short_weierstrass_eqn_regex = re.compile(r'\[(-?\d+),(-?\d+)\]')

def match_lmfdb_label(lab):
    return lmfdb_label_regex.match(lab)

def match_lmfdb_iso_label(lab):
    return lmfdb_iso_label_regex.match(lab)

def match_cremona_label(lab):
    return cremona_label_regex.match(lab)

def split_lmfdb_label(lab):
    return lmfdb_label_regex.match(lab).groups()

def split_lmfdb_iso_label(lab):
    return lmfdb_iso_label_regex.match(lab).groups()

def split_cremona_label(lab):
    return cremona_label_regex.match(lab).groups()

def curve_lmfdb_label(conductor, iso_class, number):
    return "%s.%s%s" % (conductor, iso_class, number)

def curve_cremona_label(conductor, iso_class, number):
    return "%s%s%s" % (conductor, iso_class, number)

def class_lmfdb_label(conductor, iso_class):
    return "%s.%s" % (conductor, iso_class)

def class_cremona_label(conductor, iso_class):
    return "%s%s" % (conductor, iso_class)

logger = make_logger("ec")

def split_galois_image_code(s):
    """Each code starts with a prime (1-3 digits but we allow for more)
    followed by an image code or that prime.  This function returns
    two substrings, the prefix number and the rest.
    """
    p = re.findall(r'\d+', s)[0]
    return p, s[len(p):]

def trim_galois_image_code(s):
    """Return the image code with the prime prefix removed.
    """
    return split_galois_image_code(s)[1]

def parse_point(s):
    r""" Converts a string representing a point in affine or
    projective coordinates to a tuple of rationals.

    Sample input: '(-565,282)', '(4599/4,-4603/8)', '(555:10778:1)',
    '(1055:-32778:1)'
    """
    # strip parentheses and spaces
    s = s.replace(' ','')[1:-1]
    if ',' in s: # affine: comma-separated rationals
        return [QQ(str(c)) for c in s.split(',')]
    if ':' in s: # projective: colon-separated integers
        cc = [ZZ(str(c)) for c in s.split(':')]
        return [cc[0]/cc[2], cc[1]/cc[2]]
    return []

def parse_points(s):
    r""" Converts a list of strings representing points in affine or
    projective coordinates to a list of tuples of rationals.

    Sample input:  ['(-565,282)', '(4599/4,-4603/8)']
                   ['(555:10778:1)', '(1055:-32778:1)']
    """
    return [parse_point(P) for P in s]

def parse_ainvs(ai):
    r""" converts a-invariants as stored in the database to a list of ints.
    This will work whether the data is stored as a list of strings
    (the old way), e.g. ['0','0','0','0','1'] or as a single list
    e.g. '[0,0,0,0,1]' with or without the brackets.
    """
    if '[' in ai: # strip the brackets
        ai = ai[1:-1]
    if ',' in ai: # it's a single string so split it on commas
        ai = ai.split(',')
    return [int(a) for a in ai]

def EC_ainvs(E):
    """ Return the a-invariants of a Sage elliptic curve in the correct format for the database.
    """
    return [int(a) for a in E.ainvs()]

class WebEC(object):
    """
    Class for an elliptic curve over Q
    """
    def __init__(self, dbdata):
        """
        Arguments:

            - dbdata: the data from the database
        """
        logger.debug("Constructing an instance of WebEC")
        self.__dict__.update(dbdata)
        # Next lines because the hyphens make trouble
        self.xintcoords = dbdata['xcoord_integral_points']
        self.non_maximal_primes = dbdata['nonmax_primes']
        self.mod_p_images = dbdata['modp_images']

        # Next lines because the python identifiers cannot start with 2
        self.twoadic_index = dbdata.get('2adic_index')
        self.twoadic_log_level = dbdata.get('2adic_log_level')
        self.twoadic_gens = dbdata.get('2adic_gens')
        self.twoadic_label = dbdata.get('2adic_label')
        # All other fields are handled here
        self.make_curve()

    @staticmethod
    def by_label(label):
        """
        Searches for a specific elliptic curve in the curves
        collection by its label, which can be either in LMFDB or
        Cremona format.
        """
        try:
            N, iso, number = split_lmfdb_label(label)
            data = db.ec_curves.lucky({"lmfdb_label" : label})
            if not data:
                return "Curve not found" # caller must catch this and raise an error
            data['label_type'] = 'LMFDB'
        except AttributeError:
            try:
                N, iso, number = split_cremona_label(label)
                data = db.ec_curves.lucky({"label" : label})
                if not data:
                    return "Curve not found" # caller must catch this and raise an error
                data['label_type'] = 'Cremona'
            except AttributeError:
                return "Invalid label" # caller must catch this and raise an error
        return WebEC(data)

    def make_curve(self):
        # To start with the data fields of self are just those from
        # the database.  We need to reformat these.

        # Old version: required constructing the actual elliptic curve
        # E, and computing some further data about it.

        # New version (May 2016): extra data fields now in the
        # database so we do not have to construct the curve or do any
        # computation with it on the fly.  As a failsafe the old way
        # is still included.

        data = self.data = {}
        data['ainvs'] = self.ainvs
        data['conductor'] = N = ZZ(self.conductor)
        data['j_invariant'] = QQ(str(self.jinv))
        data['j_inv_factor'] = latex(0)
        if data['j_invariant']: # don't factor 0
            data['j_inv_factor'] = latex(data['j_invariant'].factor())
        data['j_inv_str'] = unicode(str(data['j_invariant']))
        data['j_inv_latex'] = web_latex(data['j_invariant'])

        # extract data about MW rank, generators, heights and torsion:
        self.make_mw()

        # get more data from the database entry

        data['equation'] = self.equation
        local_data = self.local_data
        D = self.signD * prod([ld['p']**ld['ord_disc'] for ld in local_data])
        for ld in local_data:
            ld['kod'] = ld['kod'].replace("\\\\","\\")
        data['disc'] = D
        Nfac = Factorization([(ZZ(ld['p']),ld['ord_cond']) for ld in local_data])
        Dfac = Factorization([(ZZ(ld['p']),ld['ord_disc']) for ld in local_data], unit=ZZ(self.signD))

        data['minq_D'] = minqD = self.min_quad_twist['disc']
        data['minq_label'] = self.min_quad_twist['lmfdb_label'] if self.label_type=='LMFDB' else self.min_quad_twist['label']
        data['minq_info'] = '(itself)' if minqD==1 else '(by {})'.format(minqD)

        if self.degree is None:
            data['degree'] = 0 # invalid, but will be displayed nicely
        else:
            data['degree'] = self.degree

        try:
            data['an'] = self.anlist
            data['ap'] = self.aplist
        except AttributeError:
            r = db.ec_curves.lucky({'lmfdb_iso':self.lmfdb_iso, 'number':1})
            data['an'] = r['anlist']
            data['ap'] = r['aplist']

<<<<<<< HEAD
=======
        minq_N, minq_iso, minq_number = split_lmfdb_label(data['minq_label'])

>>>>>>> 386035fd
        data['disc_factor'] = latex(Dfac)
        data['cond_factor'] =latex(Nfac)
        data['disc_latex'] = web_latex(D)
        data['cond_latex'] = web_latex(N)

        data['galois_images'] = [trim_galois_image_code(s) for s in self.mod_p_images]
        data['non_maximal_primes'] = self.non_maximal_primes
        data['galois_data'] = [{'p': p,'image': im }
                               for p,im in zip(data['non_maximal_primes'],
                                               data['galois_images'])]

        data['CMD'] = self.cm
        data['CM'] = "no"
        data['EndE'] = "\(\Z\)"
        if self.cm:
            data['cm_ramp'] = [p for p in ZZ(self.cm).support() if not p in self.non_maximal_primes]
            data['cm_nramp'] = len(data['cm_ramp'])
            if data['cm_nramp']==1:
                data['cm_ramp'] = data['cm_ramp'][0]
            else:
                data['cm_ramp'] = ", ".join([str(p) for p in data['cm_ramp']])
            data['cm_sqf'] = ZZ(self.cm).squarefree_part()

            data['CM'] = "yes (\(D=%s\))" % data['CMD']
            if data['CMD']%4==0:
                d4 = ZZ(data['CMD'])//4
                data['EndE'] = "\(\Z[\sqrt{%s}]\)" % d4
            else:
                data['EndE'] = "\(\Z[(1+\sqrt{%s})/2]\)" % data['CMD']
            data['ST'] = st_link_by_name(1,2,'N(U(1))')
        else:
            data['ST'] = st_link_by_name(1,2,'SU(2)')

        data['p_adic_primes'] = [p for i,p in enumerate(prime_range(5, 100))
                                 if (N*data['ap'][i]) %p !=0]

        cond, iso, num = split_lmfdb_label(self.lmfdb_label)
        self.one_deg = ZZ(self.class_deg).is_prime()
        isodegs = [str(d) for d in self.isogeny_degrees if d>1]
        if len(isodegs)<3:
            data['isogeny_degrees'] = " and ".join(isodegs)
        else:
            data['isogeny_degrees'] = " and ".join([", ".join(isodegs[:-1]),isodegs[-1]])


        if self.twoadic_gens:
            from sage.matrix.all import Matrix
            data['twoadic_gen_matrices'] = ','.join([latex(Matrix(2,2,M)) for M in self.twoadic_gens])
            data['twoadic_rouse_url'] = ROUSE_URL_PREFIX + self.twoadic_label + ".html"

        # Leading term of L-function & other BSD data
        self.make_bsd()

        # Optimality (the optimal curve in the class is the curve
        # whose Cremona label ends in '1' except for '990h' which was
        # labelled wrongly long ago): this is proved for N up to
        # OPTIMALITY_BOUND (and when there is only one curve in an
        # isogeny class, obviously) and expected for all N.

        # Column 'optimality' is 1 for certainly optimal curves, 0 for
        # non-optimal curves, and is n>1 if the curve is one of n in
        # the isogeny class which may be optimal given current
        # knowledge.

        # Column "manin_constant' is the correct Manin constant
        # assuming that the curve with (Cremona) number 1 in the class
        # is optimal.
        
        data['optimality_code'] = self.optimality
        # The "or" clause in the next line is so that we can update
        # things by changing one line in this file even without
        # changing the data:
        data['optimality_known'] = (self.optimality < 2) or (N<OPTIMALITY_BOUND)
        data['optimality_bound'] = OPTIMALITY_BOUND
        # (conditional on data['optimality_known'])
        data['manin_constant'] = self.manin_constant

        # To detect whether the optimal curve in this curve's class is
        # known when its optimality code s >1 we need to look at the
        # code for the curve with 'number'==1.  Here we also record
        # the label of that curve for the template.
        opt_curve = db.ec_curves.lucky({'iso':self.iso, 'number':3 if self.iso=='990h' else 1},projection=['label','lmfdb_label','optimality'])
        data['manin_known'] = self.optimality==1 or (opt_curve['optimality']==1)
        data['optimal_label'] = opt_curve['label' if self.label_type == 'Cremona' else 'lmfdb_label']
        data['p_adic_data_exists'] = False
        if data['optimality_code']==1:
            data['p_adic_data_exists'] = db.ec_padic.exists({'lmfdb_iso': self.lmfdb_iso})

        # Iwasawa data (where present)

        self.make_iwasawa()

        # Torsion growth data (where present)

        self.make_torsion_growth()

        data['newform'] =  web_latex(PowerSeriesRing(QQ, 'q')(data['an'], 20, check=True))
        data['newform_label'] = self.newform_label = ".".join( [str(cond), str(2), 'a', iso] )
        self.newform_link = url_for("cmf.by_url_newform_label", level=cond, weight=2, char_orbit_label='a', hecke_orbit=iso)
        self.newform_exists_in_db = db.mf_newforms.label_exists(self.newform_label)
        self._code = None

        if self.label_type == 'Cremona':
            self.class_url = url_for(".by_ec_label", label=self.iso)
            self.class_name = self.iso
        else:
            self.class_url = url_for(".by_double_iso_label", conductor=N, iso_label=iso)
            self.class_name = self.lmfdb_iso
        data['class_name'] = self.class_name
        data['number'] = self.number
        
        self.friends = [
            ('Isogeny class ' + self.class_name, self.class_url),
            ('Minimal quadratic twist %s %s' % (data['minq_info'], data['minq_label']), url_for(".by_ec_label", label=data['minq_label'])),
            ('All twists ', url_for(".rational_elliptic_curves", jinv=self.jinv))]

        lfun_url = url_for("l_functions.l_function_ec_page", conductor_label = N, isogeny_class_label = iso)
        origin_url = lfun_url.lstrip('/L/').rstrip('/')

        if db.lfunc_instances.exists({'url':origin_url}):
            self.friends += [('L-function', lfun_url)]
        else:
            self.friends += [('L-function not available', "")]

        if not self.cm:
            if N<=300:
                self.friends += [('Symmetric square L-function', url_for("l_functions.l_function_ec_sym_page", power='2', conductor = N, isogeny = iso))]
            if N<=50:
                self.friends += [('Symmetric cube L-function', url_for("l_functions.l_function_ec_sym_page", power='3', conductor = N, isogeny = iso))]
        if self.newform_exists_in_db:
            self.friends += [('Modular form ' + self.newform_label, self.newform_link)]

        self.downloads = [('q-expansion to text', url_for(".download_EC_qexp", label=self.lmfdb_label, limit=1000)),
                          ('All stored data to text', url_for(".download_EC_all", label=self.lmfdb_label)),
                          ('Code to Magma', url_for(".ec_code_download", conductor=cond, iso=iso, number=num, label=self.lmfdb_label, download_type='magma')),
                          ('Code to SageMath', url_for(".ec_code_download", conductor=cond, iso=iso, number=num, label=self.lmfdb_label, download_type='sage')),
                          ('Code to GP', url_for(".ec_code_download", conductor=cond, iso=iso, number=num, label=self.lmfdb_label, download_type='gp'))
        ]

        try:
            self.plot = encode_plot(self.E.plot())
        except AttributeError:
            self.plot = encode_plot(EllipticCurve(data['ainvs']).plot())


        self.plot_link = '<a href="{0}"><img src="{0}" width="200" height="150"/></a>'.format(self.plot)
        self.properties = [('Label', self.label if self.label_type == 'Cremona' else self.lmfdb_label),
                           (None, self.plot_link),
                           ('Conductor', '%s' % data['conductor']),
                           ('Discriminant', '%s' % data['disc']),
                           ('j-invariant', '%s' % data['j_inv_latex']),
                           ('CM', '%s' % data['CM']),
                           ('Rank', '%s' % self.mw['rank']),
                           ('Torsion Structure', '\(%s\)' % self.mw['tor_struct'])
                           ]

        if self.label_type == 'Cremona':
            self.title = "Elliptic Curve with Cremona label {} (LMFDB label {})".format(self.label, self.lmfdb_label)
        else:
            self.title = "Elliptic Curve with LMFDB label {} (Cremona label {})".format(self.lmfdb_label, self.label)

        self.bread = [('Elliptic Curves', url_for("ecnf.index")),
                           ('$\Q$', url_for(".rational_elliptic_curves")),
                           ('%s' % N, url_for(".by_conductor", conductor=N)),
                           ('%s' % iso, url_for(".by_double_iso_label", conductor=N, iso_label=iso)),
                           ('%s' % num,' ')]

    def make_mw(self):
        mw = self.mw = {}
        mw['rank'] = self.rank
        mw['int_points'] = ''
        if self.xintcoords:
            a1, a2, a3, a4, a6 = self.ainvs
            def lift_x(x):
                f = ((x + a2) * x + a4) * x + a6
                b = (a1*x + a3)
                d = (b*b + 4*f).sqrt()
                return (x, (-b+d)/2)
            mw['int_points'] = ', '.join(web_latex(lift_x(ZZ(x))) for x in self.xintcoords)

        mw['generators'] = ''
        mw['heights'] = []
        if self.gens:
            mw['generators'] = [web_latex(tuple(P)) for P in parse_points(self.gens)]
            mw['heights'] = self.heights

        mw['tor_order'] = self.torsion
        tor_struct = [int(c) for c in self.torsion_structure]
        if mw['tor_order'] == 1:
            mw['tor_struct'] = '\mathrm{Trivial}'
            mw['tor_gens'] = ''
        else:
            mw['tor_struct'] = ' \\times '.join(['\Z/{%s}\Z' % n for n in tor_struct])
            mw['tor_gens'] = ', '.join(web_latex(tuple(P)) for P in parse_points(self.torsion_generators))

    def make_bsd(self):
        bsd = self.bsd = {}
        r = self.rank
        if r >= 2:
            bsd['lder_name'] = "L^{(%s)}(E,1)/%s!" % (r,r)
        elif r:
            bsd['lder_name'] = "L'(E,1)"
        else:
            bsd['lder_name'] = "L(E,1)"

        bsd['reg'] = self.regulator
        bsd['omega'] = self.real_period
        bsd['sha'] = self.sha
        bsd['lder'] = self.special_value

        tamagawa_numbers = [ZZ(_ld['cp']) for _ld in self.local_data]
        cp_fac = [cp.factor() for cp in tamagawa_numbers]
        cp_fac = [latex(cp) if len(cp)<2 else '('+latex(cp)+')' for cp in cp_fac]
        bsd['tamagawa_factors'] = r'\cdot'.join(cp_fac)
        bsd['tamagawa_product'] = prod(tamagawa_numbers)

    def make_iwasawa(self):
        try:
            iwdata = self.iwdata
        except AttributeError: # For curves with no Iwasawa data
            self.iwdata = None
            return
        iw = self.iw = {}
        iw['p0'] = self.iwp0 # could be None
        iw['data'] = []
        pp = [int(p) for p in iwdata]
        badp = [l['p'] for l in self.local_data]
        rtypes = [l['red'] for l in self.local_data]
        iw['missing_flag'] = False # flags that there is at least one "?" in the table
        iw['additive_shown'] = False # flags that there is at least one additive prime in table
        for p in sorted(pp):
            rtype = ""
            if p in badp:
                red = rtypes[badp.index(p)]
                # Additive primes are excluded from the table
                # if red==0:
                #    continue
                #rtype = ["nsmult","add", "smult"][1+red]
                rtype = ["nonsplit","add", "split"][1+red]
            p = str(p)
            pdata = self.iwdata[p]
            if isinstance(pdata, type(u'?')):
                if not rtype:
                    rtype = "ordinary" if pdata=="o?" else "ss"
                if rtype == "add":
                    iw['data'] += [[p,rtype,"-","-"]]
                    iw['additive_shown'] = True
                else:
                    iw['data'] += [[p,rtype,"?","?"]]
                    iw['missing_flag'] = True
            else:
                if len(pdata)==2:
                    if not rtype:
                        rtype = "ordinary"
                    lambdas = str(pdata[0])
                    mus = str(pdata[1])
                else:
                    rtype = "ss"
                    lambdas = ",".join([str(pdata[0]), str(pdata[1])])
                    mus = str(pdata[2])
                    mus = ",".join([mus,mus])
                iw['data'] += [[p,rtype,lambdas,mus]]

    def make_torsion_growth(self):
        try:
            tor_gro = self.tor_gro
        except AttributeError: # for curves with norsion growth data
            tor_gro = None
        if tor_gro is None:
            self.torsion_growth_data_exists = False
            return
        self.torsion_growth_data_exists = True
        self.tg = tg = {}
        tg['data'] = tgextra = []
        # find all base-changes of this curve in the database, if any
        bcs = list(db.ec_nfcurves.search({'base_change': {'$contains': [self.lmfdb_label]}}, projection='label'))
        bcfs = [lab.split("-")[0] for lab in bcs]
        for F, T in tor_gro.items():
            tg1 = {}
            tg1['bc'] = "Not in database"
            # mongo did not allow "." in a dict key so we changed (e.g.) '3.1.44.1' to '3:1:44:1'
            # Here we change it back (but this code also works in case the fields already use ".")
            F = F.replace(":",".")
            if "." in F:
                field_data = nf_display_knowl(F, field_pretty(F))
                deg = int(F.split(".")[0])
                bcc = [x for x,y in zip(bcs, bcfs) if y==F]
                if bcc:
                    from lmfdb.ecnf.main import split_full_label
                    F, NN, I, C = split_full_label(bcc[0])
                    tg1['bc'] = bcc[0]
                    tg1['bc_url'] = url_for('ecnf.show_ecnf', nf=F, conductor_label=NN, class_label=I, number=C)
            else:
                field_data = web_latex_split_on_pm(coeff_to_poly(string2list(F)))
                deg = F.count(",")
            tg1['d'] = deg
            tg1['f'] = field_data
            tg1['t'] = '\(' + ' \\times '.join(['\Z/{}\Z'.format(n) for n in T.split(",")]) + '\)'
            tg1['m'] = 0
            tgextra.append(tg1)

        tgextra.sort(key = lambda x: x['d'])
        tg['n'] = len(tgextra)
        lastd = 1
        for tg1 in tgextra:
            d = tg1['d']
            if d!=lastd:
                tg1['m'] = len([x for x in tgextra if x['d']==d])
                lastd = d

        ## Hard-code this for now.  While something like
        ## max(db.ec_curves.search({},projection='tor_degs')) might
        ## work, since 'tor_degs' is in the extra table it is very
        ## slow.  Note that the *only* place where this number is used
        ## is in the ec-curve template where it says "The number
        ## fields ... of degree up to {{data.tg.maxd}} such that...".
        
        tg['maxd'] = 7



    def code(self):
        if self._code == None:
            self.make_code_snippets()
        return self._code

    def make_code_snippets(self):
        # read in code.yaml from current directory:

        _curdir = os.path.dirname(os.path.abspath(__file__))
        self._code =  yaml.load(open(os.path.join(_curdir, "code.yaml")), Loader=yaml.FullLoader)

        # Fill in placeholders for this specific curve:

        for lang in ['sage', 'pari', 'magma']:
            self._code['curve'][lang] = self._code['curve'][lang] % (self.data['ainvs'],self.label)
        return
        for k in self._code:
            if k != 'prompt':
                for lang in self._code[k]:
                    self._code[k][lang] = self._code[k][lang].split("\n")
                    # remove final empty line
                    if len(self._code[k][lang][-1])==0:
                        self._code[k][lang] = self._code[k][lang][:-1]<|MERGE_RESOLUTION|>--- conflicted
+++ resolved
@@ -212,11 +212,6 @@
             data['an'] = r['anlist']
             data['ap'] = r['aplist']
 
-<<<<<<< HEAD
-=======
-        minq_N, minq_iso, minq_number = split_lmfdb_label(data['minq_label'])
-
->>>>>>> 386035fd
         data['disc_factor'] = latex(Dfac)
         data['cond_factor'] =latex(Nfac)
         data['disc_latex'] = web_latex(D)
