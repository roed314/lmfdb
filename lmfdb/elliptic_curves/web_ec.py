--- conflicted
+++ resolved
@@ -719,27 +719,8 @@
 
     def code(self):
         if self._code is None:
-
             # read in code.yaml from current directory:
             _curdir = os.path.dirname(os.path.abspath(__file__))
-<<<<<<< HEAD
-            self._code = yaml.load(open(os.path.join(_curdir, "code.yaml")), Loader=yaml.FullLoader)
-
-            # Fill in placeholders for this specific curve:
-            for lang in self._code['curve']:
-                self._code['curve'][lang] = self._code['curve'][lang] % (self.data['ainvs'])
-            for lang in self._code['bsd_formula']:
-                self._code['bsd_formula'][lang] = self._code['bsd_formula'][lang] % (self.data['ainvs'])
-
-            # Fill in adelic image placeholders for this specific curve:
-            for lang in ['sage', 'magma']:
-                if self.data['adelic_data']:
-                    adelic_image_str = self.data['adelic_data']['adelic_image']
-                    adelic_gens = self.data['adelic_data']['adelic_gens']
-                    adelic_level_str = adelic_image_str.split(".")[0]
-                    self._code['adelicimage'][lang] = self._code['adelicimage'][lang] % (adelic_gens,adelic_level_str )
-
-=======
             code = yaml.load(open(os.path.join(_curdir, "code.yaml")), Loader=yaml.FullLoader)
             # fill in curve data
             if self.data['adelic_data']:
@@ -754,5 +735,4 @@
                 for lang in code[prop]:
                     code[prop][lang] = code[prop][lang].format(**data)
             self._code = code
->>>>>>> df63c0ff
         return self._code