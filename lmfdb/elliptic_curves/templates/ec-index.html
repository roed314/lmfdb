--- conflicted
+++ resolved
@@ -178,7 +178,6 @@
 </tr>
 
 
-<<<<<<< HEAD
     <tr>
         <td>
         {{ KNOWL('ec.isogeny',title="Cyclic isogeny degree") }}
@@ -190,7 +189,7 @@
         <span class="formexample"> e.g. 16 </span>
         </td>
         <td align=left>
-{{KNOWL('ec.q.reduction_type', title='Bad primes')}} 
+{{KNOWL('ec.q.reduction_type', title='Bad primes')}}
         <select name='bad_quantifier'>
         <option value=''>include</option>
         <option value="exclude">exclude</option>
@@ -216,45 +215,6 @@
     </tr>
   </table>
 
-=======
-<tr>
-    <td>
-    {{ KNOWL('ec.isogeny',title="Cyclic isogeny degree") }}
-    </td>
-    <td>
-    <input type='text' name='isodeg' example="16" size=10 />
-    </td>
-    <td>
-    <span class="formexample"> e.g. 16 </span>
-    </td>
-    <td align=left>
-{{KNOWL('ec.q.reduction_type', title='Bad primes')}} 
-    <select name='bad_quantifier'>
-    <option value=''>include</option>
-    <option value='exclude'>exclude</option>
-    <option value='exactly'>exactly</option>
-    <option value='subset'>subset of</option>
-    </select>
-    </td>
-    <td><input type='text' name='bad_primes' size=10 example='5,13'></td>
-    <td><span class="formexample"> e.g. 5,13</span></td>
-</tr>
-<tr>
-    <td>
-    Number of {{ KNOWL('ec.q.integral_points',title="integral points") }}
-    </td>
-    <td>
-    <input type='text' name='num_int_pts' example="2" size=10>
-    </td>
-    <td>
-    <span class="formexample"> e.g. 2 or 4-15</span>
-    </td>
-</tr>
-
-<tr><td>Results to display</td><td> <input type='text' name='count' value=50 size=10></td></tr>
-<tr><td><button type='submit' value='Search'>Search</button></td></tr>
-</table>
->>>>>>> 5d2bb372
 </form>
 
 {% endif %}
