--- conflicted
+++ resolved
@@ -76,17 +76,11 @@
 
 
         self.newform =  web_latex(PowerSeriesRing(QQ, 'q')(self.anlist, 20, check=True))
-<<<<<<< HEAD
         self.newform_label = db.mf_newforms.lucky({'level':N, 'weight':2, 'isogeny_class_label':'%s.%s'%(N,iso)},'label')
         self.newform_exists_in_db = self.newform_label is not None
         if self.newform_label is not None:
             char_orbit, hecke_orbit = self.newform_label.split('.')[2:]
             self.newform_link = url_for("emf.by_url_newform_label", level=N, weight=2, char_orbit_label=char_orbit, hecke_orbit=hecke_orbit)
-=======
-        self.newform_label = ".".join( [str(N), str(2), 'a', iso] )
-        self.newform_link =  url_for("emf.by_url_newform_label", level=N, weight=2, char_orbit_label='a', hecke_orbit=iso)
-        self.newform_exists_in_db = db.mf_newforms.label_exists(self.newform_label)
->>>>>>> 51598447
 
         self.lfunction_link = url_for("l_functions.l_function_ec_page", conductor_label = N, isogeny_class_label = iso)
 
