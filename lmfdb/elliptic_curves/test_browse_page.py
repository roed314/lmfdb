from lmfdb.tests import LmfdbTest

class HomePageTest(LmfdbTest):
<<<<<<< HEAD

    def check(self, homepage, path, text):
        assert path in homepage
        assert text in self.tc.get(path, follow_redirects=True).get_data(as_text=True)

    def check_args(self, path, text):
        assert text in self.tc.get(path, follow_redirects=True).get_data(as_text=True)


    def check_args_with_timeout(self, path, text):
        timeout_error = 'The search query took longer than expected!'
        data = self.tc.get(path, follow_redirects=True).get_data(as_text=True)
        assert (text in data) or (timeout_error in data)

=======
>>>>>>> b839d0b5
    # All tests should pass
    #
    # The page itself
    def test_page(self):
        r"""
        Check that the elliptic curve/Q search & browse page works.
        """
        homepage = self.tc.get("/EllipticCurve/Q/").get_data(as_text=True)
        assert 'Find a specific curve' in homepage

    #
    # Link to stats page
    def test_stats(self):
        r"""
        Check that the link to the stats page works.
        """
        homepage = self.tc.get("/EllipticCurve/Q/").get_data(as_text=True)
        self.check(homepage, "/EllipticCurve/Q/stats",
                   'Distribution of rank')

    #
    # Link to random curve
    def test_random(self):
        r"""
        Check that the link to a random curve works.
        """
        homepage = self.tc.get("/EllipticCurve/Q/").get_data(as_text=True)
        self.check(homepage, "/EllipticCurve/Q/random",
                   'Minimal Weierstrass equation')

    #
    # Browsing links
    def test_browse(self):
        r"""
        Check that the browsing links work.
        """
        homepage = self.tc.get("/EllipticCurve/Q/").get_data(as_text=True)
        t = "?conductor=100-999"
        assert t in homepage
        self.check_args("/EllipticCurve/Q/%s" % t,
                        '[1, 0, 0, 1, 1]')
        t = "?rank=4"
        assert t in homepage
        self.check_args("/EllipticCurve/Q/%s" % t,
                        '[1, -1, 0, -79, 289]')
        t = "?torsion=16"
        assert t in homepage
        self.check_args("/EllipticCurve/Q/%s" % t,
                        '266910.ck5')

    #
    # Jump to specfic curve or class
    def test_jump(self):
        r"""
        Check that the link to a specific curve works.
        """
        self.check_args("/EllipticCurve/Q/?label=11.a2&jump=curve+or+isogeny+class+label",
                        r'\( y^2 + y = x^{3} -  x^{2} - 10 x - 20  \)')
        self.check_args("/EllipticCurve/Q/?label=389.a&jump=curve+or+isogeny+class+label",
                        'Elliptic curves in class 389.a')
        self.check_args("/EllipticCurve/Q/?label=%5B0%2C1%2C1%2C-2%2C0%5D&jump=curve+or+isogeny+class+label", '\\(\\Z^2\\)')
        self.check_args("/EllipticCurve/Q/?label=%5B-3024%2C+46224%5D+&jump=curve+or+isogeny+class+label",
                        '\\(\\Z^2\\)')

    #
    # Various search combinations
    def test_search(self):
        r"""
        Check that various search combinations work.
        """
        self.check_args("/EllipticCurve/Q/?conductor=100-200&jinv=&rank=&torsion=&torsion_structure=&sha=&surj_primes=&surj_quantifier=include&nonsurj_primes=&optimal=&count=100",
                        '[0, -1, 1, -887, -10143]')
        self.check_args_with_timeout("/EllipticCurve/Q/?conductor=&jinv=&rank=0&torsion=2&torsion_structure=&sha=4&surj_primes=&surj_quantifier=include&nonsurj_primes=&optimal=&count=100",
                        '[0, -1, 0, -10560, -414180]')
        self.check_args("/EllipticCurve/Q/?conductor=&jinv=-4096%2F11&rank=&torsion=&torsion_structure=&sha=&surj_primes=&surj_quantifier=include&nonsurj_primes=&optimal=&count=100",
                        '169136.i3')
        self.check_args("/EllipticCurve/Q/?conductor=&jinv=&rank=&torsion=&torsion_structure=%5B2%2C4%5D&sha=&surj_primes=&surj_quantifier=include&nonsurj_primes=&optimal=&count=100",
                        '[0, 1, 0, -1664, -9804]')
        self.check_args_with_timeout("/EllipticCurve/Q/?conductor=&jinv=&rank=&torsion=&torsion_structure=&sha=&surj_primes=&surj_quantifier=include&nonsurj_primes=2%2C3&optimal=&count=100",
                        '[1, -1, 1, -24575, 1488935]')
        self.check_args_with_timeout("/EllipticCurve/Q/?conductor=&jinv=&rank=&torsion=&torsion_structure=&sha=&surj_primes=&surj_quantifier=exactly&nonsurj_primes=5&optimal=on&count=100",
                        '[1, -1, 0, -1575, 751869]')

        self.check_args("EllipticCurve/Q/?conductor=990&surj_quantifier=include&optimal=on",
                        '990h1')<|MERGE_RESOLUTION|>--- conflicted
+++ resolved
@@ -1,23 +1,6 @@
 from lmfdb.tests import LmfdbTest
 
 class HomePageTest(LmfdbTest):
-<<<<<<< HEAD
-
-    def check(self, homepage, path, text):
-        assert path in homepage
-        assert text in self.tc.get(path, follow_redirects=True).get_data(as_text=True)
-
-    def check_args(self, path, text):
-        assert text in self.tc.get(path, follow_redirects=True).get_data(as_text=True)
-
-
-    def check_args_with_timeout(self, path, text):
-        timeout_error = 'The search query took longer than expected!'
-        data = self.tc.get(path, follow_redirects=True).get_data(as_text=True)
-        assert (text in data) or (timeout_error in data)
-
-=======
->>>>>>> b839d0b5
     # All tests should pass
     #
     # The page itself
