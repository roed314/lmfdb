--- conflicted
+++ resolved
@@ -94,15 +94,8 @@
 
 real_period:
   sage:  E.period_lattice().omega()
-<<<<<<< HEAD
-  pari:  E.omega[1]
-  magma: RealPeriod(E) * (Discriminant(E) gt 0 select 2 else 1)
-  oscar: |
-    real_period(E) * (discriminant(e) > 0 ? 2 : 1)
-=======
   pari:  if(E.disc>0,2,1)*E.omega[1]
   magma: (Discriminant(E) gt 0 select 2 else 1) * RealPeriod(E);
->>>>>>> 4ecccec0
 
 cp:
   sage:  E.tamagawa_numbers()
@@ -169,9 +162,6 @@
   sage:  |
     rho = E.galois_representation(); [rho.image_type(p) for p in rho.non_surjective()]
   magma: |
-<<<<<<< HEAD
-    [GaloisRepresentation(E,p): p in PrimesUpTo(20)];
-=======
     [GaloisRepresentation(E,p): p in PrimesUpTo(20)];
 
 adelicimage:
@@ -184,5 +174,4 @@
 
 padicreg:
   sage: |
-    [E.padic_regulator(p) for p in primes(5,20) if E.conductor().valuation(p)<2]
->>>>>>> 4ecccec0
+    [E.padic_regulator(p) for p in primes(5,20) if E.conductor().valuation(p)<2]