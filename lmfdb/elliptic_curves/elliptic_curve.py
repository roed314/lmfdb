--- conflicted
+++ resolved
@@ -1004,17 +1004,10 @@
             flash_error('File {} not found'.format(info['filename']))
             return redirect(url_for(".render_bhkssw"))
     info['files'] = [ # number of curves, size in MB, lower bound, upper bound, filename
-<<<<<<< HEAD
-        (2249362, 151, "0", "1 \cdot 10^8", "1e8db.txt"),
-        (1758056, 123, "1 \cdot 10^8", r"2 \cdot 10^8", "2e8db.txt"),
-        (11300506, 798, r"2 \cdot 10^8", "1 \cdot 10^9", "1e9db.txt"),
-        (11982016, 866, "1 \cdot 10^9", r"2 \cdot 10^9", "2e9db.txt"),
-=======
         (2249362, 151, "0", r"1 \cdot 10^8", "1e8db.txt"),
         (1758056, 123, r"1 \cdot 10^8", r"2 \cdot 10^8", "2e8db.txt"),
         (11300506, 798, r"2 \cdot 10^8", r"1 \cdot 10^9", "1e9db.txt"),
         (11982016, 866, r"1 \cdot 10^9", r"2 \cdot 10^9", "2e9db.txt"),
->>>>>>> 3f316d37
         (10976368, 800, r"2 \cdot 10^9", r"3 \cdot 10^9", "3e9db.txt"),
         (10395560, 768, r"3 \cdot 10^9", r"4 \cdot 10^9", "4e9db.txt"),
         (9932368, 744, r"4 \cdot 10^9", r"5 \cdot 10^9", "5e9db.txt"),
@@ -1023,11 +1016,7 @@
         (9071666, 685, r"7 \cdot 10^9", r"8 \cdot 10^9", "8e9db.txt"),
         (8975214, 679, r"8 \cdot 10^9", r"9 \cdot 10^9", "9e9db.txt"),
         (8788686, 666, r"9 \cdot 10^9", r"1.0 \cdot 10^{10}", "10e9db.txt"),
-<<<<<<< HEAD
-        (8642210, 664, "1.0 \cdot 10^{10}", r"1.1 \cdot 10^{10}", "11e9db.txt"),
-=======
         (8642210, 664, r"1.0 \cdot 10^{10}", r"1.1 \cdot 10^{10}", "11e9db.txt"),
->>>>>>> 3f316d37
         (8477024, 652, r"1.1 \cdot 10^{10}", r"1.2 \cdot 10^{10}", "12e9db.txt"),
         (8383290, 645, r"1.2 \cdot 10^{10}", r"1.3 \cdot 10^{10}", "13e9db.txt"),
         (8275108, 638, r"1.3 \cdot 10^{10}", r"1.4 \cdot 10^{10}", "14e9db.txt"),
