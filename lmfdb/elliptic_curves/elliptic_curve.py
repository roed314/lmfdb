# -*- coding: utf-8 -*-
import re
import time

from pymongo import ASCENDING, DESCENDING
import lmfdb.base
from lmfdb.base import app
from flask import Flask, session, g, render_template, url_for, request, redirect, make_response, send_file
import tempfile
import os
import StringIO

<<<<<<< HEAD
from lmfdb.utils import ajax_more, image_src, web_latex, to_dict, web_latex_split_on_pm, comma
=======
from lmfdb.utils import ajax_more, image_src, web_latex, to_dict, parse_range2, web_latex_split_on_pm, comma, clean_input, parse_torsion_structure
from lmfdb.number_fields.number_field import parse_list
>>>>>>> 0ce6001c
from lmfdb.elliptic_curves import ec_page, ec_logger
from lmfdb.elliptic_curves.ec_stats import get_stats
from lmfdb.elliptic_curves.isog_class import ECisog_class
from lmfdb.elliptic_curves.web_ec import WebEC, parse_list, parse_points, match_lmfdb_label, match_lmfdb_iso_label, match_cremona_label, split_lmfdb_label, split_lmfdb_iso_label, split_cremona_label, weierstrass_eqn_regex, short_weierstrass_eqn_regex
from lmfdb.search_parsing import parse_rational, parse_ints, parse_bracketed_posints, parse_primes, parse_count, parse_start

import sage.all
from sage.all import ZZ, QQ, EllipticCurve, latex, matrix, srange
q = ZZ['x'].gen()

#########################
#   Database connection
#########################
ecdb = None

def db_ec():
    global ecdb
    if ecdb is None:
        ecdb = lmfdb.base.getDBConnection().elliptic_curves.curves
    return ecdb


#########################
#   Utility functions
#########################

LIST_RE = re.compile(r'^(\d+|(\d+-(\d+)?))(,(\d+|(\d+-(\d+)?)))*$')
QQ_RE = re.compile(r'^-?\d+(/\d+)?$')
LIST_POSINT_RE = re.compile(r'^(\d+)(,\d+)*$')

def format_ainvs(ainvs):
    """
    The a-invariants are stored as a list of strings because mongodb doesn't
    have big-ints, and all strings are stored as unicode. However, printing
    a list of unicodes looks like [u'0', u'1', ...]
    """
    return [ZZ(a) for a in ainvs]

def cmp_label(lab1, lab2):
    from sage.databases.cremona import parse_cremona_label, class_to_int
    a, b, c = parse_cremona_label(lab1)
    id1 = int(a), class_to_int(b), int(c)
    a, b, c = parse_cremona_label(lab2)
    id2 = int(a), class_to_int(b), int(c)
    return cmp(id1, id2)


#########################
#    Top level
#########################

@app.route("/EC")
def EC_redirect():
    return redirect(url_for("ec.rational_elliptic_curves", **request.args))

def learnmore_list():
    return [('Completeness of the data', url_for(".completeness_page")),
            ('Source of the data', url_for(".how_computed_page")),
            ('Elliptic Curve labels', url_for(".labels_page"))]

# Return the learnmore list with the matchstring entry removed
def learnmore_list_remove(matchstring):
    return filter(lambda t:t[0].find(matchstring) <0, learnmore_list())

#########################
#  Search/navigate
#########################

@ec_page.route("/")
def rational_elliptic_curves(err_args=None):
    if err_args is None:
        if len(request.args) != 0:
            return elliptic_curve_search(**request.args)
        else:
            err_args = {}
            for field in ['conductor', 'jinv', 'torsion', 'rank', 'sha', 'optimal', 'torsion_structure', 'msg']:
                err_args[field] = ''
            err_args['count'] = '100'
    counts = get_stats().counts()

    conductor_list_endpoints = [1, 100, 1000, 10000, 100000, counts['max_N'] + 1]
    conductor_list = ["%s-%s" % (start, end - 1) for start, end in zip(conductor_list_endpoints[:-1],
                                                                       conductor_list_endpoints[1:])]
    rank_list = range(counts['max_rank'] + 1)
    torsion_list = range(1,11) + [12, 16]
    info = {
        'rank_list': rank_list,
        'torsion_list': torsion_list,
        'conductor_list': conductor_list,
        'counts': counts,
        'stats_url': url_for(".statistics")
    }
    credit = 'John Cremona and Andrew Sutherland'
    t = 'Elliptic curves over $\Q$'
    bread = [('Elliptic Curves', url_for("ecnf.index")), ('$\Q$', ' ')]
    return render_template("browse_search.html", info=info, credit=credit, title=t, bread=bread, learnmore=learnmore_list_remove('Completeness'), **err_args)

@ec_page.route("/random")
def random_curve():
    from sage.misc.prandom import randint
    n = get_stats().counts()['ncurves']
    n = randint(0,n-1)
    label = db_ec().find()[n]['label']
    # This version leaves the word 'random' in the URL:
    # return render_curve_webpage_by_label(label)
    # This version uses the curve's own URL:
    return redirect(url_for(".by_ec_label", label=label), 301)


@ec_page.route("/curve_of_the_day")
def todays_curve():
    from datetime import date
    mordells_birthday = date(1888,1,28)
    n = (date.today()-mordells_birthday).days
    label = db_ec().find({'number' : int(1)})[n]['label']
    #return render_curve_webpage_by_label(label)
    return redirect(url_for(".by_ec_label", label=label), 301)

@ec_page.route("/stats")
def statistics():
    info = {
        'counts': get_stats().counts(),
        'stats': get_stats().stats(),
    }
    credit = 'John Cremona'
    t = 'Elliptic curves over $\Q$: statistics'
    bread = [('Elliptic Curves', url_for("ecnf.index")),
             ('$\Q$', url_for(".rational_elliptic_curves")),
             ('statistics', ' ')]
    return render_template("statistics.html", info=info, credit=credit, title=t, bread=bread, learnmore=learnmore_list())


@ec_page.route("/<int:conductor>/")
def by_conductor(conductor):
    return elliptic_curve_search(conductor=conductor, **request.args)


def elliptic_curve_jump_error(label, args, wellformed_label=False, cremona_label=False, missing_curve=False):
    err_args = {}
    for field in ['conductor', 'torsion', 'rank', 'sha', 'optimal', 'torsion_structure']:
        err_args[field] = args.get(field, '')
    err_args['count'] = args.get('count', '100')
    if wellformed_label:
        err_args['err_msg'] = "No curve or isogeny class in the database has label %s" % label
    elif cremona_label:
        err_args['err_msg'] = "To search for a Cremona label use 'Cremona:%s'" % label
    elif missing_curve:
        err_args['err_msg'] = "The elliptic curve %s (conductor = %s) is not in the database" % (label, args.get('conductor','?'))
    else:
        err_args['err_msg'] = "%s does not define a recognised elliptic curve over $\mathbb{Q}$" % label
    return rational_elliptic_curves(err_args)


def elliptic_curve_search(**args):
    info = to_dict(args)
    query = {}
    bread = [('Elliptic Curves', url_for("ecnf.index")),
             ('$\Q$', url_for(".rational_elliptic_curves")),
             ('Search Results', '.')]
    if 'SearchAgain' in args:
        return rational_elliptic_curves()

    if 'jump' in args:
        label = info.get('label', '').replace(" ", "")
        m = match_lmfdb_label(label)
        if m:
            try:
                return by_ec_label(label)
            except ValueError:
                return elliptic_curve_jump_error(label, info, wellformed_label=True)
        elif label.startswith("Cremona:"):
            label = label[8:]
            m = match_cremona_label(label)
            if m:
                try:
                    return by_ec_label(label)
                except ValueError:
                    return elliptic_curve_jump_error(label, info, wellformed_label=True)
        elif match_cremona_label(label):
            return elliptic_curve_jump_error(label, info, cremona_label=True)
        elif label:
            # Try to parse a string like [1,0,3,2,4] as valid
            # Weistrass coefficients:
            lab = re.sub(r'\s','',label)
            lab = re.sub(r'^\[','',lab)
            lab = re.sub(r']$','',lab)
            try:
                labvec = lab.split(',')
                labvec = [QQ(str(z)) for z in labvec] # Rationals allowed
                E = EllipticCurve(labvec)
                # Now we do have a valid curve over Q, but it might
                # not be in the database.
                ainvs = [str(c) for c in E.minimal_model().ainvs()]
                data = db_ec().find_one({'ainvs': ainvs})
                if data is None:
                    info['conductor'] = E.conductor()
                    return elliptic_curve_jump_error(label, info, missing_curve=True)
                return by_ec_label(data['lmfdb_label'])
            except (TypeError, ValueError, ArithmeticError):
                return elliptic_curve_jump_error(label, info)
        else:
            query['label'] = ''

    try:
        parse_rational(info.get('jinv'),query,'jinv','j-invariant')
        parse_ints(info.get('conductor'),query,'conductor')
        parse_ints(info.get('torsion'),query,'torsion','torsion order')
        parse_ints(info.get('rank'),query,'rank')
        parse_ints(info.get('sha'),query,'sha','analytic order of &#1064;')
        parse_bracketed_posints(info.get('torsion_structure'),query,'torsion_structure',split=True,process=str)
        parse_primes(info.get('surj_primes'),query,'non-surjective_primes','surjective primes','complement')
        if info['surj_quantifier'] == 'exactly':
            mode = 'exact'
        else:
            mode = 'append'
        parse_primes(info.get('nonsurj_primes'),query,'non-surjective_primes',mode=mode)
    except ValueError as err:
        info['err'] = str(err)
        return search_input_error(info, bread)

    count = parse_count(info,100)
    start = parse_start(info)

    if 'optimal' in info and info['optimal'] == 'on':
        # fails on 990h3
        query['number'] = 1

<<<<<<< HEAD
    info['query'] = query
=======
    if 'torsion_structure' in info and info['torsion_structure']:
        res = parse_torsion_structure(info['torsion_structure'],2)
        if 'Error' in res:
            info['err'] = res
            return search_input_error(info, bread)
        #update info for repeat searches
        info['torsion_structure'] = str(res).replace(' ','')
        query['torsion_structure'] = [str(r) for r in res]

    if info.get('surj_primes'):
        info['surj_primes'] = clean_input(info['surj_primes'])
        format_ok = LIST_POSINT_RE.match(info['surj_primes'])
        if format_ok:
            surj_primes = [int(p) for p in info['surj_primes'].split(',')]
            format_ok = all([ZZ(p).is_prime(proof=False) for p in surj_primes])
        if format_ok:
            query['non-surjective_primes'] = {"$nin": surj_primes}
        else:
            info['err'] = 'Error parsing input for surjective primes.  It needs to be a prime (such as 5), or a comma-separated list of primes (such as 2,3,11).'
            return search_input_error(info, bread)

    if info.get('nonsurj_primes'):
        info['nonsurj_primes'] = clean_input(info['nonsurj_primes'])
        format_ok = LIST_POSINT_RE.match(info['nonsurj_primes'])
        if format_ok:
            nonsurj_primes = [int(p) for p in info['nonsurj_primes'].split(',')]
            format_ok = all([ZZ(p).is_prime(proof=False) for p in nonsurj_primes])
        if format_ok:
            if info['surj_quantifier'] == 'exactly':
                nonsurj_primes.sort()
                query['non-surjective_primes'] = nonsurj_primes
            else:
                if 'non-surjective_primes' in query:
                    query['non-surjective_primes'] = { "$nin": surj_primes, "$all": nonsurj_primes }
                else:
                    query['non-surjective_primes'] = { "$all": nonsurj_primes }
        else:
            info['err'] = 'Error parsing input for nonsurjective primes.  It needs to be a prime (such as 5), or a comma-separated list of primes (such as 2,3,11).'
            return search_input_error(info, bread)

    if 'download' in info and info['download'] != '0':
        res = db_ec().find(query).sort([ ('conductor', ASCENDING), ('iso_nlabel', ASCENDING), ('lmfdb_number', ASCENDING) ])
        return download_search(info, res)
    
    count_default = 100
    if info.get('count'):
        try:
            count = int(info['count'])
        except:
            count = count_default
    else:
        count = count_default
    info['count'] = count

    start_default = 0
    if info.get('start'):
        try:
            start = int(info['start'])
            if(start < 0):
                start += (1 - (start + 1) / count) * count
        except:
            start = start_default
    else:
        start = start_default
>>>>>>> 0ce6001c

    cursor = db_ec().find(query)
    nres = cursor.count()
    if(start >= nres):
        start -= (1 + (start - nres) / count) * count
    if(start < 0):
        start = 0
    res = cursor.sort([('conductor', ASCENDING), ('iso_nlabel', ASCENDING), ('lmfdb_number', ASCENDING)
                       ]).skip(start).limit(count)
    info['curves'] = res
    info['format_ainvs'] = format_ainvs
    info['curve_url'] = lambda dbc: url_for(".by_triple_label", conductor=dbc['conductor'], iso_label=split_lmfdb_label(dbc['lmfdb_iso'])[1], number=dbc['lmfdb_number'])
    info['iso_url'] = lambda dbc: url_for(".by_double_iso_label", conductor=dbc['conductor'], iso_label=split_lmfdb_label(dbc['lmfdb_iso'])[1])
    info['number'] = nres
    info['start'] = start
    info['count'] = count
    info['more'] = int(start + count < nres)
    if nres == 1:
        info['report'] = 'unique match'
    elif nres == 2:
        info['report'] = 'displaying both matches'
    else:
        if nres > count or start != 0:
            info['report'] = 'displaying matches %s-%s of %s' % (start + 1, min(nres, start + count), nres)
        else:
            info['report'] = 'displaying all %s matches' % nres

    credit = 'John Cremona'
    if 'non-surjective_primes' in query:
        credit += 'and Andrew Sutherland'
    t = 'Elliptic Curves search results'
    return render_template("search_results.html", info=info, credit=credit, bread=bread, title=t)


def search_input_error(info, bread):
    return render_template("search_results.html", info=info, title='Elliptic Curve Search Input Error', bread=bread, learnmore=learnmore_list())

##########################
#  Specific curve pages
##########################

@ec_page.route("/<int:conductor>/<iso_label>/")
def by_double_iso_label(conductor,iso_label):
    full_iso_label = str(conductor)+"."+iso_label
    return render_isogeny_class(full_iso_label)

@ec_page.route("/<int:conductor>/<iso_label>/<int:number>")
def by_triple_label(conductor,iso_label,number):
    full_label = str(conductor)+"."+iso_label+str(number)
    return render_curve_webpage_by_label(full_label)

# The following function determines whether the given label is in
# LMFDB or Cremona format, and also whether it is a curve label or an
# isogeny class label, and calls the appropriate function

@ec_page.route("/<label>")
def by_ec_label(label):
    ec_logger.debug(label)
    try:
        N, iso, number = split_lmfdb_label(label)
    except AttributeError:
        ec_logger.debug("%s not a valid lmfdb label, trying cremona")
        try:
            N, iso, number = split_cremona_label(label)
        except AttributeError:
            ec_logger.debug("%s not a valid cremona label either, trying Weierstrass")
            eqn = label.replace(" ","")
            if weierstrass_eqn_regex.match(eqn) or short_weierstrass_eqn_regex.match(eqn):
                return by_weierstrass(eqn)
            else:
                return elliptic_curve_jump_error(label, {})

        # We permanently redirect to the lmfdb label
        if number: # it's a curve
            data = db_ec().find_one({'label': label})
            if data is None:
                return elliptic_curve_jump_error(label, {})
            ec_logger.debug(url_for(".by_ec_label", label=data['lmfdb_label']))
            #return redirect(url_for(".by_ec_label", label=data['lmfdb_label']), 301)
            return render_curve_webpage_by_label(data['label'])
        else: # it's an isogeny class
            data = db_ec().find_one({'iso': label})
            if data is None:
                return elliptic_curve_jump_error(label, {})
            ec_logger.debug(url_for(".by_ec_label", label=data['lmfdb_label']))
            #return redirect(url_for(".by_ec_label", label=data['iso']), 301)
            return render_isogeny_class(data['iso'])

    if number:
        return redirect(url_for(".by_triple_label", conductor=N, iso_label=iso, number=number))
    else:
        return redirect(url_for(".by_double_iso_label", conductor=N, iso_label=iso))

def by_weierstrass(eqn):
    w = weierstrass_eqn_regex.match(eqn)
    if not w:
        w = short_weierstrass_eqn_regex.match(eqn)
    if not w:
        return elliptic_curve_jump_error(eqn, {})
    try:
        ainvs = [ZZ(ai) for ai in w.groups()]
    except TypeError:
        return elliptic_curve_jump_error(eqn, {})
    E = EllipticCurve(ainvs).global_minimal_model()
    N = E.conductor()
    ainvs = [str(ai) for ai in E.ainvs()]
    data = db_ec().find_one({'ainvs': ainvs})
    if data is None:
        return elliptic_curve_jump_error(eqn, {'conductor':N}, missing_curve=True)
    return redirect(url_for(".by_ec_label", label=data['lmfdb_label']), 301)

def render_isogeny_class(iso_class):
    credit = 'John Cremona'
    class_data = ECisog_class.by_label(iso_class)
    if class_data == "Invalid label":
        return elliptic_curve_jump_error(iso_class, {}, wellformed_label=False)
    if class_data == "Class not found":
        return elliptic_curve_jump_error(iso_class, {}, wellformed_label=True)
    class_data.modform_display = url_for(".modular_form_display", label=class_data.lmfdb_iso+"1", number="")

    return render_template("iso_class.html",
                           properties2=class_data.properties,
                           info=class_data,
                           bread=class_data.bread,
                           credit=credit,
                           title=class_data.title,
                           friends=class_data.friends,
                           downloads=class_data.downloads,
                           learnmore=learnmore_list())

@ec_page.route("/modular_form_display/<label>/<number>")
def modular_form_display(label, number):
    try:
        number = int(number)
    except:
        number = 10
    if number < 10:
        number = 10
    # if number > 100000:
    #     number = 20
    # if number > 50000:
    #     return "OK, I give up."
    # if number > 20000:
    #     return "This incident will be reported to the appropriate authorities."
    # if number > 9600:
    #     return "You have been banned from this website."
    # if number > 4800:
    #     return "Seriously."
    # if number > 2400:
    #     return "I mean it."
    # if number > 1200:
    #     return "Please stop poking me."
    if number > 1000:
        number = 1000
    data = db_ec().find_one({'lmfdb_label': label})
    if data is None:
        return elliptic_curve_jump_error(label, {})
    ainvs = [int(a) for a in data['ainvs']]
    E = EllipticCurve(ainvs)
    modform = E.q_eigenform(number)
    modform_string = web_latex_split_on_pm(modform)
    return modform_string

# This function is now redundant since we store plots as
# base64-encoded pngs.
@ec_page.route("/plot/<label>")
def plot_ec(label):
    C = lmfdb.base.getDBConnection()
    data = C.elliptic_curves.curves.find_one({'lmfdb_label': label})
    if data is None:
        return elliptic_curve_jump_error(label, {})
    ainvs = [int(a) for a in data['ainvs']]
    E = EllipticCurve(ainvs)
    P = E.plot()
    _, filename = tempfile.mkstemp('.png')
    P.save(filename)
    data = open(filename).read()
    os.unlink(filename)
    response = make_response(data)
    response.headers['Content-type'] = 'image/png'
    return response


def render_curve_webpage_by_label(label):
    credit = 'John Cremona and Andrew Sutherland'
    data = WebEC.by_label(label)
    if data == "Invalid label":
        return elliptic_curve_jump_error(label, {}, wellformed_label=False)
    if data == "Curve not found":
        return elliptic_curve_jump_error(label, {}, wellformed_label=True)
    try:
        lmfdb_label = data.lmfdb_label
    except AttributeError:
        return elliptic_curve_jump_error(label, {}, wellformed_label=False)

    if data.twoadic_label:
        credit = credit.replace(' and',',') + ' and Jeremy Rouse'
    data.modform_display = url_for(".modular_form_display", label=lmfdb_label, number="")

    return render_template("curve.html",
                           properties2=data.properties,
                           credit=credit,
                           data=data,
                           bread=data.bread, title=data.title,
                           friends=data.friends,
                           downloads=data.downloads,
                           learnmore=learnmore_list())

@ec_page.route("/padic_data")
def padic_data():
    info = {}
    label = request.args['label']
    p = int(request.args['p'])
    info['p'] = p
    N, iso, number = split_lmfdb_label(label)
    if request.args['rank'] == '0':
        info['reg'] = 1
    elif number == '1':
        C = lmfdb.base.getDBConnection()
        data = C.elliptic_curves.curves.find_one({'lmfdb_iso': N + '.' + iso})
        data = C.elliptic_curves.padic_db.find_one({'lmfdb_iso': N + '.' + iso, 'p': p})
        info['data'] = data
        if data is None:
            info['reg'] = 'no data'
        else:
            val = int(data['val'])
            aprec = data['prec']
            reg = sage.all.Qp(p, aprec)(int(data['unit']), aprec - val) << val
            info['reg'] = web_latex(reg)
    else:
        info['reg'] = "no data"
    return render_template("padic_data.html", info=info)


@ec_page.route("/download_qexp/<label>/<limit>")
def download_EC_qexp(label, limit):
    ec_logger.debug(label)
    CDB = lmfdb.base.getDBConnection().elliptic_curves.curves
    N, iso, number = split_lmfdb_label(label)
    if number:
        data = CDB.find_one({'lmfdb_label': label})
    else:
        data = CDB.find_one({'lmfdb_iso': label})
    ainvs = data['ainvs']
    ec_logger.debug(ainvs)
    E = EllipticCurve([int(a) for a in ainvs])
    response = make_response(','.join(str(an) for an in E.anlist(int(limit), python_ints=True)))
    response.headers['Content-type'] = 'text/plain'
    return response


@ec_page.route("/download_all/<label>")
def download_EC_all(label):
    CDB = lmfdb.base.getDBConnection().elliptic_curves.curves
    N, iso, number = split_lmfdb_label(label)
    if number:
        data = CDB.find_one({'lmfdb_label': label})
        if data is None:
            return elliptic_curve_jump_error(label, {})
        data_list = [data]
    else:
        data_list = sorted(list(CDB.find({'lmfdb_iso': label})), key=lambda E: E['number'])
        if len(data_list) == 0:
            return elliptic_curve_jump_error(label, {})

    # titles of all entries of curves
    dump_data = []
    titles = [str(c) for c in data_list[0]]
    titles = [t for t in titles if t[0] != '_']
    titles.sort()
    dump_data.append(titles)
    for data in data_list:
        data1 = []
        for t in titles:
            d = data[t]
            if t == 'ainvs':
                data1.append(format_ainvs(d))
            elif t in ['torsion_generators', 'torsion_structure']:
                data1.append([eval(g) for g in d])
            elif t == 'x-coordinates_of_integral_points':
                data1.append(parse_list(d))
            elif t == 'gens':
                data1.append(parse_points(d))
            elif t in ['iso', 'label', 'lmfdb_iso', 'lmfdb_label']:
                data1.append(str(d))
            else:
                data1.append(d)
        dump_data.append(data1)
    response = make_response('\n'.join(str(an) for an in dump_data))
    response.headers['Content-type'] = 'text/plain'
    return response


def download_search(info, res):
    dltype = info['Submit']
    delim = 'bracket'
    com = r'\\'  # single line comment start
    com1 = ''  # multiline comment start
    com2 = ''  # multiline comment end
    filename = 'elliptic_curves.gp'
    mydate = time.strftime("%d %B %Y")
    if dltype == 'sage':
        com = '#'
        filename = 'elliptic_curves.sage'
    if dltype == 'magma':
        com = ''
        com1 = '/*'
        com2 = '*/'
        delim = 'magma'
        filename = 'elliptic_curves.m'
    s = com1 + "\n"
    s += com + ' Elliptic curves downloaded from the LMFDB downloaded %s\n'% mydate
    s += com + ' Below is a list called data. Each entry has the form:\n'
    s += com + '   [Weierstrass Coefficients]\n'
    s += '\n' + com2
    s += '\n'
    if dltype == 'magma':
        s += 'data := ['
    else:
        s += 'data = ['
    s += '\\\n'
    for f in res:
        entry = str(f['ainvs'])
        entry = entry.replace('u','')
        entry = entry.replace('\'','')
        s += entry + ',\\\n'
    s = s[:-3]
    s += ']\n'
    if delim == 'brace':
        s = s.replace('[', '{')
        s = s.replace(']', '}')
    if delim == 'magma':
        s = s.replace('[', '[*')
        s = s.replace(']', '*]')
        s += ';'
    strIO = StringIO.StringIO()
    strIO.write(s)
    strIO.seek(0)
    return send_file(strIO,
                     attachment_filename=filename,
                     as_attachment=True)


#@ec_page.route("/download_Rub_data")
# def download_Rub_data():
#    import gridfs
#    label=(request.args.get('label'))
#    type=(request.args.get('type'))
#    C = base.getDBConnection()
#    fs = gridfs.GridFS(C.elliptic_curves,'isogeny' )
#    isogeny=C.ellcurves.isogeny.files
#    filename=isogeny.find_one({'label':str(label),'type':str(type)})['filename']
#    d= fs.get_last_version(filename)
#    response = make_response(d.readline())
#    response.headers['Content-type'] = 'text/plain'
#    return response


@ec_page.route("/Completeness")
def completeness_page():
    t = 'Completeness of the elliptic curve data over $\Q$'
    bread = [('Elliptic Curves', url_for("ecnf.index")),
             ('$\Q$', url_for("ec.rational_elliptic_curves")),
             ('Completeness', '')]
    credit = 'John Cremona'
    return render_template("single.html", kid='dq.ec.extent',
                           credit=credit, title=t, bread=bread, learnmore=learnmore_list_remove('Completeness'))

@ec_page.route("/Source")
def how_computed_page():
    t = 'Source of the elliptic curve data over $\Q$'
    bread = [('Elliptic Curves', url_for("ecnf.index")),
             ('$\Q$', url_for("ec.rational_elliptic_curves")),
             ('Source', '')]
    credit = 'John Cremona'
    return render_template("single.html", kid='dq.ec.source',
                           credit=credit, title=t, bread=bread, learnmore=learnmore_list_remove('Source'))

@ec_page.route("/Labels")
def labels_page():
    t = 'Labels for elliptic curves over $\Q$'
    bread = [('Elliptic Curves', url_for("ecnf.index")),
             ('$\Q$', url_for("ec.rational_elliptic_curves")),
             ('Labels', '')]
    credit = 'John Cremona'
    return render_template("single.html", kid='ec.q.lmfdb_label',
                           credit=credit, title=t, bread=bread, learnmore=learnmore_list_remove('labels'))
<|MERGE_RESOLUTION|>--- conflicted
+++ resolved
@@ -10,17 +10,12 @@
 import os
 import StringIO
 
-<<<<<<< HEAD
 from lmfdb.utils import ajax_more, image_src, web_latex, to_dict, web_latex_split_on_pm, comma
-=======
-from lmfdb.utils import ajax_more, image_src, web_latex, to_dict, parse_range2, web_latex_split_on_pm, comma, clean_input, parse_torsion_structure
-from lmfdb.number_fields.number_field import parse_list
->>>>>>> 0ce6001c
 from lmfdb.elliptic_curves import ec_page, ec_logger
 from lmfdb.elliptic_curves.ec_stats import get_stats
 from lmfdb.elliptic_curves.isog_class import ECisog_class
 from lmfdb.elliptic_curves.web_ec import WebEC, parse_list, parse_points, match_lmfdb_label, match_lmfdb_iso_label, match_cremona_label, split_lmfdb_label, split_lmfdb_iso_label, split_cremona_label, weierstrass_eqn_regex, short_weierstrass_eqn_regex
-from lmfdb.search_parsing import parse_rational, parse_ints, parse_bracketed_posints, parse_primes, parse_count, parse_start
+from lmfdb.search_parsing import clean_input, parse_rational, parse_ints, parse_bracketed_posints, parse_primes, parse_torsion_structure, parse_count, parse_start
 
 import sage.all
 from sage.all import ZZ, QQ, EllipticCurve, latex, matrix, srange
@@ -243,74 +238,11 @@
         # fails on 990h3
         query['number'] = 1
 
-<<<<<<< HEAD
     info['query'] = query
-=======
-    if 'torsion_structure' in info and info['torsion_structure']:
-        res = parse_torsion_structure(info['torsion_structure'],2)
-        if 'Error' in res:
-            info['err'] = res
-            return search_input_error(info, bread)
-        #update info for repeat searches
-        info['torsion_structure'] = str(res).replace(' ','')
-        query['torsion_structure'] = [str(r) for r in res]
-
-    if info.get('surj_primes'):
-        info['surj_primes'] = clean_input(info['surj_primes'])
-        format_ok = LIST_POSINT_RE.match(info['surj_primes'])
-        if format_ok:
-            surj_primes = [int(p) for p in info['surj_primes'].split(',')]
-            format_ok = all([ZZ(p).is_prime(proof=False) for p in surj_primes])
-        if format_ok:
-            query['non-surjective_primes'] = {"$nin": surj_primes}
-        else:
-            info['err'] = 'Error parsing input for surjective primes.  It needs to be a prime (such as 5), or a comma-separated list of primes (such as 2,3,11).'
-            return search_input_error(info, bread)
-
-    if info.get('nonsurj_primes'):
-        info['nonsurj_primes'] = clean_input(info['nonsurj_primes'])
-        format_ok = LIST_POSINT_RE.match(info['nonsurj_primes'])
-        if format_ok:
-            nonsurj_primes = [int(p) for p in info['nonsurj_primes'].split(',')]
-            format_ok = all([ZZ(p).is_prime(proof=False) for p in nonsurj_primes])
-        if format_ok:
-            if info['surj_quantifier'] == 'exactly':
-                nonsurj_primes.sort()
-                query['non-surjective_primes'] = nonsurj_primes
-            else:
-                if 'non-surjective_primes' in query:
-                    query['non-surjective_primes'] = { "$nin": surj_primes, "$all": nonsurj_primes }
-                else:
-                    query['non-surjective_primes'] = { "$all": nonsurj_primes }
-        else:
-            info['err'] = 'Error parsing input for nonsurjective primes.  It needs to be a prime (such as 5), or a comma-separated list of primes (such as 2,3,11).'
-            return search_input_error(info, bread)
 
     if 'download' in info and info['download'] != '0':
         res = db_ec().find(query).sort([ ('conductor', ASCENDING), ('iso_nlabel', ASCENDING), ('lmfdb_number', ASCENDING) ])
         return download_search(info, res)
-    
-    count_default = 100
-    if info.get('count'):
-        try:
-            count = int(info['count'])
-        except:
-            count = count_default
-    else:
-        count = count_default
-    info['count'] = count
-
-    start_default = 0
-    if info.get('start'):
-        try:
-            start = int(info['start'])
-            if(start < 0):
-                start += (1 - (start + 1) / count) * count
-        except:
-            start = start_default
-    else:
-        start = start_default
->>>>>>> 0ce6001c
 
     cursor = db_ec().find(query)
     nres = cursor.count()
