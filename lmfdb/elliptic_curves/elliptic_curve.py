# -*- coding: utf-8 -*-

import os
import re
import time

from flask import render_template, url_for, request, redirect, make_response, send_file, abort
from sage.all import ZZ, QQ, Qp, RealField, EllipticCurve, cputime, is_prime, is_prime_power, PolynomialRing, latex, Jacobian
from sage.databases.cremona import parse_cremona_label, class_to_int
from sage.schemes.elliptic_curves.constructor import EllipticCurve_from_Weierstrass_polynomial

from lmfdb.elliptic_curves.web_ec import latex_equation


from lmfdb import db
from lmfdb.app import app
from lmfdb.backend.encoding import Json
from lmfdb.utils import (coeff_to_poly, coeff_to_poly_multi,
    web_latex, to_dict, comma, flash_error, display_knowl, raw_typeset, integer_divisors, integer_squarefree_part,
    parse_rational_to_list, parse_ints, parse_floats, parse_bracketed_posints, parse_primes,
    SearchArray, TextBox, SelectBox, SubsetBox, TextBoxWithSelect, CountBox, Downloader,
    StatsDisplay, parse_element_of, parse_signed_ints, search_wrap, redirect_no_cache, web_latex_factored_integer)
from lmfdb.utils.interesting import interesting_knowls
from lmfdb.utils.search_columns import SearchColumns, MathCol, LinkCol, ProcessedCol, MultiProcessedCol, CheckCol
from lmfdb.utils.common_regex import ZLLIST_RE
from lmfdb.api import datapage
from lmfdb.elliptic_curves import ec_page, ec_logger
from lmfdb.elliptic_curves.isog_class import ECisog_class
from lmfdb.elliptic_curves.web_ec import WebEC, match_lmfdb_label, match_cremona_label, split_lmfdb_label, split_cremona_label, weierstrass_eqn_regex, short_weierstrass_eqn_regex, class_lmfdb_label, curve_lmfdb_label, EC_ainvs, latex_sha, gl2_subgroup_data, CREMONA_BOUND, match_weierstrass_polys, match_coeff_vec
from sage.misc.cachefunc import cached_method
from lmfdb.ecnf.ecnf_stats import latex_tor
from .congruent_numbers import get_congruent_number_data, congruent_number_data_directory
from lmfdb.sato_tate_groups.main import st_display_knowl

q = ZZ['x'].gen()
the_ECstats = None

#########################
#   Utility functions
#########################

def sorting_label(lab1):
    """
    Provide a sorting key.
    """
    a, b, c = parse_cremona_label(lab1)
    return (int(a), class_to_int(b), int(c))

def get_bread(tail=[]):
    base = [('Elliptic curves', url_for("ecnf.index")), (r'$\Q$', url_for(".rational_elliptic_curves"))]
    if not isinstance(tail, list):
        tail = [(tail, " ")]
    return base + tail

def get_stats():
    global the_ECstats
    if the_ECstats is None:
        the_ECstats = ECstats()
    return the_ECstats

#########################
#    Top level
#########################

def learnmore_list():
    return [('Source and acknowledgments', url_for(".how_computed_page")),
            ('Completeness of the data', url_for(".completeness_page")),
            ('Reliability of the data', url_for(".reliability_page")),
            ('Elliptic curve labels', url_for(".labels_page")),
            ('Congruent number curves', url_for(".render_congruent_number_data"))]


def learnmore_list_with_picture_desc():
    return learnmore_list() + [('Picture description', url_for(".picture_page"))]


# Return the learnmore list with the matchstring entry removed
def learnmore_list_remove(matchstring):
    return [t for t in learnmore_list() if t[0].find(matchstring) < 0]


#########################
#  Search/navigate
#########################

@ec_page.route("/")
def rational_elliptic_curves(err_args=None):
    info = to_dict(request.args, search_array=ECSearchArray())
    if err_args is None:
        if request.args:
            return elliptic_curve_search(info)
        else:
            err_args = {}
            for field in ['conductor', 'jinv', 'torsion', 'rank', 'sha', 'optimal', 'torsion_structure', 'msg']:
                err_args[field] = ''
            err_args['count'] = '50'

    counts = get_stats()

    conductor_list_endpoints = [1, 100, 1000, 10000, 100000, int(counts.max_N_Cremona) + 1]
    conductor_list = dict([(r,r) for r in ["%s-%s" % (start, end - 1) for start, end in zip(conductor_list_endpoints[:-1],
                                                                                            conductor_list_endpoints[1:])]])
    conductor_list[">{}".format(counts.max_N_Cremona)] = "{}-".format(counts.max_N_Cremona)

    rank_list = list(range(counts.max_rank + 1))
    torsion_list = list(range(1, 11)) + [12, 16]
    info['rank_list'] = rank_list
    info['torsion_list'] = torsion_list
    info['conductor_list'] = conductor_list
    info['stats'] = ECstats()
    info['stats_url'] = url_for(".statistics")

    t = r'Elliptic curves over $\Q$'
    if err_args.get("err_msg"):
        # this comes from elliptic_curve_jump_error
        flash_error(err_args.pop("err_msg"), err_args.pop("label"))
        return redirect(url_for(".rational_elliptic_curves"))
    return render_template("ec-index.html",
                           info=info,
                           title=t,
                           bread=get_bread(),
                           learnmore=learnmore_list(),
                           calling_function="ec.rational_elliptic_curves",
                           **err_args)


@ec_page.route("/interesting")
def interesting():
    return interesting_knowls(
        "ec.q",
        db.ec_curvedata,
        url_for_label,
        label_col="lmfdb_label",
        title=r"Some interesting elliptic curves over $\Q$",
        bread=get_bread("Interesting"),
        learnmore=learnmore_list()
    )


@ec_page.route("/random")
@redirect_no_cache
def random_curve():
    label = db.ec_curvedata.random(projection='lmfdb_label')
    cond, iso, num = split_lmfdb_label(label)
    return url_for(".by_triple_label", conductor=cond, iso_label=iso, number=num)


@ec_page.route("/curve_of_the_day")
@redirect_no_cache  # disables cache on todays curve
def todays_curve():
    from datetime import date
    mordells_birthday = date(1888, 1, 28)
    n = (date.today() - mordells_birthday).days
    label = db.ec_curvedata.lucky(projection='lmfdb_label', offset=n)
    return url_for(".by_ec_label", label=label)

################################################################################
# Statistics
################################################################################

class ECstats(StatsDisplay):
    """
    Class for creating and displaying statistics for elliptic curves over Q
    """

    def __init__(self):
        self.ncurves = db.ec_curvedata.count()
        self.ncurves_c = comma(self.ncurves)
        self.nclasses = db.ec_classdata.count()
        self.nclasses_c = comma(self.nclasses)
        self.max_N_Cremona = 500000
        self.max_N_Cremona_c = comma(self.max_N_Cremona)
        self.max_N = db.ec_curvedata.max('conductor')
        self.max_N_c = comma(self.max_N)
        self.max_N_prime = 1000000
        self.max_N_prime_c = comma(self.max_N_prime)
        self.max_rank = db.ec_curvedata.max('rank')
        self.max_rank_c = comma(self.max_rank)
        self.cond_knowl = display_knowl('ec.q.conductor', title="conductor")
        self.rank_knowl = display_knowl('ec.rank', title="rank")
        self.ec_knowl = display_knowl('ec.q', title='elliptic curves')
        self.cl_knowl = display_knowl('ec.isogeny', title="isogeny classes")

    @property
    def short_summary(self):
        stats_url = url_for(".statistics")
        return r'The database currently includes %s %s defined over $\Q$, in %s %s, with %s at most %s.  Here are some further <a href="%s">statistics and completeness information</a>.' % (self.ncurves_c, self.ec_knowl, self.nclasses_c, self.cl_knowl, self.cond_knowl, self.max_N_c, stats_url)

    @property
    def summary(self):
        return r'Currently, the database includes ${}$ {} over $\Q$ in ${}$ {}, with {} at most ${}$.'.format(self.ncurves_c, self.ec_knowl, self.nclasses_c, self.cl_knowl, self.cond_knowl, self.max_N_c)

    table = db.ec_curvedata
    baseurl_func = ".rational_elliptic_curves"

    knowls = {'rank': 'ec.rank',
              'sha': 'ec.q.analytic_sha_order',
              'torsion_structure': 'ec.torsion_order'}

    top_titles = {'rank': 'rank',
                  'sha': 'analytic order of &#1064;',
                  'torsion_structure': 'torsion subgroups'}

    formatters = {'torsion_structure': latex_tor,
                  'sha': latex_sha}

    query_formatters = {'torsion_structure': 'torsion_structure={}'.format,
                        'sha': 'sha={}'.format}

    stat_list = [
        {'cols': 'rank', 'totaler': {'avg': True}},
        {'cols': 'torsion_structure'},
        {'cols': 'sha', 'totaler': {'avg': False}},
    ]

    @cached_method
    def isogeny_degrees(self):
        # cur = db._execute(SQL("SELECT UNIQ(SORT(ARRAY_AGG(elements ORDER BY elements))) FROM ec_curvedata, UNNEST(isogeny_degreed) as elements"))
        # return cur.fetchone()[0]
        #
        # It's a theorem that the complete set of possible degrees is this:
        return list(range(1,20)) + [21,25,27,37,43,67,163]

# NB the context processor wants something callable and the summary is a *property*

@app.context_processor
def ctx_elliptic_curve_summary():
    return {'elliptic_curve_summary': lambda: ECstats().summary}

@app.context_processor
def ctx_gl2_subgroup():
    return {'gl2_subgroup_data': gl2_subgroup_data}

@ec_page.route("/stats")
def statistics():
    title = r'Elliptic curves over $\Q$: Statistics'
    bread = get_bread("Statistics")
    return render_template("display_stats.html", info=ECstats(), title=title, bread=bread, learnmore=learnmore_list())


@ec_page.route("/<int:conductor>/")
def by_conductor(conductor):
    info = to_dict(request.args, search_array=ECSearchArray())
    info['bread'] = get_bread([('%s' % conductor, url_for(".by_conductor", conductor=conductor))])
    info['title'] = r'Elliptic curves over $\Q$ of conductor %s' % conductor
    if request.args:
        # if conductor changed, fall back to a general search
        if 'conductor' in request.args and request.args['conductor'] != str(conductor):
            return redirect (url_for(".rational_elliptic_curves", **request.args), 307)
        info['title'] += ' Search results'
        info['bread'].append(('Search results',''))
    info['conductor'] = conductor
    return elliptic_curve_search(info)


def elliptic_curve_jump_error(label, args, missing_curve=False, missing_class=False, invalid_class=False, invalid_poly=False):
    err_args = {}
    for field in ['conductor', 'torsion', 'rank', 'sha', 'optimal', 'torsion_structure']:
        err_args[field] = args.get(field, '')
    err_args['count'] = args.get('count', '100')
    err_args['label'] = label
    if missing_curve:
        err_args['err_msg'] = "The elliptic curve %s is not in the database"
    elif missing_class:
        err_args['err_msg'] = "The isogeny class %s is not in the database"
    elif invalid_class:
        err_args['err_msg'] = r"%s is not a valid label for an isogeny class of elliptic curves over $\mathbb{Q}$"
    elif invalid_poly:
        err_args['err_msg'] = "The equation defined by %s does not define an elliptic curve"
    elif not label:
        err_args['err_msg'] = "Please enter a non-empty label %s"
    else:
        err_args['err_msg'] = r"%s is not a valid label for an elliptic curve or isogeny class over $\mathbb{Q}$"
    return rational_elliptic_curves(err_args)


def ec_parse_coeff_vec(label, info):
    lab = re.sub(r'\s','',label)
    lab = re.sub(r'^\[','',lab)
    lab = re.sub(r']$','',lab)
    try:
        labvec = lab.split(',')
        labvec = [QQ(str(z)) for z in labvec] # Rationals allowed
        E = EllipticCurve(labvec).minimal_model()
        # Now we do have a valid curve over Q, but it might
        # not be in the database.
        lmfdb_label = db.ec_curvedata.lucky({'ainvs': EC_ainvs(E)}, 'lmfdb_label')
        if lmfdb_label is None:
            info['conductor'] = E.conductor()
            return elliptic_curve_jump_error(label, info, missing_curve=True)
        return by_ec_label(lmfdb_label)
    except Exception:
        return elliptic_curve_jump_error(label, info)


def ec_lookup_equation(input_str):

    R = PolynomialRing(QQ, "x")
    y = PolynomialRing(R, "y").gen()

    def read_list_coeffs(elt):
        if not elt:
            return R(0)
        else:
            return R([int(c) for c in elt.split(",")])

    if ZLLIST_RE.fullmatch(input_str):
        input_str_new = input_str.strip('[').strip(']')
        fg = [read_list_coeffs(elt) for elt in input_str_new.split('],[')]
    else:
        input_str_new = input_str.strip('[').strip(']')
        fg = [R(list(coeff_to_poly(elt))) for elt in input_str_new.split(",")]
    if len(fg) == 1:
        fg.append(R(0))

    ec_defining_poly = y**2 + y*(fg[1]) - fg[0]
    S = PolynomialRing(QQ, 2, ["x", "y"])
    x,_ = S.gens()
    ec_defining_poly = S(ec_defining_poly)

    if ec_defining_poly.coefficient(x**3) == -1:
        try:
            E = EllipticCurve_from_Weierstrass_polynomial(ec_defining_poly).minimal_model()
        except ValueError:
            C_str_latex = fr"\({latex(y**2 + y*fg[1])} = {latex(fg[0])}\)"
            return None, ("invalid_poly",C_str_latex)
    else:
        try:
            E = Jacobian(ec_defining_poly).minimal_model()
        except ValueError:
            C_str_latex = fr"\({latex(y**2 + y*fg[1])} = {latex(fg[0])}\)"
            return None, ("invalid_poly",C_str_latex)
    lmfdb_label = db.ec_curvedata.lucky({'ainvs': EC_ainvs(E)}, 'lmfdb_label')

    if lmfdb_label is None:
        return None, ("not_in_db",EC_ainvs(E))
    return lmfdb_label,""


def elliptic_curve_jump(info):
    label = info.get('jump', '').replace(" ", "")
    if label is None:
        return elliptic_curve_jump_error('', info)
    elif match_lmfdb_label(label):
        try:
            return by_ec_label(label)
        except ValueError:
            return elliptic_curve_jump_error(label, info, missing_curve=True)
    elif match_cremona_label(label):
        try:
            return redirect(url_for(".by_ec_label", label=label))
        except ValueError:
            return elliptic_curve_jump_error(label, info, missing_curve=True)
    elif match_coeff_vec(label):
        # Try to parse a string like [1,0,3,2,4] as valid
        # Weistrass coefficients:
        return ec_parse_coeff_vec(label, info)
    elif match_weierstrass_polys(label):
        label, fail_reason = ec_lookup_equation(label)
        if label:
            return by_ec_label(label)
        elif label is None:
            if fail_reason[0] == "invalid_poly":
                return elliptic_curve_jump_error(fail_reason[1], info, invalid_poly=True)
            return elliptic_curve_jump_error(fail_reason[1], info, missing_curve=True)
    elif label.count('=') == 1:
        lhs_str, rhs_str = label.split('=')
        rhs_poly = coeff_to_poly_multi(rhs_str)
        main_poly_str = lhs_str + "+" + str(-rhs_poly)
        main_poly = coeff_to_poly_multi(main_poly_str)
        try:
            E = EllipticCurve_from_Weierstrass_polynomial(main_poly).minimal_model()
        except ValueError:
            C_str_latex = fr"\({latex(main_poly)}\)"
            return elliptic_curve_jump_error(C_str_latex, info, invalid_poly=True)
        lmfdb_label = db.ec_curvedata.lucky({'ainvs': EC_ainvs(E)}, 'lmfdb_label')
        if lmfdb_label is None:
            return elliptic_curve_jump_error(EC_ainvs(E), info, missing_curve=True)
        return by_ec_label(lmfdb_label)
    else:
        return elliptic_curve_jump_error(label, info)


def url_for_label(label):
    if label == "random":
        return url_for(".random_curve")
    return url_for(".by_ec_label", label=label)

elladic_image_label_regex = re.compile(r'(\d+)\.(\d+)\.(\d+)\.(\d+)')
modell_image_label_regex = re.compile(r'(\d+)(G|B|Cs|Cn|Ns|Nn|A4|S4|A5)(\.\d+)*')

class EC_download(Downloader):
    table = db.ec_curvedata
    title = "Elliptic curves"
    columns = "ainvs"
    data_format = ["[[a1, a2, a3, a4, a6] Weierstrass coefficients]"]
    data_description = "defining the elliptic curve y^2 + a1xy + a3y = x^3 + a2x^2 + a4x + a6."
    function_body = {
        "magma": ["return [EllipticCurve([a:a in ai]):ai in data];",],
        "sage": ["return [EllipticCurve(ai) for ai in data]",],
        "gp": ["[ellinit(ai)|ai<-data];"],
        "oscar": ["return [EllipticCurve(ai) for ai in data]",],
    }

ec_columns = SearchColumns([
     LinkCol("lmfdb_label", "ec.q.lmfdb_label", "Label", lambda label: url_for(".by_ec_label", label=label),
             default=True, align="center", short_title="LMFDB curve label"),
     MultiProcessedCol("cremona_label", "ec.q.cremona_label", "Cremona label",
                       ["Clabel", "conductor"],
                       lambda label, conductor: '<a href="%s">%s</a>' % (url_for(".by_ec_label", label=label), label) if conductor < CREMONA_BOUND else " - ",
                       align="center", short_title="Cremona curve label"),
     LinkCol("lmfdb_iso", "ec.q.lmfdb_label", "Class", lambda label: url_for(".by_ec_label", label=label),
             default=True, align="center", short_title="LMFDB class label"),
     MultiProcessedCol("cremona_iso", "ec.q.cremona_label", "Cremona class",
                       ["Ciso", "conductor"],
                       lambda label, conductor: '<a href="%s">%s</a>' % (url_for(".by_ec_label", label=label), label) if conductor < CREMONA_BOUND else " - ",
                       align="center", short_title="Cremona class label"),
     MathCol("class_size", "ec.isogeny_class", "Class size", align="center", default=lambda info: info.get("class_size") or info.get("optimal") == "on"),
     MathCol("class_deg", "ec.isogeny_class_degree", "Class degree", align="center", default=lambda info: info.get("class_deg")),
     ProcessedCol("conductor", "ec.q.conductor", "Conductor", lambda v: web_latex_factored_integer(ZZ(v)), default=True, align="center"),
     MultiProcessedCol("disc", "ec.discriminant", "Discriminant", ["signD", "absD"], lambda s, a: web_latex_factored_integer(s*ZZ(a)),
                       default=lambda info: info.get("discriminant"), align="center"),
     MathCol("rank", "ec.rank", "Rank", default=True),
     ProcessedCol("torsion_structure", "ec.torsion_subgroup", "Torsion",
                  lambda tors: r"\oplus".join([r"\Z/%s\Z"%n for n in tors]) if tors else r"\mathsf{trivial}", default=True, mathmode=True, align="center"),
     ProcessedCol("geom_end_alg", "ag.endomorphism_algebra", r"$\textrm{End}^0(E_{\overline\Q})$",
                  lambda v: r"$\Q$" if not v else r"$\Q(\sqrt{%d})$"%(integer_squarefree_part(v)),
                  short_title="Qbar-end algebra", align="center", orig="cm"),
     ProcessedCol("cm_discriminant", "ec.complex_multiplication", "CM", lambda v: "" if v == 0 else v,
                  short_title="CM discriminant", mathmode=True, align="center", default=True, orig="cm"),
     ProcessedCol("sato_tate_group", "st_group.definition", "Sato-Tate", lambda v: st_display_knowl('1.2.A.1.1a' if v==0 else '1.2.B.2.1a'),
                  short_title="Sato-Tate group", align="center", orig="cm"),
     CheckCol("semistable", "ec.reduction", "Semistable"),
     CheckCol("potential_good_reduction", "ec.reduction", "Potentially good"),
     ProcessedCol("nonmax_primes", "ec.maximal_elladic_galois_rep", r"Nonmax $\ell$", lambda primes: ", ".join([str(p) for p in primes]),
                  default=lambda info: info.get("nonmax_primes"), short_title="nonmaximal primes", mathmode=True, align="center"),
     ProcessedCol("elladic_images", "ec.galois_rep_elladic_image", r"$\ell$-adic images", lambda v: ", ".join([display_knowl('gl2.subgroup_data', title=s, kwargs={'label':s}) for s in v]),
                  short_title="ℓ-adic images", default=lambda info: info.get("nonmax_primes") or info.get("galois_image"), align="center"),
     ProcessedCol("modell_images", "ec.galois_rep_modell_image", r"mod-$\ell$ images", lambda v: ", ".join([display_knowl('gl2.subgroup_data', title=s, kwargs={'label':s}) for s in v]),
                  short_title="mod-ℓ images", default=lambda info: info.get("nonmax_primes") or info.get("galois_image"), align="center"),
     ProcessedCol("regulator", "ec.regulator", "Regulator", lambda v: str(v)[:11], mathmode=True),
     MathCol("sha", "ec.analytic_sha_order", r"$Ш_{\textrm{an}}$", short_title="analytic Ш"),
     ProcessedCol("sha_primes", "ec.analytic_sha_order", "Ш primes", lambda primes: ", ".join(str(p) for p in primes),
                  default=lambda info: info.get("sha_primes"), mathmode=True, align="center"),
     MathCol("num_int_pts", "ec.q.integral_points", "Integral points",
             default=lambda info: info.get("num_int_pts"), align="center"),
     MathCol("degree", "ec.q.modular_degree", "Modular degree", align="center"),
     ProcessedCol("faltings_height", "ec.q.faltings_height", "Faltings height", lambda v: "%.6f"%(RealField(20)(v)), short_title="Faltings height",
                  default=lambda info: info.get("faltings_height"), mathmode=True, align="right"),
     ProcessedCol("jinv", "ec.q.j_invariant", "j-invariant", lambda v: r"$%s/%s$"%(v[0],v[1]) if v[1] > 1 else r"$%s$"%v[0],
                  short_title="j-invariant", align="center"),
     MathCol("ainvs", "ec.weierstrass_coeffs", "Weierstrass coefficients", short_title="Weierstrass coeffs", align="left"),
     ProcessedCol("equation", "ec.q.minimal_weierstrass_equation", "Weierstrass equation", latex_equation, default=True, short_title="Weierstrass equation", align="left", orig="ainvs"),
])


@search_wrap(table=db.ec_curvedata,
             title='Elliptic curve search results',
             err_title='Elliptic curve search input error',
             columns=ec_columns,
             per_page=50,
             url_for_label=url_for_label,
             learnmore=learnmore_list,
             shortcuts={'jump':elliptic_curve_jump,
                        'download':EC_download()},
             bread=lambda:get_bread('Search results'))
def elliptic_curve_search(info, query):
    parse_rational_to_list(info, query, 'jinv', 'j-invariant')
    parse_ints(info, query, 'conductor')
    if info.get('conductor_type'):
        if info['conductor_type'] == 'prime':
            query['num_bad_primes'] = 1
            query['semistable'] = True
        elif info['conductor_type'] == 'prime_power':
            query['num_bad_primes'] = 1
        elif info['conductor_type'] == 'squarefree':
            query['semistable'] = True
        elif info['conductor_type'] == 'divides':
            if not isinstance(query.get('conductor'), int):
                err = "You must specify a single conductor"
                flash_error(err)
                raise ValueError(err)
            else:
                query['conductor'] = {'$in': integer_divisors(ZZ(query['conductor']))}
    parse_signed_ints(info, query, 'discriminant', qfield=('signD', 'absD'))
    parse_ints(info,query,'rank')
    parse_ints(info,query,'sha','analytic order of &#1064;')
    parse_ints(info,query,'num_int_pts','num_int_pts')
    parse_ints(info,query,'class_size','class_size')
    if info.get('class_deg'):
        parse_ints(info,query,'class_deg','class_deg')
        if not isinstance(query.get('class_deg'), int):
            err = "You must specify a single isogeny class degree"
            flash_error(err)
            raise ValueError(err)
    parse_floats(info,query,'regulator','regulator')
    parse_floats(info, query, 'faltings_height', 'faltings_height')
    if info.get('reduction'):
        if info['reduction'] == 'semistable':
            query['semistable'] = True
        elif info['reduction'] == 'not semistable':
            query['semistable'] = False
        elif info['reduction'] == 'potentially good':
            query['potential_good_reduction'] = True
        elif info['reduction'] == 'not potentially good':
            query['potential_good_reduction'] = False
    if info.get('torsion'):
        if info['torsion'][0] == '[':
            parse_bracketed_posints(info,query,'torsion',qfield='torsion_structure',maxlength=2,check_divisibility='increasing')
        else:
            parse_ints(info,query,'torsion')
    # speed up slow torsion_structure searches by also setting torsion
    #if 'torsion_structure' in query and not 'torsion' in query:
    #    query['torsion'] = reduce(mul,[int(n) for n in query['torsion_structure']],1)
    if 'cm' in info:
        if info['cm'] == 'noCM':
            query['cm'] = 0
        elif info['cm'] == 'CM':
            query['cm'] = {'$ne': 0}
        else:
            parse_ints(info,query,field='cm',qfield='cm')
    parse_element_of(info,query,'isogeny_degrees',split_interval=200,contained_in=get_stats().isogeny_degrees)
    parse_primes(info, query, 'nonmax_primes', name='non-maximal primes',
                 qfield='nonmax_primes', mode=info.get('nonmax_quantifier'), radical='nonmax_rad')
    parse_primes(info, query, 'bad_primes', name='bad primes',
                 qfield='bad_primes',mode=info.get('bad_quantifier'))
    parse_primes(info, query, 'sha_primes', name='sha primes',
                 qfield='sha_primes',mode=info.get('sha_quantifier'))
    if info.get('galois_image'):
        labels = [a.strip() for a in info['galois_image'].split(',')]
        elladic_labels = [a for a in labels if elladic_image_label_regex.fullmatch(a) and is_prime_power(elladic_image_label_regex.match(a)[1])]
        modell_labels = [a for a in labels if modell_image_label_regex.fullmatch(a) and is_prime(modell_image_label_regex.match(a)[1])]
        if len(elladic_labels)+len(modell_labels) != len(labels):
            err = "Unrecognized Galois image label, it should be the label of a subgroup of GL(2,Z_ell), such as %s, or the label of a subgroup of GL(2,F_ell), such as %s, or a list of such labels"
            flash_error(err, "13.91.3.2", "13S4")
            raise ValueError(err)
        if elladic_labels:
            query['elladic_images'] = {'$contains': elladic_labels}
        if modell_labels:
            query['modell_images'] = {'$contains': modell_labels}
        if 'cm' not in query:
            query['cm'] = 0
            info['cm'] = "noCM"
        if query['cm']:
            # try to help the user out if they specify the normalizer of a Cartan in the CM case (these are either maximal or impossible
            if any(a.endswith("Nn") for a in modell_labels) or any(a.endswith("Ns") for a in modell_labels):
                err = "To search for maximal images, exclude non-maximal primes"
                flash_error(err)
                raise ValueError(err)
        else:
            # if the user specifies full mod-ell image with ell > 3, automatically exclude nonmax primes (if possible)
            max_labels = [a for a in modell_labels if a.endswith("G") and int(modell_image_label_regex.match(a)[1]) > 3]
            if max_labels:
                if info.get('nonmax_primes') and info['nonmax_quantifier'] != 'exclude':
                    err = "To search for maximal images, exclude non-maximal primes"
                    flash_error(err)
                    raise ValueError(err)
                else:
                    modell_labels = [a for a in modell_labels if a not in max_labels]
                    max_primes = [modell_image_label_regex.match(a)[1] for a in max_labels]
                    if info.get('nonmax_primes'):
                        max_primes += [l.strip() for l in info['nonmax_primes'].split(',') if not l.strip() in max_primes]
                    max_primes.sort(key=int)
                    info['nonmax_primes'] = ','.join(max_primes)
                    info['nonmax_quantifier'] = 'exclude'
                    parse_primes(info, query, 'nonmax_primes', name='non-maximal primes',
                                 qfield='nonmax_primes', mode=info.get('nonmax_quantifier'), radical='nonmax_rad')
                    info['galois_image'] = ','.join(modell_labels + elladic_labels)
                query['modell_images'] = { '$contains': modell_labels }

    # The button which used to be labelled Optimal only no/yes"
    # (default: no) has been renamed "Curves per isogeny class
    # all/one" (default: all).  When this option is "one" we only list
    # one curve in each class, currently choosing the curve with
    # minimal Faltings heights, which is conjecturally the
    # Gamma_1(N)-optimal curve.
    if 'optimal' in info and info['optimal'] == 'on':
        query["__one_per__"] = "lmfdb_iso"

    info['curve_ainvs'] = lambda dbc: str([ZZ(ai) for ai in dbc['ainvs']])
    info['curve_url_LMFDB'] = lambda dbc: url_for(".by_triple_label", conductor=dbc['conductor'], iso_label=split_lmfdb_label(dbc['lmfdb_iso'])[1], number=dbc['lmfdb_number'])
    info['iso_url_LMFDB'] = lambda dbc: url_for(".by_double_iso_label", conductor=dbc['conductor'], iso_label=split_lmfdb_label(dbc['lmfdb_iso'])[1])
    info['cremona_bound'] = CREMONA_BOUND
    info['curve_url_Cremona'] = lambda dbc: url_for(".by_ec_label", label=dbc['Clabel'])
    info['iso_url_Cremona'] = lambda dbc: url_for(".by_ec_label", label=dbc['Ciso'])
    info['FH'] = lambda dbc: RealField(20)(dbc['faltings_height'])

##########################
#  Specific curve pages
##########################

@ec_page.route("/<int:conductor>/<iso_label>/")
def by_double_iso_label(conductor,iso_label):
    full_iso_label = class_lmfdb_label(conductor,iso_label)
    return render_isogeny_class(full_iso_label)

@ec_page.route("/<int:conductor>/<iso_label>/<int:number>")
def by_triple_label(conductor,iso_label,number):
    full_label = curve_lmfdb_label(conductor,iso_label,number)
    return render_curve_webpage_by_label(full_label)

# The following function determines whether the given label is in
# LMFDB or Cremona format, and also whether it is a curve label or an
# isogeny class label, and calls the appropriate function

@ec_page.route("/<label>/")
def by_ec_label(label):
    ec_logger.debug(label)

    # First see if we have an LMFDB label of a curve or class:
    try:
        N, iso, number = split_lmfdb_label(label)
        if number:
            return redirect(url_for(".by_triple_label", conductor=N, iso_label=iso, number=number))
        else:
            return redirect(url_for(".by_double_iso_label", conductor=N, iso_label=iso))

    except AttributeError:
        ec_logger.debug("%s not a valid lmfdb label, trying cremona")
        # Next see if we have a Cremona label of a curve or class:
        try:
            N, iso, number = split_cremona_label(label)
        except AttributeError:
            ec_logger.debug("%s not a valid cremona label either, trying Weierstrass")
            eqn = label.replace(" ","")
            if weierstrass_eqn_regex.match(eqn) or short_weierstrass_eqn_regex.match(eqn):
                return by_weierstrass(eqn)
            else:
                return elliptic_curve_jump_error(label, {})

        if number: # it's a curve
            label_type = 'Clabel'
        else:
            label_type = 'Ciso'

        data = db.ec_curvedata.lucky({label_type: label})
        if data is None:
            return elliptic_curve_jump_error(label, {}, missing_curve=True)
        ec_logger.debug(url_for(".by_ec_label", label=data['lmfdb_label']))
        if number:
            return render_curve_webpage_by_label(label)
        else:
            return render_isogeny_class(label)


def by_weierstrass(eqn):
    w = weierstrass_eqn_regex.match(eqn)
    if not w:
        w = short_weierstrass_eqn_regex.match(eqn)
    if not w:
        return elliptic_curve_jump_error(eqn, {})
    try:
        ainvs = [ZZ(ai) for ai in w.groups()]
    except TypeError:
        return elliptic_curve_jump_error(eqn, {})
    E = EllipticCurve(ainvs).global_minimal_model()
    label = db.ec_curvedata.lucky({'ainvs': EC_ainvs(E)},'lmfdb_label')
    if label is None:
        N = E.conductor()
        return elliptic_curve_jump_error(eqn, {'conductor':N}, missing_curve=True)
    return redirect(url_for(".by_ec_label", label=label), 301)

def render_isogeny_class(iso_class):
    class_data = ECisog_class.by_label(iso_class)
    if class_data == "Invalid label":
        return elliptic_curve_jump_error(iso_class, {}, invalid_class=True)
    if class_data == "Class not found":
        return elliptic_curve_jump_error(iso_class, {}, missing_class=True)
    class_data.modform_display = url_for(".modular_form_display", label=class_data.lmfdb_iso+"1", number="")

    return render_template("ec-isoclass.html",
                           properties=class_data.properties,
                           info=class_data,
                           code=class_data.code,
                           bread=class_data.bread,
                           title=class_data.title,
                           friends=class_data.friends,
                           KNOWL_ID="ec.q.%s"%iso_class,
                           downloads=class_data.downloads,
                           learnmore=learnmore_list())

@ec_page.route("/modular_form_display/<label>")
@ec_page.route("/modular_form_display/<label>/<number>")
def modular_form_display(label, number):
    try:
        number = int(number)
    except ValueError:
        number = 10
    if number < 10:
        number = 10
    if number > 1000:
        number = 1000
    ainvs = db.ec_curvedata.lookup(label, 'ainvs', 'lmfdb_label')
    if ainvs is None:
        return elliptic_curve_jump_error(label, {})
    E = EllipticCurve(ainvs)
    modform = E.q_eigenform(number)
    modform_string = raw_typeset(modform)
    return modform_string

def render_curve_webpage_by_label(label):
    cpt0 = cputime()
    t0 = time.time()
    data = WebEC.by_label(label)
    if data == "Invalid label":
        return elliptic_curve_jump_error(label, {})
    if data == "Curve not found":
        return elliptic_curve_jump_error(label, {}, missing_curve=True)
    try:
        lmfdb_label = data.lmfdb_label
    except AttributeError:
        return elliptic_curve_jump_error(label, {})

    data.modform_display = url_for(".modular_form_display", label=lmfdb_label, number="")

    code = data.code()
<<<<<<< HEAD
    code['show'] = {'magma':'','pari':'','sage':''} # use default show names
    T = render_template("ec-curve.html",
                        properties=data.properties,
                        data=data,
                        # set default show names but actually code snippets are filled in only when needed
                        code=code,
                        bread=data.bread, title=data.title,
                        friends=data.friends,
                        downloads=data.downloads,
                        KNOWL_ID="ec.q.%s"%lmfdb_label,
                        BACKUP_KNOWL_ID="ec.q.%s"%data.lmfdb_iso,
                        learnmore=learnmore_list_with_picture_desc())
=======
    code['show'] = {'magma':'','pari':'','sage':'','oscar':''} # use default show names
    T =  render_template("ec-curve.html",
                         properties=data.properties,
                         data=data,
                         # set default show names but actually code snippets are filled in only when needed
                         code=code,
                         bread=data.bread, title=data.title,
                         friends=data.friends,
                         downloads=data.downloads,
                         KNOWL_ID="ec.q.%s"%lmfdb_label,
                         BACKUP_KNOWL_ID="ec.q.%s"%data.lmfdb_iso,
                         learnmore=learnmore_list())
>>>>>>> 62c0c1e9
    ec_logger.debug("Total walltime: %ss"%(time.time() - t0))
    ec_logger.debug("Total cputime: %ss"%(cputime(cpt0)))
    return T

@ec_page.route("/data/<label>")
def EC_data(label):
    bread = get_bread([(label, url_for_label(label)), ("Data", " ")])
    if match_lmfdb_label(label):
        conductor, iso_class, number = split_lmfdb_label(label)
        if not number: # isogeny class
            return datapage(label, ["ec_classdata", "ec_padic"], bread=bread, label_col="lmfdb_iso", sorts=[[], ["p"]])
        iso_label = class_lmfdb_label(conductor, iso_class)
        labels = [label] * 8
        label_cols = ["lmfdb_label"] * 8
        labels[1] = labels[7] = iso_label
        label_cols[1] = label_cols[7] = "lmfdb_iso"
        sorts = [[], [], [], [], ["degree", "field"], ["prime"], ["prime"], ["p"]]
        return datapage(labels, ["ec_curvedata", "ec_classdata", "ec_mwbsd", "ec_iwasawa", "ec_torsion_growth", "ec_localdata", "ec_galrep", "ec_padic"], title=f"Elliptic curve data - {label}", bread=bread, label_cols=label_cols, sorts=sorts)
    return abort(404, f"Invalid label {label}")

@ec_page.route("/padic_data/<label>/<int:p>")
def padic_data(label, p):
    try:
        N, iso, number = split_lmfdb_label(label)
    except AttributeError:
        return abort(404)
    info = {'p': p}
    if db.ec_curvedata.lookup(label, label_col='lmfdb_label', projection="rank") == 0:
        info['reg'] = 1
    elif number == '1':
        data = db.ec_padic.lucky({'lmfdb_iso': N + '.' + iso, 'p': p})
        if data is None:
            info['reg'] = 'no data'
        else:
            val = int(data['val'])
            aprec = data['prec']
            reg = Qp(p, aprec)(int(data['unit']), aprec - val) << val
            info['reg'] = web_latex(reg)
    else:
        info['reg'] = "no data"
    return render_template("ec-padic-data.html", info=info)


@ec_page.route("/download_qexp/<label>/<int:limit>")
def download_EC_qexp(label, limit):
    try:
        _, _, number = split_lmfdb_label(label)
    except (ValueError, AttributeError):
        return elliptic_curve_jump_error(label, {})
    if number:
        ainvs = db.ec_curvedata.lookup(label, 'ainvs', 'lmfdb_label')
    else:
        ainvs = db.ec_curvedata.lookup(label, 'ainvs', 'lmfdb_iso')
    if ainvs is None:
        return elliptic_curve_jump_error(label, {})
    if limit > 100000:
        return redirect(url_for('.download_EC_qexp',label=label,limit=10000), 301)
    E = EllipticCurve(ainvs)
    response = make_response(','.join(str(an) for an in E.anlist(int(limit), python_ints=True)))
    response.headers['Content-type'] = 'text/plain'
    return response

#TODO: get all the data from all the relevant tables, not just the search table.

@ec_page.route("/download_all/<label>")
def download_EC_all(label):
    try:
        _, _, number = split_lmfdb_label(label)
    except (ValueError, AttributeError):
        return elliptic_curve_jump_error(label, {})
    if number:
        data = db.ec_curvedata.lookup(label, label_col='lmfdb_label')
        if data is None:
            return elliptic_curve_jump_error(label, {})
        data_list = [data]
    else:
        data_list = list(db.ec_curvedata.search({'lmfdb_iso': label}, sort=['lmfdb_number']))
        if not data_list:
            return elliptic_curve_jump_error(label, {})

    response = make_response('\n\n'.join(Json.dumps(d) for d in data_list))
    response.headers['Content-type'] = 'text/plain'
    return response

@ec_page.route("/Source")
def how_computed_page():
    t = r'Source and acknowledgments for elliptic curve data over $\Q$'
    bread = get_bread('Source')
    return render_template("multi.html",
                           kids=['rcs.source.ec.q',
                           'rcs.ack.ec.q',
                           'rcs.cite.ec.q'],
                           title=t, bread=bread, learnmore=learnmore_list_remove('Source'))

@ec_page.route("/Completeness")
def completeness_page():
    t = r'Completeness of elliptic curve data over $\Q$'
    bread = get_bread('Completeness')
    return render_template("single.html", kid='rcs.cande.ec.q',
                           title=t, bread=bread, learnmore=learnmore_list_remove('Completeness'))

@ec_page.route("/Reliability")
def reliability_page():
    t = r'Reliability of elliptic curve data over $\Q$'
    bread = get_bread('Reliability')
    return render_template("single.html", kid='rcs.rigor.ec.q',
                           title=t, bread=bread, learnmore=learnmore_list_remove('Reliability'))

@ec_page.route("/Pictures")
def picture_page():
    t = r'Pictures for elliptic curves over $\Q$'
    bread = get_bread('Pictures')
    return render_template(
        "single.html", kid='ec.q.picture_description',
        title=t, bread=bread, learnmore=learnmore_list_remove('Picture')
    )

@ec_page.route("/Labels")
def labels_page():
    t = r'Labels for elliptic curves over $\Q$'
    bread = get_bread('Labels')
    return render_template("single.html", kid='ec.q.lmfdb_label',
                           title=t, bread=bread, learnmore=learnmore_list_remove('labels'))

@ec_page.route('/<conductor>/<iso>/<number>/download/<download_type>')
def ec_code_download(**args):
    response = make_response(ec_code(**args))
    response.headers['Content-type'] = 'text/plain'
    return response

@ec_page.route("/CongruentNumbers")
def render_congruent_number_data():
    info = to_dict(request.args)
    if 'lookup' in info:
        return redirect(url_for(".render_single_congruent_number", n=info['lookup']))
    learnmore = learnmore_list_remove('Congruent numbers and curves')
    t = 'Congruent numbers and congruent number curves'
    bread = get_bread(t)
    if 'filename' in info:
        filepath = os.path.join(congruent_number_data_directory,info['filename'])
        if os.path.isfile(filepath) and os.access(filepath, os.R_OK):
            return send_file(filepath, as_attachment=True)
        else:
            flash_error('File {} not found'.format(info['filename']))
            return redirect(url_for(".rational_elliptic_curves"))

    return render_template("congruent_number_data.html", info=info, title=t, bread=bread, learnmore=learnmore)

@ec_page.route("/CongruentNumber/<int:n>")
def render_single_congruent_number(n):
    if 0 < n and n <= 1000000:
        info = get_congruent_number_data(n)
    else:
        info = {'n': n, 'error': 'out of range'}
    t = "Is {} a congruent number?".format(n)
    bread = get_bread() + [("Congruent numbers", url_for(".render_congruent_number_data")), (n, "")]
    return render_template("single_congruent_number.html", info=info, title=t, bread=bread, learnmore=learnmore_list())

sorted_code_names = ['curve', 'simple_curve', 'mwgroup', 'gens', 'tors', 'intpts', 'cond', 'disc', 'jinv', 'cm', 'faltings', 'stable_faltings', 'rank', 'analytic_rank', 'reg', 'real_period', 'cp', 'ntors', 'sha', 'L1', 'bsd_formula', 'qexp', 'moddeg', 'manin', 'localdata', 'galrep']

code_names = {'curve': 'Define the curve',
                 'simple_curve': 'Simplified equation',
                 'mwgroup': 'Mordell-Weil group',
                 'gens': 'Mordell-Weil generators',
                 'tors': 'Torsion subgroup',
                 'intpts': 'Integral points',
                 'cond': 'Conductor',
                 'disc': 'Discriminant',
                 'jinv': 'j-invariant',
                 'cm': 'Potential complex multiplication',
                 'faltings': 'Faltings height',
                 'stable_faltings': 'Stable Faltings height',
                 'rank': 'Mordell-Weil rank',
                 'analytic_rank': 'Analytic rank',
                 'reg': 'Regulator',
                 'real_period': 'Real Period',
                 'cp': 'Tamagawa numbers',
                 'ntors': 'Torsion order',
                 'sha': 'Order of Sha',
                 'L1': 'Special L-value',
                 'bsd_formula': 'BSD formula',
                 'qexp': 'q-expansion of modular form',
                 'moddeg': 'Modular degree',
                 'manin': 'Manin constant',
                 'localdata': 'Local data',
                 'galrep': 'mod p Galois image'}

Fullname = {'magma': 'Magma', 'sage': 'SageMath', 'gp': 'Pari/GP', 'oscar': 'Oscar'}
Comment = {'magma': '//', 'sage': '#', 'gp': '\\\\', 'pari': '\\\\', 'oscar': '#'}

def ec_code(**args):
    label = curve_lmfdb_label(args['conductor'], args['iso'], args['number'])
    E = WebEC.by_label(label)
    if E == "Invalid label":
        return elliptic_curve_jump_error(label, {})
    if E == "Curve not found":
        return elliptic_curve_jump_error(label, {}, missing_curve=True)
    Ecode = E.code()
    lang = args['download_type']
    if not lang in Fullname:
        abort(404,"Invalid code language specified: " + lang)
    if lang=='gp':
        lang = 'pari'
    comment = Ecode.pop('comment').get(lang).strip()
    code = "%s %s code for working with elliptic curve %s\n\n" % (comment,Fullname[lang],label)
    for k in Ecode: # OrderedDict
        if 'comment' not in Ecode[k] or lang not in Ecode[k]:
            continue
        code += "\n%s %s: \n" % (comment,Ecode[k]['comment'])
        code += Ecode[k][lang] + ('\n' if '\n' not in Ecode[k][lang] else '')

    return code


def tor_struct_search_Q(prefill="any"):
    def fix(t):
        return t + ' selected = "yes"' if prefill == t else t

    def cyc(n):
        return [fix(f"[{n}]"), "C{}".format(n)]

    def cyc2(m, n):
        return [fix("[{},{}]".format(m, n)), "C{}&times;C{}".format(m, n)]

    gps = [[fix(""), "any"], [fix("[]"), "trivial"]]
    for n in range(2,13):
        if n!=11:
            gps.append(cyc(n))
    for n in range(1,5):
        gps.append(cyc2(2,2*n))
    return "\n".join(["<select name='torsion_structure', style='width: 155px'>"] + ["<option value={}>{}</option>".format(a,b) for a,b in gps] + ["</select>"])

# the following allows the preceding function to be used in any template via {{...}}
app.jinja_env.globals.update(tor_struct_search_Q=tor_struct_search_Q)

class ECSearchArray(SearchArray):
    noun = "curve"
    sorts = [("", "conductor", ["conductor", "iso_nlabel", "lmfdb_number"]),
             #("cremona_label", "cremona label", ["conductor", "Ciso", "Cnumber"]), # Ciso is text so this doesn't sort correctly
             ("rank", "rank", ["rank", "conductor", "iso_nlabel", "lmfdb_number"]),
             ("torsion", "torsion", ["torsion", "conductor", "iso_nlabel", "lmfdb_number"]),
             ("cm_discriminant", "CM discriminant", [("cm", -1), "conductor", "iso_nlabel", "lmfdb_number"]),
             ("regulator", "regulator", ["regulator", "conductor", "iso_nlabel", "lmfdb_number"]),
             ("sha", "analytic &#1064;", ["sha", "conductor", "iso_nlabel", "lmfdb_number"]),
             ("class_size", "isogeny class size", ["class_size", "conductor", "iso_nlabel", "lmfdb_number"]),
             ("class_deg", "isogeny class degree", ["class_deg", "conductor", "iso_nlabel", "lmfdb_number"]),
             ("num_int_pts", "integral points", ["num_int_pts", "conductor", "iso_nlabel", "lmfdb_number"]),
             ("degree", "modular degree", ["degree", "conductor", "iso_nlabel", "lmfdb_number"]),
             ("faltings_height", "Faltings height", ["faltings_height", "conductor", "iso_nlabel", "lmfdb_number"])]
    plural_noun = "curves"
    jump_example = "11.a2"
    jump_egspan = "e.g. 11.a2 or 389.a or 11a1 or 389a or [0,1,1,-2,0] or [-3024, 46224] or y^2 = x^3 + 1"
    jump_prompt = "Label or coefficients"
    jump_knowl = "ec.q.search_input"

    def __init__(self):
        conductor_quantifier = SelectBox(
            name='conductor_type',
            options=[('', ''),
                     ('prime', 'prime'),
                     ('prime_power', 'p-power'),
                     ('squarefree', 'sq-free'),
                     ('divides','divides'),
                     ],
            min_width=85)
        cond = TextBoxWithSelect(
            name="conductor",
            label="Conductor",
            knowl="ec.q.conductor",
            example="389",
            example_span="389 or 100-200",
            select_box=conductor_quantifier)
        disc = TextBox(
            name="discriminant",
            label="Discriminant",
            knowl="ec.discriminant",
            example="389",
            example_span="389 or 100-200")
        rank = TextBox(
            name="rank",
            label="Rank",
            knowl="ec.rank",
            example="0")
        sha = TextBox(
            name="sha",
            label="Analytic order of &#1064;",
            knowl="ec.analytic_sha_order",
            example="4")
        isodeg = TextBox(
            name="isogeny_degrees",
            label="Cyclic isogeny degree",
            knowl="ec.isogeny",
            example="16")
        class_size = TextBox(
            name="class_size",
            label="Isogeny class size",
            knowl="ec.isogeny_class",
            example="4")
        class_deg = TextBox(
            name="class_deg",
            label="Isogeny class degree",
            knowl="ec.isogeny_class_degree",
            example="16")
        num_int_pts = TextBox(
            name="num_int_pts",
            label="Integral points",
            knowl="ec.q.integral_points",
            example="2",
            example_span="2 or 4-15")
        jinv = TextBox(
            name="jinv",
            label="j-invariant",
            knowl="ec.q.j_invariant",
            example="1728",
            example_span="1728 or -4096/11")
        # ℤ is &#8484; in html
        torsion_opts = ([("", ""), ("[]", "trivial")]
                        + [("%s" % n, "order %s" % n) for n in range(4, 16, 4)]
                        + [("[%s]" % n, "ℤ/%sℤ" % n) for n in range(2, 13) if n != 11]
                        + [("[2,%s]" % n, "ℤ/2ℤ&oplus;ℤ/%sℤ" % n) for n in range(2, 10, 2)])
        torsion = SelectBox(
            name="torsion",
            label="Torsion",
            knowl="ec.torsion_subgroup",
            example="C3",
            options=torsion_opts)
        optimal = SelectBox(
            name="optimal",
            label="Curves per isogeny class",
            knowl="ec.isogeny_class",
            example="all, one",
            options=[("", "all"),
                     ("on", "one")])
        bad_quant = SubsetBox(
            name="bad_quantifier")
        bad_primes = TextBoxWithSelect(
            name="bad_primes",
            label="Bad primes $p$",
            short_label=r"Bad$\ p$",
            knowl="ec.q.reduction_type",
            example="5,13",
            select_box=bad_quant)
        sha_quant = SubsetBox(
            name="sha_quantifier")
        sha_primes = TextBoxWithSelect(
            name="sha_primes",
            label="$p$ dividing |&#1064;|",
            short_label=r"$p\ $div$\ $|&#1064;|",
            knowl="ec.analytic_sha_order",
            example="3,5",
            select_box=sha_quant)
        regulator = TextBox(
            name="regulator",
            label="Regulator",
            knowl="ec.q.regulator",
            example="8.4-9.1")
        faltings_height = TextBox(
            name="faltings_height",
            label="Faltings height",
            knowl="ec.q.faltings_height",
            example="-1-2")
        reduction_opts = ([("", ""),
                           ("semistable", "semistable"),
                           ("not semistable", "not semistable"),
                           ("potentially good", "potentially good"),
                           ("not potentially good", "not potentially good")])
        reduction = SelectBox(
            name="reduction",
            label="Reduction",
            example="semistable",
            knowl="ec.reduction",
            options=reduction_opts)
        galois_image = TextBox(
            name="galois_image",
            label=r"Galois image",
            short_label=r"Galois image",
            example="13S4 or 13.91.3.2",
            knowl="ec.galois_image_search")
        nonmax_quant = SubsetBox(
            name="nonmax_quantifier")
        nonmax_primes = TextBoxWithSelect(
            name="nonmax_primes",
            label=r"Nonmaximal $\ell$",
            short_label=r"Nonmax$\ \ell$",
            knowl="ec.maximal_elladic_galois_rep",
            example="2,3",
            select_box=nonmax_quant)
        cm_opts = ([('', ''), ('noCM', 'no potential CM'), ('CM', 'potential CM')]
                   + [('-4,-16', 'CM field Q(sqrt(-1))'), ('-3,-12,-27', 'CM field Q(sqrt(-3))'), ('-7,-28', 'CM field Q(sqrt(-7))')]
                   + [('-%d'%d, 'CM discriminant -%d'%d) for d in [3,4,7,8,11,12,16,19,27,28,43,67,163]])
        cm = SelectBox(
            name="cm",
            label="Complex multiplication",
            example="potential CM by Q(i)",
            knowl="ec.complex_multiplication",
            options=cm_opts
            )

        count = CountBox()

        self.browse_array = [
            [cond, bad_primes],
            [disc, jinv],
            [torsion, cm],
            [rank, sha],
            [regulator, sha_primes],
            [galois_image, nonmax_primes],
            [class_size, class_deg],
            [num_int_pts, isodeg],
            [optimal, reduction],
            [count, faltings_height]
            ]

        self.refine_array = [
            [cond, jinv, rank, torsion, cm],
            [bad_primes, disc, regulator, sha, galois_image],
            [class_size, class_deg, isodeg, sha_primes, nonmax_primes],
            [optimal, reduction, num_int_pts, faltings_height]
            ]<|MERGE_RESOLUTION|>--- conflicted
+++ resolved
@@ -714,20 +714,6 @@
     data.modform_display = url_for(".modular_form_display", label=lmfdb_label, number="")
 
     code = data.code()
-<<<<<<< HEAD
-    code['show'] = {'magma':'','pari':'','sage':''} # use default show names
-    T = render_template("ec-curve.html",
-                        properties=data.properties,
-                        data=data,
-                        # set default show names but actually code snippets are filled in only when needed
-                        code=code,
-                        bread=data.bread, title=data.title,
-                        friends=data.friends,
-                        downloads=data.downloads,
-                        KNOWL_ID="ec.q.%s"%lmfdb_label,
-                        BACKUP_KNOWL_ID="ec.q.%s"%data.lmfdb_iso,
-                        learnmore=learnmore_list_with_picture_desc())
-=======
     code['show'] = {'magma':'','pari':'','sage':'','oscar':''} # use default show names
     T =  render_template("ec-curve.html",
                          properties=data.properties,
@@ -739,8 +725,7 @@
                          downloads=data.downloads,
                          KNOWL_ID="ec.q.%s"%lmfdb_label,
                          BACKUP_KNOWL_ID="ec.q.%s"%data.lmfdb_iso,
-                         learnmore=learnmore_list())
->>>>>>> 62c0c1e9
+                         learnmore=learnmore_list_with_picture_desc())
     ec_logger.debug("Total walltime: %ss"%(time.time() - t0))
     ec_logger.debug("Total cputime: %ss"%(cputime(cpt0)))
     return T
