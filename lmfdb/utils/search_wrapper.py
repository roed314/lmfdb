from random import randrange
from flask import render_template, jsonify, redirect
from psycopg2.extensions import QueryCanceledError
from sage.misc.decorators import decorator_keywords

from lmfdb.app import ctx_proc_userdata
from lmfdb.utils.search_parsing import parse_start, parse_count
from lmfdb.utils.utilities import flash_error, to_dict


def use_split_ors(info, query, split_ors, offset, table):
    """
    Whether to split the $or part of a query into multiple queries when passing to postgres.

    INPUT:

    - ``info`` -- the info dictionary passed in from the front end
    - ``query`` -- the processed query dictionary for passage to postgres
    - ``split_ors`` -- either None (never split ors), or a list of fields in ``query['$or']`` whose presence will lead to splitting ors.
    - ``offset`` -- the current offset for the query
    - ``table`` -- the search table on which the query will be executed
    """
<<<<<<< HEAD
    return (
        split_ors is not None
        and any(field in info for field in split_ors)
        and len(query.get("$or", [])) > 1
        and
        # We don't support large offsets since sorting in Python requires
        # fetching all records, starting from 0
        offset < table._count_cutoff
    )

=======
    return (split_ors is not None and
            len(query.get('$or',[])) > 1 and
            any(field in opt for field in split_ors for opt in query['$or']) and
            # We don't support large offsets since sorting in Python requires
            #fetching all records, starting from 0
            offset < table._count_cutoff)
>>>>>>> 5d2bb372

class Wrapper(object):
    def __init__(self, f, template, table, title, err_title, postprocess=None, **kwds):
        self.f = f
        self.template = template
        self.table = table
        self.title = title
        self.err_title = err_title
        self.postprocess = postprocess
        self.kwds = kwds

    def make_query(self, info, random=False):
        query = {}
        template_kwds = {}
        for key in self.kwds:
            template_kwds[key] = info.get(key, self.kwds[key]())
        try:
            errpage = self.f(info, query)
        except ValueError as err:
            # Errors raised in parsing
            info["err"] = str(err)
            err_title = query.pop("__err_title__", self.err_title)
            return render_template(
                self.template, info=info, title=err_title, **template_kwds
            )
        else:
            err_title = query.pop("__err_title__", self.err_title)
        if errpage is not None:
            return errpage
        sort = query.pop("__sort__", None)
        table = query.pop("__table__", self.table)
        # We want to pop __title__ even if overridden by info.
        title = query.pop("__title__", self.title)
        title = info.get("title", title)
        template = query.pop("__template__", self.template)
        return query, template_kwds, sort, table, title, err_title, template

    def query_cancelled_error(
        self, info, query, err, err_title, template, template_kwds
    ):
        ctx = ctx_proc_userdata()
        flash_error(
            'The search query took longer than expected! Please help us improve by reporting this error  <a href="%s" target=_blank>here</a>.'
            % ctx["feedbackpage"]
        )
        info["err"] = str(err)
        info["query"] = dict(query)
        return render_template(
            template, info=info, title=self.err_title, **template_kwds
        )


class SearchWrapper(Wrapper):
    def __init__(
        self,
        f,
        template,
        table,
        title,
        err_title,
        per_page=50,
        shortcuts={},
        longcuts={},
        projection=1,
        url_for_label=None,
        cleaners={},
        postprocess=None,
        split_ors=None,
        random_projection=0,  # i.e., the label_column
        **kwds
    ):
        Wrapper.__init__(
            self, f, template, table, title, err_title, postprocess, **kwds
        )
        self.per_page = per_page
        self.shortcuts = shortcuts
        self.longcuts = longcuts
        self.projection = projection
        self.url_for_label = url_for_label
        self.cleaners = cleaners
        self.split_ors = split_ors
        self.random_projection = random_projection

    def __call__(self, info):
        info = to_dict(info, exclude=["bread"])  # I'm not sure why this is required...
        #  if search_type starts with 'Random' returns a random label
        info["search_type"] = info.get("search_type", info.get("hst", "List"))
        random = info["search_type"].startswith("Random")
        for key, func in self.shortcuts.items():
            if info.get(key, "").strip():
                return func(info)
        data = self.make_query(info, random)
        if not isinstance(data, tuple):
            return data
        query, template_kwds, sort, table, title, err_title, template = data
        if random:
            query.pop("__projection__", None)
        proj = query.pop("__projection__", self.projection)
        if "result_count" in info:
            nres = table.count(query)
            return jsonify({"nres": str(nres)})
        count = parse_count(info, self.per_page)
        start = parse_start(info)
        try:
            split_ors = use_split_ors(info, query, self.split_ors, start, table)
            if random:
                # Ignore __projection__: it's intended for searches
                if split_ors:
                    queries = table._split_ors(query)
                else:
                    queries = [query]
                if len(queries) > 1:
                    # The following method won't produce a uniform distribution
                    # if there's overlap between queries.  But it's simple,
                    # and in many use cases (e.g. galois group for number fields)
                    # the subqueries are disjoint.
                    counts = [table.count(Q) for Q in queries]
                    pick = randrange(sum(counts))
                    accum = 0
                    for Q, cnt in zip(queries, counts):
                        accum += cnt
                        if pick < accum:
                            query = Q
                            break
                label = table.random(query, projection=self.random_projection)
                if label is None:
                    res = []
                    # ugh; we have to set these manually
                    info["query"] = dict(query)
                    info["number"] = 0
                    info["count"] = count
                    info["start"] = start
                    info["exact_count"] = True
                else:
                    return redirect(self.url_for_label(label), 307)
            else:
                res = table.search(
                    query,
                    proj,
                    limit=count,
                    offset=start,
                    sort=sort,
                    info=info,
                    split_ors=split_ors,
                )
        except QueryCanceledError as err:
            return self.query_cancelled_error(
                info, query, err, err_title, template, template_kwds
            )
        else:
            try:
                if self.cleaners:
                    for v in res:
                        for name, func in self.cleaners.items():
                            v[name] = func(v)
                if self.postprocess is not None:
                    res = self.postprocess(res, info, query)
            except ValueError as err:
                # Errors raised in postprocessing
                flash_error(str(err))
                info["err"] = str(err)
                return render_template(
                    template, info=info, title=err_title, **template_kwds
                )
            for key, func in self.longcuts.items():
                if info.get(key, "").strip():
                    return func(res, info, query)
            info["results"] = res
            return render_template(template, info=info, title=title, **template_kwds)


class CountWrapper(Wrapper):
    """
    A variant on search wrapper that returns a dictionary of counts, grouped by values of specified columns.

    The default postprocessor fills in 0s and Nones based on the ``overall`` dictionary, which should give the counts for the empty query
    """

    def __init__(
        self,
        f,
        template,
        table,
        groupby,
        title,
        err_title,
        postprocess=None,
        overall=None,
        **kwds
    ):
        Wrapper.__init__(
            self, f, template, table, title, err_title, postprocess=postprocess, **kwds
        )
        self.groupby = groupby
        if postprocess is None and overall is None:
            overall = table.stats.column_counts(groupby)
        self.overall = overall

    def __call__(self, info):
        info = to_dict(info, exclude=["bread"])  # I'm not sure why this is required...
        data = self.make_query(info)
        if not isinstance(data, tuple):
            return data  # error page
        query, template_kwds, sort, table, title, err_title, template = data
        try:
            if query:
                res = table.count(query, groupby=self.groupby)
            else:
                res = table.stats.column_counts(self.groupby)
        except QueryCanceledError as err:
            return self.query_cancelled_error(
                info, query, err, err_title, template, template_kwds
            )
        else:
            try:
                if self.postprocess is not None:
                    res = self.postprocess(res, info, query)
                else:
                    for row in info["row_heads"]:
                        for col in info["col_heads"]:
                            if (row, col) not in res:
                                if (row, col) in self.overall:
                                    res[row, col] = 0
                                else:
                                    res[row, col] = None

            except ValueError as err:
                # Errors raised in postprocessing
                flash_error(str(err))
                info["err"] = str(err)
                return render_template(
                    template, info=info, title=err_title, **template_kwds
                )
            info["results"] = res
            return render_template(template, info=info, title=title, **template_kwds)


@decorator_keywords
def search_wrap(f, **kwds):
    return SearchWrapper(f, **kwds)


@decorator_keywords
def count_wrap(f, **kwds):
    return CountWrapper(f, **kwds)<|MERGE_RESOLUTION|>--- conflicted
+++ resolved
@@ -20,7 +20,6 @@
     - ``offset`` -- the current offset for the query
     - ``table`` -- the search table on which the query will be executed
     """
-<<<<<<< HEAD
     return (
         split_ors is not None
         and any(field in info for field in split_ors)
@@ -31,14 +30,6 @@
         offset < table._count_cutoff
     )
 
-=======
-    return (split_ors is not None and
-            len(query.get('$or',[])) > 1 and
-            any(field in opt for field in split_ors for opt in query['$or']) and
-            # We don't support large offsets since sorting in Python requires
-            #fetching all records, starting from 0
-            offset < table._count_cutoff)
->>>>>>> 5d2bb372
 
 class Wrapper(object):
     def __init__(self, f, template, table, title, err_title, postprocess=None, **kwds):
