--- conflicted
+++ resolved
@@ -944,8 +944,6 @@
         else:
             raise SearchParsingError("It needs to be a GAP id, such as [4,1] or [12,5], ia transitive group in nTj notation, such as 5T1, or a <a title = 'Group label' knowl='nf.galois_group.name'>group label</a>")
 
-<<<<<<< HEAD
-=======
 @search_parser(clean_info=True, error_is_safe=True) # see SearchParser.__call__ for actual arguments when calling
 def parse_padicfields(inp, query, qfield):
     labellist = inp.split(',')
@@ -954,7 +952,6 @@
             raise SearchParsingError('It needs to be a <a title = "$p$-adic field label" knowl="lf.field.label">$p$-adic field label</a> or a list of local field labels')
     query[qfield] = {'$contains': labellist}
 
->>>>>>> 187712bb
 def input_string_to_poly(FF):
     # Change unicode dash with minus sign
     FF = FF.replace(u'\u2212', '-')
