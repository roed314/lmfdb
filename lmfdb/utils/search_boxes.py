from .web_display import display_knowl
from sage.structure.unique_representation import UniqueRepresentation
from .utilities import plural_form

class TdElt():
    _wrap_type = 'td'

    def _add_class(self, D, clsname):
        if 'class' in D:
            D['class'] = D['class'] + ' ' + clsname
        else:
            D['class'] = clsname

    def _wrap(self, typ, **kwds):
        keys = []
        kwds = dict(kwds)
        if hasattr(self, "wrap_mixins"):
            kwds.update(self.wrap_mixins)
        if self.advanced:
            self._add_class(kwds, 'advanced')
        kwds['valign'] = 'top'
        for key, val in kwds.items():
            keys.append(' %s="%s"' % (key, val))
        return "<%s%s>" % (typ, "".join(keys))

    def td(self, colspan=None, nowrap=False, **kwds):
        if colspan is not None:
            kwds['colspan'] = colspan
        if nowrap:
            self._add_class(kwds, 'nowrap')
        return self._wrap("td", **kwds)

class Spacer(TdElt):
    def __init__(self, colspan=None, advanced=False):
        self.colspan = colspan
        self.advanced = advanced

    def input_html(self, info=None):
        return self.td(self.colspan) + "</td>"

    def label_html(self, info=None):
        return self.td(self.colspan) + "</td>"

    def example_html(self, info=None):
        return self.td() + "</td>"

    def has_label(self, info=None):
        return False

class RowSpacer(Spacer):
    def __init__(self, rowheight, advanced=False):
        self.rowheight = rowheight
        self.advanced = advanced

    def tr(self, rowspan=0, **kwds): # used for row spacers
        if rowspan is not None:
            kwds['style'] = "height:%spx" % rowspan
        return self._wrap("tr", **kwds)

    def html(self, info=None):
        return self.tr(self.rowheight) + "</tr>"


class BasicSpacer(Spacer):
    def __init__(self, msg, colspan=1, advanced=False):
        Spacer.__init__(self, colspan=colspan, advanced=advanced)
        self.msg = msg

    def input_html(self, info=None):
        return self.td(self.colspan) + self.msg + "</td>"


class CheckboxSpacer(Spacer):
    def __init__(self, checkbox, colspan=1, advanced=False):
        Spacer.__init__(self, colspan=colspan, advanced=advanced)
        self.checkbox = checkbox

    def html(self, info=None):
        return (
            self.td(self.colspan)
            + self.checkbox._label(info)
            + " "
            + self.checkbox._input(info)
            + "</td>"
        )


class SearchBox(TdElt):
    """
    Class abstracting the input boxes used for LMFDB searches.
    """
    _default_width = 160

    def __init__(
        self,
        name=None,
        label=None,
        knowl=None,
        example=None,
        example_span=None,
        example_span_colspan=1,
        colspan=(1, 1, 1),
        rowspan=(1, 1),
        width=None,
        short_width=None,
        short_label=None,
        advanced=False,
        example_col=False,
        id=None,
        qfield=None,
    ):
        self.name = name
        self.id = id
        self.label = label
        self.knowl = knowl
        self.example = example
        self.example_span = example if example_span is None else example_span
        self.example_span_colspan = example_span_colspan
        if example_col is None:
            example_col = bool(self.example_span)
        self.example_col = example_col
        self.label_colspan, self.input_colspan, self.short_colspan = colspan
        self.label_rowspan, self.input_rowspan = rowspan
        if short_label is None:
            short_label = label
        self.short_label = short_label
        self.advanced = advanced
        self.qfield = name if qfield is None else qfield
        if width is None:
            width = self._default_width
        self.width = width
        self.short_width = self.width if short_width is None else short_width

    def _label(self, info):
        label = self.label if info is None else self.short_label
        if self.knowl is not None:
            knowl = display_knowl(self.knowl, label)
            if knowl is not None:
                return knowl
        return label

    def has_label(self, info):
        label = self.label if info is None else self.short_label
        return bool(label)

    def label_html(self, info=None):
        colspan = self.label_colspan if info is None else self.short_colspan
        return self.td(colspan, rowspan=self.label_rowspan, nowrap=True) + self._label(info) + "</td>"

    def input_html(self, info=None):
        colspan = self.input_colspan if info is None else self.short_colspan
        return self.td(colspan, rowspan=self.input_rowspan) + self._input(info) + "</td>"

    def example_html(self, info=None):
        if self.example_span:
            return (
                self.td(self.example_span_colspan)
                + '<span class="formexample">e.g. %s</span></td>' % self.example_span
            )
        elif self.example_col:
            return "<td></td>"


class TextBox(SearchBox):
    """
    A text box for user input.

    INPUT:

    - ``name`` -- the name of the input (will show up in URL)
    - ``label`` -- the label for the input, shown on browse page
    - ``knowl`` -- a knowl id to apply to the label (you can set as None include a display_knowl directly in the label/short_label if the whole text shouldn't be a knowl link)
    - ``example`` -- the example in the input box
    - ``example_span`` -- the formexample span (defaults to example)
    - ``width`` -- the width of the input element on the browse page
    - ``short_width`` -- the width of the input element on the refine-search page (defaults to width)
    - ``short_label`` -- the label on the refine-search page, if different
    - ``qfield`` -- the corresponding database column (defaults to name).  Not currently used.
    """

    def __init__(
        self,
        name=None,
        label=None,
        knowl=None,
        example=None,
        example_span=None,
        example_span_colspan=1,
        example_value=False,
        colspan=(1, 1, 1),
        rowspan=(1, 1),
        width=160,
        short_width=None,
        short_label=None,
        advanced=False,
        example_col=None,
        id=None,
        qfield=None,
        extra=[],
    ):
        SearchBox.__init__(
            self,
            name,
            label,
            knowl=knowl,
            example=example,
            example_span=example_span,
            example_span_colspan=example_span_colspan,
            colspan=colspan,
            rowspan=rowspan,
            width=width,
            short_width=short_width,
            short_label=short_label,
            advanced=advanced,
            example_col=example_col,
            id=id,
            qfield=qfield,
        )
        self.extra = extra
        self.example_value = example_value

    def _input(self, info):
        keys = self.extra + ['type="text"', 'name="%s"' % self.name]
        if self.id is not None:
            keys.append('id="%s"' % self.id)
        if self.advanced:
            keys.append('class="advanced"')
        if self.example is not None:
            if self.example_value and info is None:
                keys.append('value="%s"' % self.example)
            else:
                keys.append('placeholder="%s"' % self.example)
        if info is None:
            if self.width is not None:
                keys.append('style="width: %spx"' % self.width)
        else:
            if self.short_width is not None:
                keys.append('style="width: %spx"' % self.short_width)
            if self.name in info:
                keys.append('value="%s"' % info[self.name])
        return '<input type="text" ' + " ".join(keys) + "/>"

class SelectBox(SearchBox):
    """
    A select box for user input.

    INPUT:

    - ``name`` -- the name of the input (will show up in URL)
    - ``label`` -- the label for the input, shown on browse page
    - ``options`` -- list of tuples (value, option) for the select options
    - ``knowl`` -- a knowl id to apply to the label (you can set as None include a display_knowl directly in the label/short_label if the whole text shouldn't be a knowl link)
    - ``width`` -- the width of the input element on the browse page
    - ``short_width`` -- the width of the input element on the refine-search page (defaults to width)
    - ``short_label`` -- the label on the refine-search page, if different
    - ``qfield`` -- the corresponding database column (defaults to name).  Not currently used.
    """
    _options = []
    _default_width = 170
    _default_min_width = 85

    def __init__(
        self,
        name=None,
        label=None,
        options=None,
        knowl=None,
        example=None,
        example_span=None,
        example_span_colspan=1,
        colspan=(1, 1, 1),
        rowspan=(1, 1),
        width=None,
        min_width=None,
        short_width=None,
        short_label=None,
        advanced=False,
        example_col=False,
        id=None,
        qfield=None,
        extra=[],
    ):
        SearchBox.__init__(
            self,
            name,
            label,
            knowl=knowl,
            example=example,
            example_span=example_span,
            example_span_colspan=example_span_colspan,
            colspan=colspan,
            rowspan=rowspan,
            width=width,
            short_width=short_width,
            short_label=short_label,
            advanced=advanced,
            example_col=example_col,
            id=id,
            qfield=qfield,
        )
        if options is None:
            options = self._options
        self.options = options
        self.extra = extra
        if min_width is None:
            min_width = self._default_min_width
        self.min_width = min_width

    def _input(self, info):
        keys = self.extra + ['name="%s"' % self.name]
        if self.id is not None:
            keys.append('id="%s"' % self.id)
        if self.advanced:
            keys.append('class="advanced"')
        if info is None:
            if self.width is not None:
                keys.append('style="width: %spx"' % self.width)
        else:
            if self.short_width is not None:
                keys.append('style="width: %spx"' % self.short_width)
        opts = []
        for value, display in self.options:
            if (
                info is None
                and value == ""
                or info is not None
                and info.get(self.name, "") == value
            ):
                selected = " selected"
            else:
                selected = ""
            if value is None:
                value = ""
            else:
                value = 'value="%s"' % value
            opts.append("<option %s%s>%s</option>" % (value, selected, display))
        return "        <select %s>\n%s\n        </select>" % (
            " ".join(keys),
            "".join("\n" + " " * 10 + opt for opt in opts),
        )

class NoEg(SearchBox):
    def example_html(self, info=None):
        return (
            self.td(self.example_span_colspan)
            + '<span class="formexample">%s</span></td>' % self.example_span
        )

class TextBoxNoEg(NoEg, TextBox):
    pass

class SelectBoxNoEg(NoEg, SelectBox):
    pass

class HiddenBox(SearchBox):
    def _input(self, info=None):
        keys = ['name="%s"' % self.name]
        if self.advanced:
            keys.append('class="advanced"')
        if info is not None and info.get(self.name):
            keys.append('value="%s"' % info.get(self.name))
        return '<input type="hidden" %s>' % (" ".join(keys),)

class CheckBox(SearchBox):
    def _input(self, info=None):
        keys = ['name="%s"' % self.name, 'value="yes"']
        if self.advanced:
            keys.append('class="advanced"')
        if info is not None and info.get(self.name, False):
            keys.append("checked")
        return '<input type="checkbox" %s>' % (" ".join(keys),)

class SneakyBox(SearchBox):
    """
    Only displayed in result refinement if the corresponding input is present.
    Intended for use in displaying statistics and jump boxes
    """

class SneakyTextBox(TextBox, SneakyBox):
    pass

class SkipBox(TextBox):
    def _input(self, info=None):
        return ""

    def _label(self, info=None):
        return ""


class TextBoxWithSelect(TextBox):
    def __init__(self, name, label, select_box, **kwds):
        self.select_box = select_box
        self.select_box.width = self.select_box.min_width
        self.select_box.short_width = self.select_box.min_width
        TextBox.__init__(self, name, label, **kwds)

    def label_html(self, info=None):
        colspan = self.label_colspan if info is None else self.short_colspan
        return (
                self.td(colspan, nowrap=True, style="text-align-last: justify;")
            + self._label(info)
            + '<span style="margin-left: 10px;"></span>'
            + self.select_box._input(info)
            + "</td>"
        )


class DoubleSelectBox(SearchBox):
    def __init__(self, label, select_box1, select_box2, **kwds):
        self.select_box1 = select_box1
        self.select_box2 = select_box2
        if 'name' not in kwds:
            kwds['name'] = label
        SearchBox.__init__(self, label=label, **kwds)

    def _input(self, info):
        return (
            '<div style="display: flex; justify-content: space-between;">'
            + self.select_box1._input(info)
            + self.select_box2._input(info)
            + "</div>"
        )

class ExcludeOnlyBox(SelectBox):
    _options = [("", ""),
                ("exclude", "exclude"),
                ("only", "only")]

class YesNoBox(SelectBox):
    _options = [("", ""),
                ("yes", "yes"),
                ("no", "no")]

class YesNoMaybeBox(SelectBox):
    _default_min_width = 130
    _options = [("", ""),
                ("yes", "yes"),
                ("not_no", "yes or unknown"),
                ("not_yes", "no or unknown"),
                ("no", "no"),
                ("unknown", "unknown")]

class ParityBox(SelectBox):
    _options = [('', ''),
                ('even', 'even'),
                ('odd', 'odd')]

class ParityMod(SelectBox):
    _default_min_width = 95
    _options = [('', 'any parity'),
                ('even', 'even only'),
                ('odd', 'odd only')]


class SubsetBox(SelectBox):
    _options = [('', 'include'),
                ('exclude', 'exclude'),
                ('exactly', 'exactly'),
                ('subset', 'subset')]

class SubsetNoExcludeBox(SelectBox):
    _options = [('', 'include'),
                ('exactly', 'exactly'),
                ('subset', 'subset')]

class CountBox(TextBox):
    def __init__(self):
        TextBox.__init__(
            self,
            name="count",
            label="Results to display",
            example=50,
            example_col=True,
            example_value=True,
            example_span="")

class ColumnController(SelectBox):
    def __init__(self):
        super().__init__(
            name="column_control",
            knowl="doc.select_search_columns",
            label="Select",
            width=170)

    def _label(self, info):
        if info is None:
            return ""
        C = info.get("columns")
        if C is None:
            return ""
        R = info.get("results")
        if R is None:
            return ""
        return super()._label(info)

    def _input(self, info):
        if info is None:
            print("WARNING: Column controller should not be included on browse page")
            return ""
        C = info.get("columns")
        if C is None:
            print("WARNING: Column controller included but no columns specified in @search_wrap")
            return ""
        R = info.get("results")
        if R is None:
            # can happen if search input error for example
            return ""
        keys = [
            '''onmousedown="this.size=this.length; this.value='';"''',
            '''onmousemove="return false;"''',
            '''onmouseup="this.focus();"''',
            '''onblur="this.size=0; this.value='none';"''',
            '''oninput="control_columns(this);"''',
            '''id="column-selector"''',
        ]
        style="position: absolute; z-index: 9999;"
        if self.short_width is not None:
            style += f'width: {self.short_width}px;'
        keys.append(f'style="{style}"')
        options = [("none", " selected", "columns to display")]
        use_rank = 0 # which rank to iterate over in determining the columns listed in the select
        for col in C.columns_shown(info, 0):
            if col.height > 1 and any(sub.name != col.name for sub in col.show(info, 1)):
                # A ColGroup with columns that should be shown/hidden individually
                use_rank = 1
                break
        for col in C.columns_shown(info, use_rank):
            if col.short_title is None: # probably a spacer column:
                continue
            title = col.short_title.replace("$", "").replace(r"\(", "").replace(r"\)", "").replace("\\", "")
            if col.default(info):
                disp = "✓ " + title # The space is a unicode space the size of an emdash
            else:
                disp = "  " + title # The spaces are unicode, the sizes of an endash and a thinspace
            options.append((col.name, "", disp))
        # options.append(("done", "", "&emsp;&emsp;&emsp;&emsp;&emsp;&emsp;&emsp;done"))
        options = [f'<option value="{name}"{selected}>{disp}</option>' for name,selected,disp in options]
        return "        <select %s>\n%s\n        </select>" % (
            " ".join(keys),
            "".join("\n" + " " * 10 + opt for opt in options),
        )


class SortController(SelectBox):
    wrap_mixins = {'width': '170px'}

    def __init__(self, options, knowl):
        extra = [
            '''onmousedown="this.size=this.length; this.selectedIndex = -1;"''',
            '''onmousemove="return false;"''',
            '''onmouseup="this.focus();"''',
            '''onblur="blur_sort(this);"''',
            '''oninput="control_sort(this);"''',
            '''id="sort-selecter"''',
            '''style="width: 170px; position: absolute; z-index: 9999;"''',
        ]
        super().__init__(
            name="sort_order",
            label="Sort order",
            options=options,
            knowl=knowl,
            width=None,
            extra=extra,
        )

    #sort_box = SelectBox(
    #    name='sort_order',
    #    options=list(sort),
    #    width=130)
    #sort_dir = SelectBox(
    #    name='sort_dir',
    #    options=[('', '&#9650;'), ('op', '&#9660;')],
    #    width=None,
    #    extra=['style="min-width: 40px; max-width: 40px; padding: 0px;"'],
    #)
    #sort_ord = DoubleSelectBox(
    #    name='sort_combo',
    #    label='Sort order',
    #    knowl=self.sort_knowl,
    #    select_box1=sort_box,
    #    select_box2=sort_dir)


class SearchButton(SearchBox):
    _default_width = 170

    def __init__(self, value, description, **kwds):
        kwds['label'] = kwds.get('label', '')
        SearchBox.__init__(self, **kwds)
        self.value = value
        self.description = description

    def td(self, colspan=None, **kwds):
        kwds = dict(kwds)
        #self._add_class(kwds, 'button')
        return SearchBox.td(self, colspan, **kwds)

    def _input(self, info):
        if info is None:
            onclick = ""
        else:
            onclick = " onclick='resetStart()'"
        btext = "<button type='submit' name='search_type' value='{val}' style='width: {width}px;'{onclick}>{desc}</button>"
        return btext.format(
            width=self.width,
            val=self.value,
            desc=self.description,
            onclick=onclick)

class SearchButtonWithSelect(SearchButton):
    def __init__(self, value, description, select_box, **kwds):
        self.select_box = select_box
        self.select_box.width = self.select_box.min_width
        SearchButton.__init__(self, value, description, **kwds)

    def label_html(self, info=None):
        colspan = self.label_colspan if info is None else self.short_colspan
        return (self.td(colspan)
                + '<div style="display: flex; justify-content: space-between;">'
                + self._label(info)
                + '<span style="margin-left: 5px;"></span>'
                + self.select_box._input(info)
                + "</div>"
                + "</td>")

class SearchArray(UniqueRepresentation):
    """
    This class is used to represent the grid of inputs in a browse or search array.
    The goal is to be able to use create one object for each input which can then
    be reused in multiple locations.

    You should set the following attributes/functions to make this work.

    - ``browse_array`` and ``refine_array`` -- each a list of lists of ``SearchBox`` objects.
        You can also override ``main_array()`` for more flexibility.
        Will be passed ``info=None`` for the browse page, or the info dictionary for refining search
    - ``sort_order`` -- a function of ``info`` returning a list of pairs, the url value
        and display value for the sort options.  You may also want to set the ``sort_knowl`` attribute
    - ``search_types`` -- returns a list of pairs giving the url value and display value
        for the search buttons
    - ``hidden`` -- returns a list of pairs giving the name and info key for the hidden inputs
    """
    _ex_col_width = 170 # only used for box layout
    sort_knowl = None
    sorts = None # Provides an easy way to implement sort_order: a list of triples (name, display, sort -- as a list of columns or pairs (col, +-1)), or a dictionary indexed on the value of self._st()
    null_column_explanations = {} # Can override the null warnings for a column by including False as a value, or customize the error message by giving a formatting string (see search_wrapper.py)
    noun = "result"
<<<<<<< HEAD
=======
    plural_noun = "results"

>>>>>>> e0f23b4a
    def sort_order(self, info):
        # Override this method to add a dropdown for sort order
        if self.sorts is not None:
            sorts = self.sorts if isinstance(self.sorts, list) else self.sorts.get(self._st(info))
            if sorts is not None:
                #for name, display, prefix in self.sorts:
                #    yield (name, display + " &#9650;")
                #    yield (name + "op", display + " &#9660;")
                return [(name, display) for (name, display, sort_order) in sorts]

    def _search_again(self, info, search_types):
        if info is None:
            return search_types
        st = self._st(info)
        return [(st, "Search again")] + [(v, d) for v, d in search_types if v != st]

    def search_types(self, info):
        # Override this method to change the displayed search buttons
        if info is None:
            return [("List", f"List of {plural_form(self.noun)}"), ("Random", f"Random {self.noun}")]
        else:
            return [("List", "Search again"), ("Random", "Random %s" % self.noun)]

    def hidden(self, info):
        # Override this method to change the hidden inputs
        return [("start", "start"), ("count", "count"), ("hst", "search_type")]

    def main_array(self, info):
        if info is None:
            return self.browse_array
        else:
            return self.refine_array

    def _print_table(self, grid, info, layout_type):
        if not grid:
            return ""
        lines = []
        for row in grid:
            if isinstance(row, Spacer):
                lines.append("\n      " + row.html(info))
            elif layout_type == 'vertical':
                if any(box.has_label(info) for box in row):
                    labels = [box.label_html(info) for box in row if (not isinstance(box, SneakyBox) or info is None or box.name in info)]
                    lines.append("".join("\n      " + label for label in labels))
                inputs = [box.input_html(info) for box in row if (not isinstance(box, SneakyBox) or info is None or box.name in info)]
                lines.append("".join("\n      " + inp for inp in inputs))
            elif layout_type == 'horizontal':
                cols = []
                for box in row:
                    if isinstance(box, SneakyBox) and info is not None and box.name not in info:
                        continue
                    cols.append(box.label_html(info))
                    cols.append(box.input_html(info))
                    ex = box.example_html(info)
                    if ex:
                        cols.append(ex)
                lines.append("".join("\n      " + col for col in cols))
            elif layout_type == 'box':
                top_cols = []
                bot_cols = []
                for box in row:
                    if isinstance(box, SneakyBox) and info is not None and box.name not in info:
                        continue
                    top_cols.append(box.label_html(info))
                    bot_cols.append(box.input_html(info))
                    ex = box.example_html(info)
                    if ex:
                        top_cols.append('<td width="%s"></td>' % self._ex_col_width)
                        bot_cols.append(ex)
                lines.append("".join("\n      " + col for col in top_cols))
                lines.append("".join("\n      " + col for col in bot_cols))
        return (
            '  <table border="0">'
            + "".join("\n    <tr>" + line + "\n    </tr>" for line in lines)
            + "\n  </table>"
        )

    def _st(self, info):
        if info is not None:
            return info.get("search_type", info.get("hst", "List"))

    def dynstats_array(self, info):
        if self._st(info) == "DynStats":
            array = [RowSpacer(30)]
            vheader = BasicSpacer("Variables")
            vheader.wrap_mixins = {"class": "table_h2"}
            array.append([vheader])
            for i in [1,2]:
                cols = SelectBox(
                    name="col%s" % i,
                    id="col%s_select" % i,
                    label="",
                    width=150,
                    options=info["stats"]._dynamic_cols,
                    extra=['onchange="set_buckets(this, \'buckets%s\')"'%i])
                buckets = TextBox(
                    name="buckets%s" % i,
                    id="buckets%s" % i,
                    label="Buckets" if i == 1 else "",
                    knowl="stats.buckets" if i == 1 else None,
                    width=310)
                totals = CheckBox(
                    name="totals%s" % i,
                    label="Totals" if i == 1 else "",
                    knowl="stats.totals" if i == 1 else None)
                proportions = SelectBox(
                    name="proportions",
                    width=150,
                    options=[("recurse", "Vs unconstrained"),
                             ("rows", "By rows"),
                             ("cols", "By columns"),
                             ("none", "None")],
                    label="Proportions" if i == 1 else "",
                    rowspan=(1, 2),
                    knowl="stats.proportions" if i == 1 else None)
                if i == 1:
                    array.append([cols, buckets, totals, proportions])
                else:
                    array.append([cols, buckets, totals])
            return array
        else:
            return []

    def hidden_inputs(self, info=None):
        if info is None:
            return ""
        else:
            return "\n".join('<input type="hidden" name="%s" value="%s"/>' % (name, info.get(val)) for (name, val) in self.hidden(info))

    def main_table(self, info=None):
        layout_type = "horizontal" if info is None else "vertical"
        s = self._print_table(self.main_array(info), info, layout_type=layout_type)
        dstats = self.dynstats_array(info)
        if dstats:
            s += "\n" + self._print_table(dstats, info, layout_type=layout_type)
        return s

    def has_advanced_inputs(self, info=None):
        for row in self.main_array(info):
            if isinstance(row, TdElt) and row.advanced:
                return True
            for col in row:
                if col.advanced:
                    return True
        return False

    def buttons(self, info=None):
        st = self._st(info)
        buttons = []
        spacer = RowSpacer(8)
        if st == "DynStats":
            buttons.append(SearchButton("DynStats", "Generate statistics"))
        else:
            if st is None:
                buttons.append(BasicSpacer("Display:"))
            for but in self.search_types(info):
                if isinstance(but, TdElt):
                    buttons.append(but)
                else:
                    buttons.append(SearchButton(*but))
            if st is not None:
                sort = self.sort_order(info)
                if sort:
                    spacer = RowSpacer(6)
                    cur_sort = info.get('sort_order', '')
                    cur_dir = info.get('sort_dir', '')
                    options = []
                    for name, disp in sort:
                        if name == cur_sort:
                            if cur_dir == 'op':
                                options.append((name, '▼ ' + disp)) # the space is U+2006, a 1/6 em space
                            else:
                                options.append((name, '▲ ' + disp)) # the space is U+2006, a 1/6 em space
                        else:
                            options.append((name, '  ' + disp)) # the spaces are U+2006 and U+2003, totaling 7/6 em
                    buttons.append(SortController(options, self.sort_knowl))
                buttons.append(ColumnController())
        return self._print_table([spacer,buttons], info, layout_type="vertical")

    def html(self, info=None):
        return "\n".join([self.hidden_inputs(info), self.main_table(info), self.buttons(info)])

    def jump_box(self, info):
        jump_example = info.get("jump_example", getattr(self, "jump_example", ""))
        jump_width = info.get("jump_width", getattr(self, "jump_width", 320))
        jump_egspan = info.get("jump_egspan", getattr(self, "jump_egspan", ""))
        jump_prompt = info.get("jump_prompt", getattr(self, "jump_prompt", "Label"))
        jump_knowl = info.get("jump_knowl", getattr(self, "jump_knowl", ""))
        # We don't use SearchBoxes since we want the example to be below, and the button directly to the right of the input (regardless of how big the example is)
        return """<table><tr><td>%s</td><td><input type='text' name='jump' placeholder='%s' style='width:%spx;' value='%s'></td><td>
<button type='submit'>Find</button></td><td></tr><tr><td></td><td colspan="2"><span class='formexample'>%s</span></td></tr></table>
""" % (display_knowl(jump_knowl, jump_prompt),jump_example, jump_width, info.get("jump", ""), jump_egspan)<|MERGE_RESOLUTION|>--- conflicted
+++ resolved
@@ -645,11 +645,8 @@
     sorts = None # Provides an easy way to implement sort_order: a list of triples (name, display, sort -- as a list of columns or pairs (col, +-1)), or a dictionary indexed on the value of self._st()
     null_column_explanations = {} # Can override the null warnings for a column by including False as a value, or customize the error message by giving a formatting string (see search_wrapper.py)
     noun = "result"
-<<<<<<< HEAD
-=======
     plural_noun = "results"
 
->>>>>>> e0f23b4a
     def sort_order(self, info):
         # Override this method to add a dropdown for sort order
         if self.sorts is not None:
