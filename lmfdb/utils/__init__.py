--- conflicted
+++ resolved
@@ -61,11 +61,7 @@
     bigpoly_knowl, factor_base_factor, factor_base_factorization_latex,
     polyquo_knowl, web_latex_poly, list_to_latex_matrix, code_snippet_knowl,
     Pagination,
-<<<<<<< HEAD
     debug, flash_error, flash_warning,
-=======
-    debug, flash_error,
->>>>>>> 87bcb5bc
     ajax_url,  # try to eliminate?
     image_callback, encode_plot,
     datetime_to_timestamp_in_ms, timestamp_in_ms_to_datetime)
