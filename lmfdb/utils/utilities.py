# -*- encoding: utf-8 -*-
from six.moves import range
from six import integer_types as six_integers
from six import string_types

import cmath
import math
import datetime
import os
import random
import re
import tempfile
import time
from copy import copy
from itertools import islice
from types import GeneratorType
from six.moves.urllib_parse import urlencode
from six import PY3

from flask import make_response, flash, url_for, current_app
from markupsafe import Markup, escape
from werkzeug.utils import cached_property
from sage.all import (CC, CBF, CDF,
                      Factorization, NumberField,
                      PolynomialRing, PowerSeriesRing, QQ,
                      RealField, RR, RIF, TermOrder, ZZ)
from sage.misc.functional import round
from sage.all import floor, latex, prime_range, valuation, factor, log
from sage.structure.element import Element

from lmfdb.app import app, is_beta, is_debug_mode, _url_source


def list_to_factored_poly_otherorder(s, galois=False, vari='T', p=None):
    """
        Either return the polynomial in a nice factored form,
        or return a pair, with first entry the factored polynomial
        and the second entry a list describing the Galois groups
        of the factors.
        vari allows to choose the variable of the polynomial to be returned.
    """
    # Strip trailing zeros
    if not s:
        s = [0]
    if s[-1] == 0:
        j = len(s) - 1
        while j > 0 and s[j] == 0:
            j -= 1
        s = s[:j+1]
    if len(s) == 1:
        if galois:
            return [str(s[0]), [[0,0]]]
        return str(s[0])
    ZZT = PolynomialRing(ZZ, vari)
    f = ZZT(s)
    sfacts = f.factor()
    sfacts_fc = [[g, e] for g, e in sfacts]
    if sfacts.unit() == -1:
        sfacts_fc[0][0] *= -1
    # if the factor is -1+T^2, replace it by 1-T^2
    # this should happen an even number of times, mod powers
    sfacts_fc_list = [[(-g).list() if g[0] == -1 else g.list(), e] for g, e in sfacts_fc]
    return list_factored_to_factored_poly_otherorder(sfacts_fc_list, galois, vari, p)

def list_factored_to_factored_poly_otherorder(sfacts_fc_list, galois=False, vari='T', p=None):
    """
        Either return the polynomial in a nice factored form,
        or return a pair, with first entry the factored polynomial
        and the second entry a list describing the Galois groups
        of the factors.
        vari allows to choose the variable of the polynomial to be returned.
    """
    gal_list = []
    order = TermOrder('M(0,-1,0,-1)')
    ZZpT = PolynomialRing(ZZ, ['p', vari], order=order)
    ZZT = PolynomialRing(ZZ, vari)
    outstr = ''
    for g, e in sfacts_fc_list:
        if galois:
            # hack because currently sage only handles monic polynomials:
            this_poly = ZZT(list(reversed(g)))
            this_degree = this_poly.degree()
            this_number_field = NumberField(this_poly, "a")
            this_gal = this_number_field.galois_group(type='pari')
            this_t_number = this_gal.group().__pari__()[2].sage()
            gal_list.append([this_degree, this_t_number])

        # casting from ZZT -> ZZpT
        if p is None:
            gtoprint = {(0, i): gi for i, gi in enumerate(g)}
        else:
            gtoprint = {}
            for i, elt in enumerate(g):
                if elt != 0:
                    val = ZZ(elt).valuation(p)
                    gtoprint[(val, i)] = elt/p**val
        glatex = latex(ZZpT(gtoprint))
        if  e > 1:
            if len(glatex) != 1:
                outstr += '( %s )^{%d}' % (glatex, e)
            else:
                outstr += '%s^{%d}' % (glatex, e)
        elif len(sfacts_fc_list) > 1:
            outstr += '( %s )' % (glatex,)
        else:
            outstr += glatex

    if galois:
        # 2 factors of degree 2
        if len(sfacts_fc_list) == 2:
            if len(sfacts_fc_list[0][0]) == 3 and len(sfacts_fc_list[1][0]) == 3:
                troubletest = ZZT(sfacts_fc_list[0][0]).disc()*ZZT(sfacts_fc_list[1][0]).disc()
                if troubletest.is_square():
                    gal_list = [[2, 1]]
        return outstr, gal_list
    return outstr

################################################################################
#   number utilities
################################################################################

def prop_int_pretty(n):
    """
    This function should be called whenever displaying an integer in the
    properties table so that we can keep the formatting consistent
    """
    if abs(n) >= 10**12:
        e = floor(log(abs(n),10))
        return r'$%.3f\times 10^{%d}$' % (n/10**e, e)
    else:
        return '$%s$' % n

def try_int(foo):
    try:
        return int(foo)
    except Exception:
        return foo

def type_key(typ):
    # For now we just use a simple mechanism: strings compare at the end.
    if isinstance(typ, str):
        return 1
    else:
        return 0

def key_for_numerically_sort(elt, split=r"[\s\.\-]"):
    # In Python 3 we can no longer compare ints and strings.
    key = [try_int(k) for k in re.split(split, elt)]
    return tuple((type_key(k), k) for k in key)


def an_list(euler_factor_polynomial_fn,
            upperbound=100000, base_field=QQ):
    """
    Takes a fn that gives for each prime the Euler polynomial of the associated
    with the prime, given as a list, with independent coefficient first. This
    list is of length the degree+1.
    Output the first `upperbound` coefficients built from the Euler polys.

    Example:
    The `euler_factor_polynomial_fn` should in practice come from an L-function
    or data. For a simple example, we construct just the 2 and 3 factors of the
    Riemann zeta function, which have Euler factors (1 - 1*2^(-s))^(-1) and
    (1 - 1*3^(-s))^(-1).
    >>> euler = lambda p: [1, -1] if p <= 3 else [1, 0]
    >>> an_list(euler)[:20]
    [1, 1, 1, 1, 0, 1, 0, 1, 1, 0, 0, 1, 0, 0, 0, 1, 0, 1, 0, 0]
    """
    from math import ceil, log
    PP = PowerSeriesRing(base_field, 'x', 1 + ceil(log(upperbound) / log(2.)))

    prime_l = prime_range(upperbound + 1)
    result = [1 for i in range(upperbound)]
    for p in prime_l:
        euler_factor = (1 / (PP(euler_factor_polynomial_fn(p)))).padded_list()
        if len(euler_factor) == 1:
            for j in range(1, 1 + upperbound // p):
                result[j * p - 1] = 0
            continue

        k = 1
        while True:
            if p ** k > upperbound:
                break
            for j in range(1, 1 + upperbound // (p ** k)):
                if j % p == 0:
                    continue
                result[j * p ** k - 1] *= euler_factor[k]
            k += 1
    return result

def coeff_to_poly(c, var=None):
    """
    Convert a list or string representation of a polynomial to a sage polynomial.

    Examples:
    >>> coeff_to_poly("1 - 3x + x^2")
    x**2 - 3*x + 1
    >>> coeff_to_poly("1 - 3*x + x**2")
    x**2 - 3*x + 1
    """
    if isinstance(c, str):
        # accept latex
        c = c.replace("{", "").replace("}", "")
        # autodetect variable name
        if var is None:
            varposs = set(re.findall(r"[A-Za-z_]+", c))
            if len(varposs) == 1:
                var = varposs.pop()
            elif not(varposs):
                var = 'x'
            else:
                raise ValueError("Polynomial must be univariate")
    if var is None:
        var = 'x'
    return PolynomialRing(QQ, var)(c)

def coeff_to_power_series(c, var='q', prec=None):
    """
    Convert a list or dictionary giving coefficients to a sage power series.
    """
    return PowerSeriesRing(QQ, var)(c, prec)

def display_multiset(mset, formatter=str, *args):
    """
    Input mset is a list of pairs [item, multiplicity]
    Return a string for display of the multi-set.  The
    function formatter is a function whose first argument
    is the item, and *args are the other arguments
    and is applied to each item.

    Example:
    >>> display_multiset([["a", 5], [1, 3], ["cat", 2]])
    'a x5, 1 x3, cat x2'
    """
    return ', '.join([formatter(pair[0], *args)+(' x%d'% pair[1] if pair[1]>1 else '') for pair in mset])


def pair2complex(pair):
    """
    Converts a string of two white-space delimited numbers to a
    list representation of a complex number.

    Examples:
    >>> pair2complex("1 2")
    [1.0, 2.0]
    >>> pair2complex("-1.5 3")
    [-1.5, 3.0]
    """
    local = re.match(" *([^ ]+)[ \t]*([^ ]*)", pair)
    if local:
        rp = local.group(1)
        if local.group(2):
            ip = local.group(2)
        else:
            ip = 0
    else:
        rp = 0
        ip = 0
    return [float(rp), float(ip)]

def round_RBF_to_half_int(x):
    x = RIF(x)
    try:
        k = x.unique_round()
        if (x - k).contains_zero():
            return int(k)
    except ValueError:
        pass
    try:
        k = (2*x).unique_round()
        if (2*x - k).contains_zero():
            return float(k)/2
    except ValueError:
        pass
    try:
        return float(x)
    except TypeError: # old version of Sage
        return float(x.n(x.prec()))

def round_CBF_to_half_int(x):
    return CDF(tuple(map(round_RBF_to_half_int, [x.real(), x.imag()])))

def str_to_CBF(s):
    # in sage 8.2 or earlier this is equivalent to CBF(s)
    s = str(s) # to convert from unicode
    try:
        return CBF(s)
    except TypeError:
        # Need to deal with scientific notation
        # Replace e+ and e- with placeholders so that we can split on + and -
        s = s.replace("e+", "P").replace("E+", "P").replace("e-", "M").replace("E-", "M")
        sign = 1
        s = s.lstrip('+')
        if '+' in s:
            a, b = s.rsplit('+', 1)
        elif '-' in s:
            a, b = s.rsplit('-',1)
            sign = -1
        else:
            a = ''
            b = s
        a = a.lstrip(' ')
        b = b.lstrip(' ')
        if 'I' in a:
            b, a = a, b
        assert 'I' in b or b == ''
        if b == 'I':
            b = '1'
        else:
            b = b.rstrip().rstrip('I').rstrip('*')
        a = a.replace("M", "e-").replace("P", "e+")
        b = b.replace("M", "e-").replace("P", "e+")

        res = CBF(0)
        if a:
            res += CBF(a)
        if b:
            res  +=  sign * CBF(b)* CBF.gens()[0]
        return res

# Conversion from numbers to letters and back
def letters2num(s):
    r"""
    Convert a string into a number
    """
    letters = [ord(z)-96 for z in list(s)]
    ssum = 0
    for j in range(len(letters)):
        ssum = ssum*26+letters[j]
    return ssum

def num2letters(n):
    r"""
    Convert a number into a string of letters
    """
    if n <= 26:
        return chr(96+n)
    else:
        return num2letters(int((n-1)/26))+chr(97+(n-1)%26)


def to_dict(args, exclude = [], **kwds):
    r"""
    Input a dictionary `args` whose values may be lists.
    Output a dictionary whose values are not lists, by choosing the last
    element in a list if the input was a list.

    INPUT:

    - ``args`` -- a dictionary
    - ``exclude`` -- a list of keys to allow lists for.
    - ``kwds`` -- also included in the result

    Example:
    >>> to_dict({"not_list": 1, "is_list":[2,3,4]})
    {'is_list': 4, 'not_list': 1}
    """
    d = dict(kwds)
    for key, values in args.items():
        if key in d:
            continue
        if isinstance(values, list) and key not in exclude:
            if values:
                d[key] = values[-1]
        elif values:
            d[key] = values
    return d


def is_exact(x):
    return isinstance(x, six_integers) or (isinstance(x, Element) and x.parent().is_exact())


def display_float(x, digits, method = "truncate",
                             extra_truncation_digits=3,
                             try_halfinteger=True,
                             no_sci=None,
                             latex=False):
    if abs(x) < 10.**(- digits - extra_truncation_digits):
        return "0"
    # if small, try to display it as an exact or half integer
    if try_halfinteger and abs(x) < 10.**digits:
        if is_exact(x):
            s = str(x)
            if len(s) < digits + 2: # 2 = '/' + '-'
                return str(x)
        k = round_to_half_int(x)
        if k == x :
            k2 = None
            try:
                k2 = ZZ(2*x)
            except TypeError:
                pass
            # the second statement checks for overflow
            if k2 == 2*x and (2*x + 1) - k2 == 1:
                if k2 % 2 == 0:
                    s = '%s' % (k2/2)
                else:
                    s = '%s' % (float(k2)/2)
                return s
    if method == 'truncate':
        rnd = 'RNDZ'
    else:
        rnd = 'RNDN'
    if no_sci is None:
        no_sci = 'e' not in "%.{}g".format(digits) % float(x)
    try:
        s = RealField(max(53,4*digits),  rnd=rnd)(x).str(digits=digits, no_sci=no_sci)
    except TypeError:
        # older versions of Sage don't support the digits keyword
        s = RealField(max(53,4*digits),  rnd=rnd)(x).str(no_sci=no_sci)
        point = s.find('.')
        if point != -1:
            if point < digits:
                s = s[:digits+1]
            else:
                s = s[:point]
    if latex and "e" in s:
        s = s.replace("e", r"\times 10^{") + "}"
    return s

def display_complex(x, y, digits, method = "truncate",
                                  parenthesis = False,
                                  extra_truncation_digits=3,
                                  try_halfinteger=True):
    """
    Examples:
    >>> display_complex(1.0001, 0, 3, parenthesis = True)
    '1.000'
    >>> display_complex(1.0, -1, 3, parenthesis = True)
    '(1 - i)'
    >>> display_complex(0, -1, 3, parenthesis = True)
    '-i'
    >>> display_complex(0, 1, 3, parenthesis = True)
    'i'
    >>> display_complex(0.49999, -1.001, 3, parenthesis = True)
    '(0.500 - 1.000i)'
    >>> display_complex(0.02586558415542463,0.9996654298095432, 3)
    '0.025 + 0.999i
    >>> display_complex(0.00049999, -1.12345, 3, parenthesis = False, extra_truncation_digits = 3)
    '0.000 - 1.123i'
    >>> display_complex(0.00049999, -1.12345, 3, parenthesis = False, extra_truncation_digits = 2)
    '0.000 - 1.123i'
    >>> display_complex(0.00049999, -1.12345, 3, parenthesis = False, extra_truncation_digits = 1)
    '-1.123i'
    """
    if abs(y) < 10.**(- digits - extra_truncation_digits):
        return display_float(x, digits,
                method=method,
                extra_truncation_digits=extra_truncation_digits,
                try_halfinteger=try_halfinteger)

    if abs(x) < 10.**(- digits - extra_truncation_digits):
        x = ""
    else:
        x = display_float(x, digits,
                method=method,
                extra_truncation_digits=extra_truncation_digits,
                try_halfinteger=try_halfinteger)
    if y < 0:
        y = -y
        if x == "":
            sign = "-"
        else:
            sign = " - "
    else:
        if x == "":
            sign = ""
        else:
            sign = " + "
    y = display_float(y, digits, method = method,
                                 extra_truncation_digits = extra_truncation_digits,
                                 try_halfinteger=try_halfinteger)
    if y == "1":
        y = ""
    if len(y) > 0 and y[-1] == '.':
        y += ' '
    res = x + sign + y + r"i"
    if parenthesis and x != "":
        res = "(" + res + ")"
    return res

def round_to_half_int(num, fraction=2):
    """
    Rounds input `num` to the nearest half-integer. The optional kwarg
    `fraction` is used to round to the nearest `fraction`-part of an integer.

    Examples:
    >>> round_to_half_int(1.1)
    1
    >>> round_to_half_int(-0.9)
    -1
    >>> round_to_half_int(0.5)
    1/2
    """
    return round(num * 1.0 * fraction) / fraction

def splitcoeff(coeff):
    """
    Return a list of list-represented complex numbers given a string of the
    form "r0 i0 \n r1 i1 \n r2 i2", where r0 is the real part of the 0th number
    and i0 is the imaginary part of the 0th number, and so on.

    Example:
    >>> splitcoeff("1 1 \n -1 2")
    [[1.0, 1.0], [-1.0, 2.0]]
    """
    local = coeff.split("\n")
    answer = []
    for s in local:
        if s:
            answer.append(pair2complex(s))
    return answer



################################################################################
#  display and formatting utilities
################################################################################

def comma(x):
    """
    Input is an integer. Output is a string of that integer with commas.
    CAUTION: this misbehaves if the input is not an integer.

    Example:
    >>> comma("12345")
    '12,345'
    """
    return x < 1000 and str(x) or ('%s,%03d' % (comma(x // 1000), (x % 1000)))

def latex_comma(x):
    """
    For latex we need to use braces around the commas to get the spacing right.
    """
    return comma(x).replace(",", "{,}")

def format_percentage(num, denom):
    if denom == 0:
        return 'NaN'
    return "%10.2f"%((100.0*num)/denom)


def signtocolour(sign):
    """
    Assigns an rgb string colour to a complex number based on its argument.
    """
    argument = cmath.phase(CC(str(sign)))
    r = int(255.0 * (math.cos((1.0 * math.pi / 3.0) - (argument / 2.0))) ** 2)
    g = int(255.0 * (math.cos((2.0 * math.pi / 3.0) - (argument / 2.0))) ** 2)
    b = int(255.0 * (math.cos(argument / 2.0)) ** 2)
    return("rgb(" + str(r) + "," + str(g) + "," + str(b) + ")")


def rgbtohex(rgb):
    """
    Converts an rgb string color representation into a hex string color
    representation. For example, this converts rgb(63,255,100) to #3fff64
    """
    r,g,b = rgb[4:-1].split(',')
    r = int(r)
    g = int(g)
    b = int(b)
    return "#{:02x}{:02x}{:02x}".format(r,g,b)

def pol_to_html(p):
    r"""
    Convert polynomial p with variable x to html.

    Example:
    >>> pol_to_html("x^2 + 2*x + 1")
    '<i>x</i><sup>2</sup> + 2<i>x</i> + 1'
    """
    s = str(p)
    s = re.sub(r"\^(\d*)", r"<sup>\1</sup>", s)
    s = re.sub(r"\_(\d*)", r"<sub>\1</sub>", s)
    s = re.sub(r"\*", r"", s)
    s = re.sub(r"x", r"<i>x</i>", s)
    return s



################################################################################
#  latex/math rendering utilities
################################################################################

def web_latex(x, enclose=True):
    r"""
    Convert input to latex string unless it's a string or unicode. The key word
    argument `enclose` indicates whether to surround the string with
    `\(` and `\)` to tag it as an equation in html.

    Note:
    if input is a factored ideal, use web_latex_ideal_fact instead.

    Example:
    >>> x = var('x')
    >>> web_latex(x**23 + 2*x + 1)
    '\\( x^{23} + 2 \\, x + 1 \\)'
    """
    if isinstance(x, string_types):
        return x
    return r"\( %s \)" % latex(x) if enclose else " %s " % latex(x)

def web_latex_factored_integer(x, enclose=True, equals=False):
    r"""
    Given any x that can be converted to a ZZ, creates latex string representing x in factored form
    Returns 0 for 0, replaces -1\cdot with -.

    If equals=true returns latex string for x = factorization but omits "= factorization" if abs(x)=0,1,prime
    """
    x = ZZ(x)
    if abs(x) in [0,1] or abs(x).is_prime():
        return web_latex(x, enclose=enclose)
    if equals:
        s = web_latex(factor(x), enclose=False).replace(r"-1 \cdot","-")
        s = " %s = %s " % (x, s)
    else:
        s = web_latex(factor(x), enclose=False).replace(r"-1 \cdot","-")
    return r"\( %s \)" % s if enclose else s

def web_latex_ideal_fact(x, enclose=True):
    r"""
    Convert input factored ideal to latex string.  The key word argument
    `enclose` indicates whether to surround the string with `\(` and
    `\)` to tag it as an equation in html.

    sage puts many parentheses around latex representations of factored ideals.
    This function removes excessive parentheses.

    Example:
    >>> x = var('x')
    >>> K = NumberField(x**2 - 5, 'a')
    >>> a = K.gen()
    >>> I = K.ideal(2/(5+a)).factor()
    >>> print(latex(I))
    (\left(-a\right))^{-1}
    >>> web_latex_ideal_fact(I)
    '\\( \\left(-a\\right)^{-1} \\)'
    """
    y = web_latex(x, enclose=enclose)
    y = y.replace(r"(\left(", r"\left(")
    y = y.replace(r"\right))", r"\right)")
    return y


def web_latex_split_on(x, on=['+', '-']):
    r"""
    Convert input into a latex string. A different latex surround `\(` `\)` is
    used, with splits occurring at `on` (+ - by default).

    Example:
    >>> x = var('x')
    >>> web_latex_split_on(x**2 + 1)
    '\\( x^{2} \\) + \\(  1 \\)'
    """
    if isinstance(x, string_types):
        return x
    else:
        A = r"\( %s \)" % latex(x)
        for s in on:
            A = A.replace(s, r'\) ' + s + r' \( ')
    return A


# web_latex_split_on was not splitting polynomials, so we make an expanded version
def web_latex_split_on_pm(x):
    r"""
    Convert input into a latex string, with specific handling of expressions
    including `+` and `-`.

    Example:
    >>> x = var('x')
    >>> web_latex_split_on_pm(x**2 + 1)
    '\\(x^{2} \\) \\(\\mathstrut +\\mathstrut  1 \\)'
    """
    on = ['+', '-']
 #   A = "\( %s \)" % latex(x)
    try:
        A = r"\(" + x + r"\)"  # assume we are given LaTeX to split on
    except:
        A = r"\( %s \)" % latex(x)

       # need a more clever split_on_pm that inserts left and right properly
    A = A.replace(r"\left","")
    A = A.replace(r"\right","")
    for s in on:
  #      A = A.replace(s, r'\) ' + s + r' \( ')
   #     A = A.replace(s, r'\) ' + r' \( \mathstrut ' + s )
        A = A.replace(s, r'\)' + r' \(\mathstrut ' + s + r'\mathstrut ')
    # the above will be re-done using a more sophisticated method involving
    # regular expressions.  Below fixes bad spacing when the current approach
    # encounters terms like (-3+x)
    for s in on:
        A = A.replace(r'(\) \(\mathstrut ' + s, '(' + s)
    A = A.replace(r'( {}', r'(')
    A = A.replace(r'(\) \(', r'(')
    A = A.replace(r'\(+', r'\(\mathstrut+')
    A = A.replace(r'\(-', r'\(\mathstrut-')
    A = A.replace(r'(  ', r'(')
    A = A.replace(r'( ', r'(')

    return A
    # return web_latex_split_on(x)

def web_latex_split_on_re(x, r = '(q[^+-]*[+-])'):
    r"""
    Convert input into a latex string, with splits into separate latex strings
    occurring on given regex `r`.
    CAUTION: this gives a different result than web_latex_split_on_pm

    Example:
    >>> x = var('x')
    >>> web_latex_split_on_re(x**2 + 1)
    '\\(x^{2} \\) \\(\\mathstrut+  1 \\)'
    """

    def insert_latex(s):
        return s.group(1) + r'\) \('

    if isinstance(x, string_types):
        return x
    else:
        A = r"\( %s \)" % latex(x)
        c = re.compile(r)
        A = A.replace(r'+', r'\) \( {}+ ')
        A = A.replace(r'-', r'\) \( {}- ')
#        A = A.replace('\left(','\left( {}\\right.') # parentheses needs to be balanced
#        A = A.replace('\\right)','\left.\\right)')
        A = A.replace(r'\left(',r'\bigl(')
        A = A.replace(r'\right)',r'\bigr)')
        A = c.sub(insert_latex, A)

    # the above will be re-done using a more sophisticated method involving
    # regular expressions.  Below fixes bad spacing when the current approach
    # encounters terms like (-3+x)
    A = A.replace(r'( {}', r'(')
    A = A.replace(r'(\) \(', r'(')
    A = A.replace(r'\(+', r'\(\mathstrut+')
    A = A.replace(r'\(-', r'\(\mathstrut-')
    A = A.replace(r'(  ', r'(')
    A = A.replace(r'( ', r'(')
    A = A.replace(r'+\) \(O', r'+O')
    return A

def display_knowl(kid, title=None, kwargs={}):
    """
    Allows for the construction of knowls from python code
    (to be displayed using the ``safe`` flag in jinja);
    the only difference with the KNOWL macro is that
    there will be no edit link for authenticated users.
    """
    from lmfdb.knowledge.knowl import knowl_title
    ktitle = knowl_title(kid)
    if ktitle is None:
        # Knowl not found
        if title is None:
            return """<span class="knowl knowl-error">'%s'</span>""" % kid
        else:
            return title
    else:
        if title is None:
            if len(ktitle) == 0:
                title = kid
            else:
                title = ktitle
        if len(title) > 0:
            return '<a title="{0} [{1}]" knowl="{1}" kwargs="{2}">{3}</a>'.format(ktitle, kid, urlencode(kwargs), title)
        else:
            return ''

def bigint_knowl(n, cutoff=20, max_width=70, sides=2):
    if abs(n) >= 10**cutoff:
        short = str(n)
        short = short[:sides] + r'\!\cdots\!' + short[-sides:]
        lng = r"<div style='word-break: break-all'>%s</div>" % n
        return r'<a title="[bigint]" knowl="dynamic_show" kwargs="%s">\(%s\)</a>'%(lng, short)
    else:
        return r'\(%s\)'%n
def too_big(L, threshold):
    r"""
    INPUT:

    - ``L`` -- nested lists of integers
    - ``threshold`` -- an integer

    OUTPUT:

    Whether any integer in ``L`` is at least ``threshold``
    """
    if isinstance(L, (list, tuple)):
        return any(too_big(x, threshold) for x in L)
    return L >= threshold

def make_bigint(s, cutoff=20, max_width=70):
    r"""
    INPUT:

    - ``s`` -- A string, the latex representation of an integer or polynomial.
      It should include outer \( and \).
    - ``cutoff`` -- an integer

    OUTPUT:

    The string ``s`` with integers at least 10^cutoff replaced by bigint_knowls.
    """
    Zmatcher = re.compile(r'([0-9]{%s,})' % (cutoff+1))
    def knowl_replacer(M):
        a = bigint_knowl(int(M.group(1)), cutoff, max_width=max_width)
        if a[0:2] == r'<a':
            return r'\)' + a + r'\('
        else:
            return a
    return Zmatcher.sub(knowl_replacer, s)


def bigpoly_knowl(f, nterms_cutoff=8, bigint_cutoff=12, var='x'):
    lng = web_latex(coeff_to_poly(f, var))
    if bigint_cutoff:
        lng = make_bigint(lng, bigint_cutoff, max_width=70)
    if len([c for c in f if c != 0]) > nterms_cutoff:
        short = "%s^{%s}" % (latex(coeff_to_poly([0,1], var)), len(f) - 1)
        i = len(f) - 2
        while i >= 0 and f[i] == 0:
            i -= 1
        if i >= 0: # nonzero terms
            if f[i] > 0:
                short += r" + \cdots"
            else:
                short += r" - \cdots"
#        return r'<a title="[poly]" knowl="dynamic_show" kwargs="%s">\(%s\)</a>'%(lng, short)
        return r'<a title=&quot;[poly]&quot; knowl=&quot;dynamic_show&quot; kwargs=&quot;%s&quot;>\(%s\)</a>'%(lng,short)
    else:
        return lng

def factor_base_factor(n, fb):
    return [[p, valuation(n,p)] for p in fb]

def factor_base_factorization_latex(fbf):
    if len(fbf) == 0:
        return '1'
    ans = ''
    sign = 1
    for p, e in fbf:
        if p == -1:
            if (e % 2) == 1:
                sign *= -1
        elif e == 1:
            ans += r'\cdot %d' % p
        elif e != 0:
            ans += r'\cdot %d^{%d}' % (p, e)
    # get rid of the initial '\cdot '
    ans = ans[6:]
    return '- ' + ans if sign == -1 else ans



def polyquo_knowl(f, disc=None, unit=1, cutoff=None):
    quo = "x^{%s}" % (len(f) - 1)
    i = len(f) - 2
    while i >= 0 and f[i] == 0:
        i -= 1
    if i >= 0: # nonzero terms
        if f[i] > 0:
            quo += r" + \cdots"
        else:
            quo += r" - \cdots"
    short = r'\mathbb{Q}[x]/(%s)'%(quo)
    long = r'Defining polynomial: %s' % (web_latex(coeff_to_poly(f)))
    if cutoff:
        long = make_bigint(long, cutoff, max_width=70).replace('"',"'")
    if disc is not None:
        if isinstance(disc, list):
            long += '\n<br>\nDiscriminant: \\(%s\\)' % (factor_base_factorization_latex(disc))
        else:
            long += '\n<br>\nDiscriminant: \\(%s\\)' % (Factorization(disc, unit=unit)._latex_())
    return r'<a title="[poly]" knowl="dynamic_show" kwargs="%s">\(%s\)</a>'%(long, short)

def code_snippet_knowl(D, full=True):
    r"""
    INPUT:

    - ``D`` -- a dictionary with the following keys
      - ``filename`` -- a filename within the lmfdb repository
      - ``code`` -- a list of code lines (without trailing \n)
      - ``lines`` -- (optional) a list of line numbers
    - ``full`` -- if False, display only the filename rather than the full path.
    """
    filename = D['filename']
    code = D['code']
    lines = D.get('lines')
    code = '\n'.join(code).replace('<','&lt;').replace('>','&gt;').replace('"', '&quot;')
    if is_debug_mode():
        branch = "master"
    elif is_beta():
        branch = "dev"
    else:
        branch = "web"
    url = "%s%s/%s" % (_url_source, branch, filename)
    link_text = "%s on Github" % (filename)
    if not full:
        filename = filename.split('/')[-1]
    if lines:
        if len(lines) == 1:
            label = '%s (line %s)' % (filename, lines[0])
        else:
            lines = sorted(lines)
            label = '%s (lines %s-%s)' % (filename, lines[0], lines[-1])
        url += "#L%s" % lines[0]
    else:
        label = filename
    inner = u"<div>\n<pre></pre>\n</div>\n<div align='right'><a href='%s' target='_blank'>%s</a></div>"
    inner = inner % (url, link_text)
    return u'<a title="[code]" knowl="dynamic_show" pretext="%s" kwargs="%s">%s</a>' % (code, inner, label)


def web_latex_poly(coeffs, var='x', superscript=True, bigint_cutoff=20,  bigint_overallmin=400):
    """
    Generate a web latex string for a given integral polynomial, or a linear combination
    (using subscripts instead of exponents).  In either case, the constant term is printed
    without a variable and bigint knowls are used if the coefficients are large enough.

    INPUT:

    - ``coeffs`` -- a list of integers
    - ``var`` -- a variable name
    - ``superscript`` -- whether to use superscripts (as opposed to subscripts)
    - ``bigint_cutoff`` -- the string length above which a knowl is used for a coefficient
    - ``bigint_overallmin`` -- the number of characters by which we would need to reduce the output to replace the large ints by knowls
    """
    plus = r" + "
    minus = r" - "
    m = len(coeffs)
    while m and coeffs[m-1] == 0:
        m -= 1
    if m == 0:
        return r"\(0\)"
    s = ""
    # we will have under/overflows if we try to use floats
    def cutout_digits(elt):
        digits = 1 if elt == 0 else floor(RR(abs(elt)).log(10)) + 1
        if digits > bigint_cutoff:
            # a large number would be replaced by ab...cd
            return digits - 7
        else:
            return 0

    if sum(cutout_digits(elt) for elt in coeffs) < bigint_overallmin:
        # this effectively disables the bigint
        bigint_cutoff = bigint_overallmin + 7

    for n in reversed(range(m)):
        c = coeffs[n]
        if n == 1:
            if superscript:
                varpow = "" + var
            else:
                varpow = r"%s_{1}"%var
        elif n > 1:
            if superscript:
                varpow = r"%s^{%s}"%(var, n)
            else:
                varpow = r"%s_{%s}"%(var, n)
        else:
            if c > 0:
                s += plus + str(c)
            elif c < 0:
                s += minus + str(-c)
            break
        if c > 0:
            s += plus
        elif c < 0:
            s += minus
        else:
            continue
        if abs(c) != 1:
            s += str(abs(c)) + " "
        s += varpow
    s += r"\)"
    if s.startswith(plus):
        return r"\(" + make_bigint(s[len(plus):], bigint_cutoff)
    else:
        return r"\(-" + make_bigint(s[len(minus):], bigint_cutoff)

# make latex matrix from list of lists
def list_to_latex_matrix(li):
    """
    Given a list of lists representing a matrix, output a latex representation
    of that matrix as a string.

    Example:
    >>> list_to_latex_matrix([[1,0],[0,1]])
    '\\left(\\begin{array}{rr}1 & 0\\\\0 & 1\\end{array}\\right)'
    """
    dim = len(li[0])
    mm = r"\left(\begin{array}{"+dim*"r" +"}"
    mm += r"\\".join([" & ".join([str(a) for a in row]) for row in li])
    mm += r'\end{array}\right)'
    return mm

################################################################################
#  pagination utilities
################################################################################

class ValueSaver(object):
    """
    Takes a generator and saves values as they are generated so that values can be retrieved multiple times.
    """
    def __init__(self, source):
        self.source = source
        self.store = []
    def fill(self, stop):
        """
        Consumes values from the source until there are at least ``stop`` entries in the store.
        """
        if stop > len(self.store):
            self.store.extend(islice(self.source, stop - len(self.store)))
    def __getitem__(self, i):
        if isinstance(i, slice):
            if (i.start is not None and i.start < 0) or i.stop is None or i.stop < 0 or (i.step is not None and i.step < 0):
                raise ValueError("Only positive indexes supported")
            self.fill(i.stop)
            return self.store[i]
        else:
            self.fill(i+1)
            return self.store[i]
    def __len__(self):
        raise TypeError("Unknown length")

class Pagination(object):
    """
    INPUT:

    - ``source`` -- a list or generator containing results.
        If a generator, won't support the ``count`` or ``pages`` attributes
    - ``per_page`` -- an integer, the number of results shown per page
    - ``page`` -- the current page (initial value is 1)
    - ``endpoint`` -- an argument for ``url_for`` to get more pages
    - ``endpoint_params`` -- keyword arguments for the ``url_for`` call
    """
    def __init__(self, source, per_page, page, endpoint, endpoint_params):
        if isinstance(source, GeneratorType):
            source = ValueSaver(source)
        self.source = source
        self.per_page = int(per_page)
        self.page = int(page)
        self.endpoint = endpoint
        self.endpoint_params = endpoint_params

    @cached_property
    def count(self):
        return len(self.source)

    @cached_property
    def entries(self):
        return self.source[self.start : self.start+self.per_page]

    @cached_property
    def has_next(self):
        try:
            self.source[self.start + self.per_page]
        except IndexError:
            return False
        else:
            return True

    has_previous = property(lambda x: x.page > 1)
    pages = property(lambda x: max(0, x.count - 1) // x.per_page + 1)
    start = property(lambda x: (x.page - 1) * x.per_page)
    end = property(lambda x: min(x.start + x.per_page - 1, x.count - 1))

    @property
    def end(self):
        if isinstance(self.source, ValueSaver):
            self.source.fill(self.start + self.per_page)
            return len(self.source.store) - 1
        else:
            return min(self.start + self.per_page, self.count) - 1

    @property
    def previous(self):
        kwds = copy(self.endpoint_params)
        kwds['page'] = self.page - 1
        return url_for(self.endpoint, **kwds)

    @property
    def next(self):
        kwds = copy(self.endpoint_params)
        kwds['page'] = self.page + 1
        return url_for(self.endpoint, **kwds)

################################################################################
#  web development utilities
################################################################################

def debug():
    """
    this triggers the debug environment on purpose. you have to start
    the server via website.py --debug
    don't forget to remove the debug() from your code!!!
    """
    assert current_app.debug is False, "Don't panic! You're here by request of debug()"


def flash_error(errmsg, *args):
    """ flash errmsg in red with args in black; errmsg may contain markup, including latex math mode"""
    flash(Markup("Error: " + (errmsg % tuple("<span style='color:black'>%s</span>" % escape(x) for x in args))), "error")

def flash_warning(errmsg, *args):
    """ flash warning in grey with args in red; warning may contain markup, including latex math mode"""
    flash(Markup("Warning: " + (errmsg % tuple("<span style='color:red'>%s</span>" % escape(x) for x in args))), "warning")

<<<<<<< HEAD
=======
def flash_info(errmsg, *args):
    """ flash information in grey with args in black; warning may contain markup, including latex math mode"""
    flash(Markup("Note: " + (errmsg % tuple("<span style='color:black'>%s</span>" % escape(x) for x in args))), "info")

>>>>>>> daef8e61
################################################################################
#  Ajax utilities
################################################################################

# LinkedList is used in Ajax below
class LinkedList(object):
    __slots__ = ('value', 'next', 'timestamp')

    def __init__(self, value, next):
        self.value = value
        self.next = next
        self.timestamp = time.time()

    def append(self, value):
        self.next = LinkedList(value, self)
        return self.next


class AjaxPool(object):
    def __init__(self, size=1e4, expiration=3600):
        self._size = size
        self._key_list = self._head = LinkedList(None, None)
        self._expiration = expiration
        self._all = {}

    def get(self, key, value=None):
        return self._all.get(key, value)

    def __contains__(self, key):
        return key in self._all

    def __setitem__(self, key, value):
        self._key_list = self._key_list.append(key)
        self._all[key] = value

    def __getitem__(self, key):
        res = self._all[key]
        self.purge()
        return res

    def __delitem__(self, key):
        del self._all[key]

    def pop_key(self):
        head = self._head
        if head.next is None:
            return None
        else:
            key = head.value
            self._head = head.next
            return key

    def purge(self):
        if self._size:
            while len(self._all) > self._size:
                key = self.pop_key()
                if key in self._all:
                    del self._all[key]
        if self._expiration:
            oldest = time.time() - self._expiration
            while self._head.timestamp < oldest:
                key = self.pop_key()
                if key in self._all:
                    del self._all[key]


pending = AjaxPool()
def ajax_url(callback, *args, **kwds):
    if '_ajax_sticky' in kwds:
        _ajax_sticky = kwds.pop('_ajax_sticky')
    else:
        _ajax_sticky = False
    if not isinstance(args, tuple):
        args = args,
    nonce = hex(random.randint(0, 1 << 128))
    pending[nonce] = callback, args, kwds, _ajax_sticky
    return url_for('ajax_result', id=nonce)


@app.route('/callback_ajax/<id>')
def ajax_result(id):
    if id in pending:
        f, args, kwds, _ajax_sticky = pending[id]
        if not _ajax_sticky:
            del pending[id]
        return f(*args, **kwds)
    else:
        return "<expired>"


def ajax_more(callback, *arg_list, **kwds):
    inline = kwds.get('inline', True)
    text = kwds.get('text', 'more')
    nonce = hex(random.randint(0, 1 << 128))
    if inline:
        args = arg_list[0]
        arg_list = arg_list[1:]
        if isinstance(args, tuple):
            res = callback(*arg_list)
        elif isinstance(args, dict):
            res = callback(**args)
        else:
            res = callback(args)
        res = web_latex(res)
    else:
        res = ''
    if arg_list:
        url = ajax_url(ajax_more, callback, *arg_list, inline=True, text=text)
        return """<span id='%(nonce)s'>%(res)s <a onclick="$('#%(nonce)s').load('%(url)s', function() { renderMathInElement($('#%(nonce)s').get(0),katexOpts);}); return false;" href="#">%(text)s</a></span>""" % locals()
    else:
        return res

def image_src(G):
    return ajax_url(image_callback, G, _ajax_sticky=True)

def image_callback(G):
    P = G.plot()
    _, filename = tempfile.mkstemp('.png')
    P.save(filename)
    data = open(filename).read()
    os.unlink(filename)
    response = make_response(data)
    response.headers['Content-type'] = 'image/png'
    return response

def encode_plot(P, pad=None, pad_inches=0.1, bbox_inches=None, remove_axes = False, transparent=False, axes_pad=None):
    """
    Convert a plot object to base64-encoded png format.

    pad is passed down to matplotlib's tight_layout; pad_inches and bbox_inches to savefig.

    The resulting object is a base64-encoded version of the png
    formatted plot, which can be displayed in web pages with no
    further intervention.
    """
    if PY3:
        from io import BytesIO as IO
    else:
        from StringIO import StringIO as IO
    from matplotlib.backends.backend_agg import FigureCanvasAgg
    from base64 import b64encode
    from six.moves.urllib_parse import quote

    virtual_file = IO()
    fig = P.matplotlib(axes_pad=axes_pad)
    fig.set_canvas(FigureCanvasAgg(fig))
    if remove_axes:
        for a in fig.axes:
            a.axis('off')
    if pad is not None:
        fig.tight_layout(pad=pad)
    fig.savefig(virtual_file, format='png', pad_inches=pad_inches, bbox_inches=bbox_inches, transparent=transparent)
    virtual_file.seek(0)
    if PY3:
        buf = virtual_file.getbuffer()
    else:
        buf = virtual_file.buf
    return "data:image/png;base64," + quote(b64encode(buf))

# conversion tools between timestamp different kinds of timestamp
epoch = datetime.datetime.utcfromtimestamp(0)
def datetime_to_timestamp_in_ms(dt):
    return int((dt - epoch).total_seconds() * 1000000)

def timestamp_in_ms_to_datetime(ts):
    return datetime.datetime.utcfromtimestamp(float(int(ts)/1000000.0))

# copied here from hilbert_modular_forms.hilbert_modular_form as it
# started to cause circular imports:

def teXify_pol(pol_str):  # TeXify a polynomial (or other string containing polynomials)
    if not isinstance(pol_str, string_types):
        pol_str = str(pol_str)
    o_str = pol_str.replace('*', '')
    ind_mid = o_str.find('/')
    while ind_mid != -1:
        ind_start = ind_mid - 1
        while ind_start >= 0 and o_str[ind_start] in ['0', '1', '2', '3', '4', '5', '6', '7', '8', '9']:
            ind_start -= 1
        ind_end = ind_mid + 1
        while ind_end < len(o_str) and o_str[ind_end] in ['0', '1', '2', '3', '4', '5', '6', '7', '8', '9']:
            ind_end += 1
        o_str = o_str[:ind_start + 1] + '\\frac{' + o_str[ind_start + 1:ind_mid] + '}{' + o_str[
            ind_mid + 1:ind_end] + '}' + o_str[ind_end:]
        ind_mid = o_str.find('/')

    ind_start = o_str.find('^')
    while ind_start != -1:
        ind_end = ind_start + 1
        while ind_end < len(o_str) and o_str[ind_end] in ['0', '1', '2', '3', '4', '5', '6', '7', '8', '9']:
            ind_end += 1
        o_str = o_str[:ind_start + 1] + '{' + o_str[ind_start + 1:ind_end] + '}' + o_str[ind_end:]
        ind_start = o_str.find('^', ind_end)

    return o_str

def add_space_if_positive(texified_pol):
    r"""
    Add a space if texified_pol is positive to match alignment of positive and
    negative coefficients.

    Examples:
    >>> add_space_if_positive('1')
    '\phantom{-}1'
    >>> add_space_if_positive('-1')
    '-1'
    """
    if texified_pol[0] == '-':
        return texified_pol
    return r"\phantom{-}" + texified_pol

<<<<<<< HEAD

def sparse_cyclotomic_to_latex(n, dat):
    r"""
    Take an element of Q(zeta_n) given in the form [[c1,e1],[c2,e2],...]
    and return sum_{j=1}^k cj zeta_n^ej in latex form as it is given
    (converting to sage will rewrite the element in terms of a basis)
    """

    dat.sort(key=lambda p: p[1])
    ans=''
    z = r'\zeta_{%d}' % n
    for p in dat:
        if p[0] == 0:
            continue
        if p[1]==0:
            if p[0] == 1 or p[0] == -1:
                zpart = '1'
            else:
                zpart = ''
        elif p[1]==1:
            zpart = z
        else:
            zpart = z+r'^{'+str(p[1])+'}'
        # Now the coefficient

        if p[0] == 1:
            ans += '+'  + zpart
        elif p[0] == -1:
            ans += '-'  + zpart
        else:
            ans += '{:+d}'.format(p[0])  + zpart
    ans= re.compile(r'^\+').sub('', ans)
    if ans == '':
        return '0'
    return ans
=======
raw_count = 0

def raw_typeset(raw, tset='', extra=''):
    r"""
    Return a span with typeset material which will toggle to raw material 
    when an icon is clicked on.

    The raw version can be a string, or a sage object which will stringify
    properly.

    If the typeset version can be gotten by just applying latex to the raw
    version, the typeset version can be omitted.

    If there is a string to appear between the toggled text and the icon,
    it can be given in the argument extra

    If one of these appear on a page, then the icon to toggle all of them
    on the page will appear in the upper right corner of the body of the
    page.
    """
    global raw_count
    raw_count += 1
    if not tset:
        tset = r'\({}\)'.format(latex(raw))
    srcloc = url_for('static', filename='images/t2r.png') 
    out = '<span class="tset-container"><span class="tset-raw" id="tset-raw-{}" raw="{}" israw="0" ondblclick="ondouble({})">{}</span>'.format(raw_count, raw, raw_count, tset)
    out += extra
    out += '&nbsp;&nbsp;<span onclick="iconrawtset({})"><img alt="Toggle raw display" src="{}" class="tset-icon" id="tset-raw-icon-{}" style="position:relative;top: 2px"></span></span>'.format(raw_count, srcloc, raw_count)
    return out
>>>>>>> daef8e61
<|MERGE_RESOLUTION|>--- conflicted
+++ resolved
@@ -1111,13 +1111,10 @@
     """ flash warning in grey with args in red; warning may contain markup, including latex math mode"""
     flash(Markup("Warning: " + (errmsg % tuple("<span style='color:red'>%s</span>" % escape(x) for x in args))), "warning")
 
-<<<<<<< HEAD
-=======
 def flash_info(errmsg, *args):
     """ flash information in grey with args in black; warning may contain markup, including latex math mode"""
     flash(Markup("Note: " + (errmsg % tuple("<span style='color:black'>%s</span>" % escape(x) for x in args))), "info")
 
->>>>>>> daef8e61
 ################################################################################
 #  Ajax utilities
 ################################################################################
@@ -1329,7 +1326,6 @@
         return texified_pol
     return r"\phantom{-}" + texified_pol
 
-<<<<<<< HEAD
 
 def sparse_cyclotomic_to_latex(n, dat):
     r"""
@@ -1365,7 +1361,6 @@
     if ans == '':
         return '0'
     return ans
-=======
 raw_count = 0
 
 def raw_typeset(raw, tset='', extra=''):
@@ -1395,4 +1390,3 @@
     out += extra
     out += '&nbsp;&nbsp;<span onclick="iconrawtset({})"><img alt="Toggle raw display" src="{}" class="tset-icon" id="tset-raw-icon-{}" style="position:relative;top: 2px"></span></span>'.format(raw_count, srcloc, raw_count)
     return out
->>>>>>> daef8e61
