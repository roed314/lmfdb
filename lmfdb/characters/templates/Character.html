--- conflicted
+++ resolved
@@ -200,15 +200,6 @@
 {% if values %}
 <script type="text/javascript">
 function value_handler(evt) {
-<<<<<<< HEAD
-  evt.preventDefault();
-  var val = $("#calc-value-input").val();
-  $("#calc-value-output").load("{{ url_character(type=type, calc='value', number_field = nflabel, modulus = modlabel, number=numlabel) }}" + "?val=" + val,
-  function() {
-    {# tell mathjx to render the output #}
-    MathJax.Hub.Queue(['Typeset', MathJax.Hub, "calc-value-output"]);
-  });
-=======
     evt.preventDefault();
     var val = $("#calc-value-input").val();
     $("#calc-value-output").load("{{ url_character(type=type, calc='value', number_field = nflabel, modulus = modlabel, number=numlabel) }}" + "?val=" + val,
@@ -216,21 +207,11 @@
         {# render the output #}
         renderMathInElement($("#calc-value-output").get(0), katexOpts);
      });
->>>>>>> ff076fb9
 }
 
 {% if type=='Dirichlet' and charsums %}
 
 function gauss_handler(evt) {
-<<<<<<< HEAD
-  evt.preventDefault();
-  var val = $("#calc-gauss-input").val();
-  $("#calc-gauss-output").load("{{ url_character(type=type, calc='gauss', modulus = modulus, number=number) }}" + "?val=" + val,
-      function() {
-        {# tell mathjx to render the output #}
-        MathJax.Hub.Queue(['Typeset', MathJax.Hub, "calc-gauss-output"]);
-      });
-=======
     evt.preventDefault();
     var val = $("#calc-gauss-input").val();
     $("#calc-gauss-output").load("{{ url_character(type=type, calc='gauss', modulus = modulus, number=number) }}" + "?val=" + val,
@@ -238,29 +219,9 @@
         {# render the output #}
         renderMathInElement($("#calc-gauss-output").get(0), katexOpts);
      });
->>>>>>> ff076fb9
 }
 
 function jacobi_handler(evt) {
-<<<<<<< HEAD
-  evt.preventDefault();
-  var val = $("#calc-jacobi-input").val();
-  $("#calc-jacobi-output").load("{{ url_character(type=type, calc='jacobi', modulus=modulus, number=number) }}" + "?val=" + val,
-      function() {
-        {# tell mathjx to render the output #}
-        MathJax.Hub.Queue(['Typeset', MathJax.Hub, "calc-jacobi-output"]);
-      });
-}
-
-function kloosterman_handler(evt) {
-  evt.preventDefault();
-  var val = $("#calc-kloosterman-input").val();
-  $("#calc-kloosterman-output").load("{{ url_character(type=type, calc='kloosterman', modulus=modulus,number=number) }}" + "?val=" + val,
-      function() {
-        {# tell mathjx to render the output #}
-        MathJax.Hub.Queue(['Typeset', MathJax.Hub, "calc-kloosterman-output"]);
-      });
-=======
    evt.preventDefault();
    var val = $("#calc-jacobi-input").val();
    $("#calc-jacobi-output").load("{{ url_character(type=type, calc='jacobi', modulus=modulus, number=number) }}" + "?val=" + val,
@@ -278,7 +239,6 @@
        {# render the output #}
        renderMathInElement($("#calc-kloosterman-output").get(0), katexOpts);
      });
->>>>>>> ff076fb9
 }
 
 {% endif %}
