# -*- coding: utf-8 -*-
# Author: Pascal Molin, molin.maths@gmail.com
"""
Any character object is obtained as a double inheritance of

1. a family (currently: Dirichlet/Z)

2. an object type (list of groups, character group, character)

For Dirichlet characters of modulus up to 10000, the database holds data for
the character and several of its values. For these objects, there are the
"DB" classes that replace on-the-fly computation with database lookups.

The code thus defines, from the generic top class WebCharObject

1. the mathematical family classes

   - WebDirichlet

   - WebDBDirichlet

2. the mathematical objects classes

   - WebCharGroup

   - WebChar

and one obtains:

- WebDirichletGroup

- WebDBDirichletGroup

- WebDBDirichletCharacter

The design is the following:

- the family class ancestor (Dirichlet) triggers a _compute method
  which initialize some mathematical class or fetches data in
  the database

- the object class ancestor triggers the __init__ method

"""

from flask import url_for
from sage.all import (gcd, Rational, Integers, cached_method,
                      euler_phi, latex)
from sage.databases.cremona import cremona_letter_code
from sage.misc.lazy_attribute import lazy_attribute
from lmfdb import db
from lmfdb.utils import prop_int_pretty
from lmfdb.utils.utilities import num2letters
from lmfdb.logger import make_logger
from lmfdb.number_fields.web_number_field import WebNumberField, formatfield, nf_display_knowl
from lmfdb.characters.TinyConrey import (ConreyCharacter, kronecker_symbol,
                symbol_numerator, PariConreyGroup, get_sage_genvalues)
from lmfdb.characters.utils import url_character, complex2str

logger = make_logger("DC")

def parity_string(n):
    return "odd" if n == -1 else "even"

def bool_string(b):
    return "yes" if b else "no"

#############################################################################
###
###    Class for Web objects
###
#############################################################################

class WebCharObject(object):
    """ class for all characters and character groups """
    def __init__(self, **args):
        self.type = args.get('type',None)
        self.nflabel = args.get('number_field',None)
        self.modlabel = args.get('modulus',None)
        self.numlabel = args.get('number',None)
        self.args = args

        self._compute()

    def to_dict(self):
        d = {}
        for k in self._keys:
            d[k] = getattr(self,k,None)
            if d[k] is None:
                logger.debug('### key[%s] is None'%k)
        return d

    @staticmethod
    def texlogvalue(x, tag=False):
        if x is None:
            return 0
        if not isinstance(x, Rational):
            return '1'
        d = int(x.denom())
        n = int(x.numer())  % d
        if d == 1:
            s = '1'
        elif n == 1 and d == 2:
            s = "-1"
        elif n == 1 and d == 4:
            s = "i"
        elif n == 3 and d == 4:
            s = "-i"
        else:
            s = r"e\left(\frac{%s}{%s}\right)" % (n, d)
        if tag:
            return r"\(%s\)" % s
        else:
            return s

    @staticmethod
    def textuple(l,tag=True):
        t = ','.join(l)
        if len(l) > 1: t='(%s)'%t
        if tag:
            t = r'\(%s\)' % t
        return t

    @staticmethod
    def texparity(n):
        parity_string(n)

    def charvalues(self, chi):
        return [ self.texlogvalue(chi.conreyangle(x), tag=True) for x in self.Gelts() ]

#############################################################################
###  Dirichlet type

class WebDirichlet(WebCharObject):
    """
    For some applications (orbits, enumeration), Dirichlet characters may be
    represented by a couple (modulus, number) without computing the Dirichlet
    group.
    """

    def _compute(self):
        if self.modlabel:
            self.modulus = int(self.modlabel)
        self.codelangs = ('pari', 'sage')

    def _char_desc(self, c, mod=None, prim=None):
        """ num is the number """
        if mod is None:
            mod = self.modulus
            num = c
            if prim is None:
                prim = self.charisprimitive(mod,num)
        else:
            num = c
            if prim is None:
                prim = self.charisprimitive(mod, num)
        return (mod, num, self.char2tex(mod,num), prim)

    def charisprimitive(self,mod,num):
        return ConreyCharacter(mod, num).is_primitive()

    @lazy_attribute
    def gens(self):
        return [int(k) for k in self.H.gens()]

    @lazy_attribute
    def generators(self):
        return self.textuple([str(k) for k in self.H.gens()])

    """ for Dirichlet over Z, everything is described using integers """
    @staticmethod
    def char2tex(modulus, number, val=r'\cdot', tag=True):
        c = r'\chi_{%s}(%s,%s)'%(modulus,number,val)
        if tag:
           return r'\(%s\)' % c
        else:
           return c

    group2tex = int
    group2label = int
    label2group = int

    ideal2tex = int
    ideal2label = int
    label2ideal = int

    """ numbering characters """
    number2label = int
    label2number = int

    @lazy_attribute
    def groupelts(self):
        return [self.group2tex(x) for x in self.Gelts()]

    @cached_method
    def Gelts(self):
        res = []
        m,n,k = self.modulus, 1, 1
        while k < m and n <= self.maxcols:
            if gcd(k,m) == 1:
                res.append(k)
                n += 1
            k += 1
        if n > self.maxcols:
          self.coltruncate = True

        return [-1] + res

    @staticmethod
    def nextchar(m, n, onlyprimitive=False):
        """ we know that the characters
            chi_m(1,.) and chi_m(m-1,.)
            always exist for m>1.
            They are extremal for a given m.
        """
        if onlyprimitive:
            return WebDirichlet.nextprimchar(m, n)
        if m == 1:
            return 2, 1
        if n == m - 1:
            return m + 1, 1
        k = n+1
        while k < m:
            if gcd(m, k) == 1:
                return m, k
            k += 1
        raise Exception("nextchar")

    @staticmethod
    def prevchar(m, n, onlyprimitive=False):
        """ Assume m>1 """
        if onlyprimitive:
            return WebDirichlet.prevprimchar(m, n)
        if n == 1:
            m, n = m - 1, m
        if m <= 2:
            return m, 1  # important : 2,2 is not a character
        k = n-1
        while k > 0:
            if gcd(m, k) == 1:
                return m, k
            k -= 1
        raise Exception("prevchar")

    @staticmethod
    def prevprimchar(m, n):
        if m <= 3:
            return 1, 1
        while True:
            n -= 1
            if n <= 1:  # (m,1) is never primitive for m>1
                m, n = m - 1, m - 1
            if m <= 2:
                return 1, 1
            if gcd(m, n) != 1:
                continue
            # we have a character, test if it is primitive
            chi = ConreyCharacter(m,n)
            if chi.is_primitive():
                return m, n

    @staticmethod
    def nextprimchar(m, n):
        if m < 3:
            return 3, 2
        while 1:
            n += 1
            if n >= m:
                m, n = m + 1, 2
            if gcd(m, n) != 1:
                continue
            # we have a character, test if it is primitive
            chi = ConreyCharacter(m,n)
            if chi.is_primitive():
                return m, n

    # The parts responsible for allowing computation of Gauss sums, etc. on page

    @lazy_attribute
    def charsums(self):
        if self.modulus < 1000:
            return { 'gauss': self.gauss_sum(2),
                     'jacobi': self.jacobi_sum(1),
                     'kloosterman': self.kloosterman_sum('1,2') }
        else:
            return None

    def gauss_sum(self, val):
        val = int(val)
        mod, num = self.modulus, self.number
        g = self.chi.gauss_sum_numerical(val)
        g = complex2str(g)
        x = Rational('%s/%s' % (val, mod))
        n = x.numerator()
        n = str(n) + "r" if not n == 1 else "r"
        d = x.denominator()
        Gtex = r'\Z/%s\Z' % mod
        chitex = self.char2tex(mod, num, tag=False)
        chitexr = self.char2tex(mod, num, 'r', tag=False)
        deftex = r'\sum_{r\in %s} %s e\left(\frac{%s}{%s}\right)'%(Gtex,chitexr,n,d)
        return r"\(\displaystyle \tau_{%s}(%s) = %s = %s \)" % (val, chitex, deftex, g)

    @lazy_attribute
    def codegauss(self):
        return {
            'sage': ['chi.gauss_sum(a)'],
            'pari': 'znchargauss(g,chi,a)' }

    def jacobi_sum(self, val):

        mod, num = self.modulus, self.number

        try:
            val = int(val)
        except ValueError:
            raise Warning ("n must be a positive integer coprime to the modulus {} and no greater than it".format(mod))
        if gcd(mod, val) > 1:
            raise Warning ("n must be coprime to the modulus : %s"%mod)
        if val > mod:
            raise Warning ("n must be less than the modulus : %s"%mod)
        if val < 0:
            raise Warning ("n must be positive")

        chi_values_data = db.char_dir_values.lookup(
            "{}.{}".format(mod, num)
        )
        chi_valuepairs = chi_values_data['values_gens']
        chi_genvalues = [int(v) for g, v in chi_valuepairs]
        chi = self.chi.sage_character(self.order, chi_genvalues)

        psi = ConreyCharacter(self.modulus, val)
        psi_values_data = db.char_dir_values.lookup(
            "{}.{}".format(self.modulus, val)
        )
        psi_valuepairs = psi_values_data['values_gens']
        psi_genvalues = [int(v) for g, v in psi_valuepairs]
        psi = psi.sage_character(self.order, psi_genvalues)

        jacobi_sum = chi.jacobi_sum(psi)
        chitex = self.char2tex(mod, num, tag=False)
        psitex = self.char2tex(mod, val, tag=False)
        Gtex = r'\Z/%s\Z' % mod
        chitexr = self.char2tex(mod, num, 'r', tag=False)
        psitex1r = self.char2tex(mod, val, '1-r', tag=False)
        deftex = r'\sum_{r\in %s} %s %s'%(Gtex,chitexr,psitex1r)
        return r"\( \displaystyle J(%s,%s) = %s = %s \)" % (chitex, psitex, deftex, latex(jacobi_sum))

    @lazy_attribute
    def codejacobi(self):
        return { 'sage': ['chi.jacobi_sum(n)']
        }

    def kloosterman_sum(self, arg):
        a, b = map(int, arg.split(','))
        modulus, number = self.modulus, self.number
        if modulus == 1:
            # there is a bug in sage for modulus = 1
            return r"""
            \( \displaystyle K(%s,%s,\chi_{1}(1,&middot;))
            = \sum_{r \in \Z/\Z}
                 \chi_{1}(1,r) 1^{%s r + %s r^{-1}}
            = 1 \)
            """ % (a, b, a, b)

        chi_values_data = db.char_dir_values.lookup(
            "{}.{}".format(modulus, number)
        )
        chi_valuepairs = chi_values_data['values_gens']
        chi_genvalues = [int(v) for g, v in chi_valuepairs]
        chi = self.chi.sage_character(self.order, chi_genvalues)

        k = chi.kloosterman_sum_numerical(100, a, b)
        k = complex2str(k, 10)
        return r"""
        \( \displaystyle K(%s,%s,\chi_{%s}(%s,&middot;))
        = \sum_{r \in \Z/%s\Z}
             \chi_{%s}(%s,r) e\left(\frac{%s r + %s r^{-1}}{%s}\right)
        = %s \)""" % (a, b, modulus, number, modulus, modulus, number, a, b, modulus, k)

    @lazy_attribute
    def codekloosterman(self):
        return { 'sage': ['chi.kloosterman_sum(a,b)']}

    def value(self, val):
        val = int(val)
        chartex = self.char2tex(self.modulus, self.number, val=val, tag=False)
        if gcd(val, self.modulus) == 1:
            val = self.texlogvalue(self.chi.conreyangle(val))
        else:
            val = 0
        return r'\(%s=%s\)' % (chartex, val)

    @lazy_attribute
    def codevalue(self):
        return { 'sage': 'chi(x) # x integer',
                 'pari': 'chareval(g,chi,x) \\\\ x integer, value in Q/Z' }


#############################################################################
###  Characters

class WebChar(WebCharObject):
    """
    Class for presenting a character on a web page
    """
    _keys = [ 'title', 'codelangs', 'type',
              'nf', 'nflabel', 'nfpol', 'modulus', 'modlabel',
              'number', 'numlabel', 'texname', 'codeinit',
              'symbol', 'codesymbol',
              'previous', 'next', 'conductor',
              'condlabel', 'codecond',
              'isprimitive', 'codeisprimitive',
              'inducing',
              'indlabel', 'codeind', 'order', 'codeorder', 'parity', 'codeparity',
              'isreal', 'generators', 'codegenvalues', 'genvalues', 'logvalues',
              'groupelts', 'values', 'codeval', 'galoisorbit', 'codegaloisorbit',
              'valuefield', 'vflabel', 'vfpol', 'kerfield', 'kflabel',
              'kfpol', 'contents', 'properties', 'friends', 'coltruncate',
              'charsums', 'codegauss', 'codejacobi', 'codekloosterman']

    def __init__(self, **args):
        self.maxcols = 10
        self.coltruncate = False
        WebCharObject.__init__(self, **args)

    @lazy_attribute
    def order(self):
        return self.chi.multiplicative_order()

    @lazy_attribute
    def codeorder(self):
        return { 'sage': 'chi.multiplicative_order()',
                 'pari': 'charorder(g,chi)' }

    @lazy_attribute
    def isprimitive(self):
        return bool_string( self.chi.is_primitive() )

    @lazy_attribute
    def isreal(self):
        return bool_string( self.order <= 2 )

    @lazy_attribute
    def values(self):
        return self.charvalues(self.chi)

    @lazy_attribute
    def conductor(self):
        return self.ideal2tex(self.chi.conductor())

    @lazy_attribute
    def modulus(self):
        return self.ideal2tex(self._modulus)

    @lazy_attribute
    def H(self):
        return PariConreyGroup(self.modulus)

    @lazy_attribute
    def genvalues(self):
        logvals = [self.chi.conreyangle(k) for k in self.H.gens()]
        return self.textuple([self.texlogvalue(v) for v in logvals])

    @lazy_attribute
    def texname(self):
        return self.char2tex(self.chi)

    @lazy_attribute
    def condlabel(self):
        return self.ideal2label(self.conductor)

    @lazy_attribute
    def inducing(self):
        return self.char2tex(self.conductor, self.indlabel)

    @lazy_attribute
    def label(self):
        return '%s.%s' % (self.modulus, self.number)

    @lazy_attribute
    def vflabel(self):
      order2 = self.order if self.order % 4 != 2 else self.order / 2
      nf =  WebNumberField.from_cyclo(order2)
      if not nf.is_null():
          return nf.label
      else:
          return ''

    @lazy_attribute
    def valuefield(self):
        order2 = self.order if self.order % 4 != 2 else self.order / 2
        nf =  WebNumberField.from_cyclo(order2)
        if not nf.is_null():
            return nf_display_knowl(nf.get_label(),nf.field_pretty())
        else:
            return r'$\Q(\zeta_{%d})$' % order2

    @lazy_attribute
    def kerfield(self):
        kerpoly = self.kernel_field_poly
        if kerpoly and self.order <= 100:
            return formatfield(kerpoly, missing_text="Number field defined by a degree %d polynomial" % self.order)
        else:
            return "Number field defined by a degree %d polynomial (not computed)" % self.order

    @lazy_attribute
    def properties(self):
        f = [("Label", [self.label])]
        f.extend([
            ("Modulus", [prop_int_pretty(self.modulus)]),
            ("Conductor", [prop_int_pretty(self.conductor)]),
            ("Order", [prop_int_pretty(self.order)]),
            ("Real", [self.isreal]),
            ("Primitive", [self.isprimitive])
        ])
        if self.isminimal:
            f.append(("Minimal", [self.isminimal]))
        if self.parity:
            f.append(("Parity", [self.parity]))
        return f

    @lazy_attribute
    def friends(self):
        from lmfdb.lfunctions.LfunctionDatabase import get_lfunction_by_url
        f = []
        cglink = url_character(type=self.type,number_field=self.nflabel,modulus=self.modlabel)
        f.append( ("Character group", cglink) )
        if self.nflabel:
            f.append( ('Number field', '/NumberField/' + self.nflabel) )
        if self.type == 'Dirichlet' and self.chi.is_primitive() and self.conductor < 10000:
            url = url_character(type=self.type, number_field=self.nflabel, modulus=self.modlabel, number=self.numlabel)
            if get_lfunction_by_url(url[1:]):
                f.append( ('L-function', '/L'+ url) )
            else:
                if self.conductor == 1:
                    f.append (('L-function', '/L/Riemann'))
        if self.type == 'Dirichlet':
            f.append( ('Sato-Tate group', '/SatoTateGroup/0.1.%d'%self.order) )
        if len(self.vflabel)>0:
            f.append( ("Value field", '/NumberField/' + self.vflabel) )
        return f

#############################################################################
###  Actual web objects used in lmfdb

class WebDBDirichlet(WebDirichlet):
    """
    A base class using data stored in the database. Currently this is all
    Dirichlet characters with modulus up to 10000.
    """
    def __init__(self, **kwargs):
        self.type = "Dirichlet"
        self.modulus = kwargs.get('modulus', None)
        if self.modulus:
            self.modulus = int(self.modulus)
        self.modlabel = self.modulus
        self.number = kwargs.get('number', None)
        if self.number:
            self.number = int(self.number)
        self.numlabel = self.number
        if self.modulus:
            # Needed for Gauss sums, etc
            self.H = PariConreyGroup(self.modulus)
            if self.number:
                self.chi = ConreyCharacter(self.modulus, self.number)
        self.maxcols = 30
        self.codelangs = ('pari', 'sage')
        self._compute()

    @lazy_attribute
    def texname(self):
        return self.char2tex(self.modulus, self.number)

    def _compute(self):
        self._populate_from_db()

    def _populate_from_db(self):
        values_data = db.char_dir_values.lookup(
            "{}.{}".format(self.modulus, self.number)
        )

        self.orbit_index = int(values_data['orbit_label'].partition('.')[-1])
        # The -1 in the line below is because labels index at 1, while
        # the Cremona letter code indexes at 0
        self.orbit_label = cremona_letter_code(self.orbit_index - 1)
        self.order = int(values_data['order'])
        self.indlabel = int(values_data['prim_label'].partition('.')[-1])
        self._set_values_and_groupelts(values_data)
        self._set_generators_and_genvalues(values_data)

        orbit_data = db.char_dir_orbits.lucky(
            {'modulus': self.modulus, 'orbit_index': self.orbit_index}
        )

        self.conductor = int(orbit_data['conductor'])
        self._set_isprimitive(orbit_data)
        self._set_isminimal(orbit_data)
        self._set_parity(orbit_data)
        self._set_galoisorbit(orbit_data)
        self._set_kernel_field_poly(orbit_data)

    def _set_generators_and_genvalues(self, values_data):
        """
        The char_dir_values db collection contains `values_gens`, which
        contains the generators for the unit group U(modulus) and the values
        of the character on those generators.
        """
        valuepairs = values_data['values_gens']
        if self.modulus == 1:
            self.generators = r"\(1\)"
            self.genvalues = r"\(1\)"
        else:
            gens = [int(g) for g, v in valuepairs]
            vals = [int(v) for g, v in valuepairs]
            self._genvalues_for_code = get_sage_genvalues(self.modulus, self.order, vals, self.chi.sage_zeta_order(self.order))
            self.generators = self.textuple([str(g) for g in gens])
            self.genvalues = self.textuple([self._tex_value(v) for v in vals])

    def _set_values_and_groupelts(self, values_data):
        """
        The char_dir_values db collection contains `values`, which contains
        several group elements and the corresponding values.
        """
        valuepairs = values_data['values']
        if self.modulus == 1:
            self.groupelts = [1]
            self.values = [r"\(1\)"]
        else:
            self.groupelts = [int(g) for g, v in valuepairs]
            self.groupelts[0] = -1
            raw_values = [int(v) for g, v in valuepairs]
            self.values = [
                self._tex_value(v, self.order, texify=True) for v in raw_values
            ]

    def _tex_value(self, numer, denom=None, texify=False):
        r"""
        Formats the number e**(2 pi i * numer / denom), detecting if this
        simplifies to +- 1 or +- i.

        Surround the output i MathJax `\(..\)` tags if `texify` is True.
        `denom` defaults to self.order.
        """
        if not denom:
            denom = self.order

        g = gcd(numer, denom)
        if g > 1:
            numer = numer // g
            denom = denom // g

        # Reduce mod the denominator
        numer = (numer % denom)

        if denom == 1:
            ret = '1'
        elif (numer % denom) == 0:
            ret = '1'
        elif numer == 1 and denom == 2:
            ret = '-1'
        elif numer == 1 and denom == 4:
            ret = 'i'
        elif numer == 3 and denom == 4:
            ret = '-i'
        else:
            ret = r"e\left(\frac{%s}{%s}\right)" % (numer, denom)
        if texify:
            return r"\({}\)".format(ret)
        else:
            return ret

    def _set_isprimitive(self, orbit_data):
        self.isprimitive = bool_string(orbit_data['is_primitive'])

    def _set_isminimal(self, orbit_data):
        self.isminimal = bool_string(orbit_data['is_minimal'])

    def _set_parity(self, orbit_data):
        self.parity = parity_string(int(orbit_data['parity']))

    def _set_galoisorbit(self, orbit_data):
        if self.modulus == 1:
            self.galoisorbit = [self._char_desc(1, mod=1,prim=True)]
            return
        upper_limit = min(200, self.order + 1)
        orbit = orbit_data['galois_orbit'][:upper_limit]
        self.galoisorbit = list(
            self._char_desc(num, prim=self.isprimitive) for num in orbit
        )

    def _set_kernel_field_poly(self, orbit_data):
        if 'kernel_field_poly' in orbit_data.keys():
            self.kernel_field_poly = orbit_data['kernel_field_poly']
        else:
            self.kernel_field_poly = None


class WebCharGroup(WebCharObject):
    """
    Class for presenting character groups on a web page
    self.H is the character group
    self.G is the underlying group
    """
    headers = [ 'order', 'primitive']
    _keys = [ 'title', 'codelangs', 'type', 'nf', 'nflabel',
            'nfpol', 'modulus', 'modlabel', 'texname', 'codeinit', 'previous',
            'prevmod', 'next', 'nextmod', 'structure', 'codestruct', 'order',
            'codeorder', 'gens', 'generators', 'codegen', 'valuefield', 'vflabel',
            'vfpol', 'headers', 'groupelts', 'contents',
            'properties', 'friends', 'rowtruncate', 'coltruncate']

    def __init__(self, **args):
        self._contents = None
        self.maxrows, self.maxcols = 35, 30
        self.rowtruncate, self.coltruncate = False, False
        WebCharObject.__init__(self, **args)

    @lazy_attribute
    def structure(self):
        inv = self.H.invariants()
        return r'\(%s\)' % ('\\times '.join('C_{%s}' % d for d in inv))

    @lazy_attribute
    def codestruct(self):
        return {'sage':'G.invariants()',
                'pari':'g.cyc'}

    @lazy_attribute
    def order(self):
        return euler_phi(self.modulus)

    @lazy_attribute
    def codeorder(self):
        return {'sage': 'G.order()',
                'pari': 'g.no' }

    @lazy_attribute
    def modulus(self):
        return self.ideal2tex(self._modulus)

    @cached_method
    def first_chars(self):
        if self.modulus == 1:
            return [1]
        r = []
        for i,c in enumerate(Integers(self.modulus).list_of_elements_of_multiplicative_group()):
            r.append(c)
            if i > self.maxrows:
                self.rowtruncate = True
                break
        return r

    def _fill_contents(self):
        for c in self.first_chars():
            self.add_row(c)

    @lazy_attribute
    def properties(self):
        return [("Modulus", [prop_int_pretty(self.modulus)]),
                ("Structure", [self.structure]),
                ("Order", [prop_int_pretty(self.order)]),
                ]

    @lazy_attribute
    def friends(self):
        if self.nflabel:
            return [ ("Number field", '/NumberField/' + self.nflabel), ]

    @lazy_attribute
    def contents(self):
        if self._contents is None:
            self._contents = []
            self._fill_contents()
        return self._contents


class WebDirichletGroup(WebCharGroup, WebDirichlet):
    """
    Heritage: WebCharGroup -> __init__()
              WebDirichlet -> _compute()
    """

    def _compute(self):
        """ WARNING: do not remove otherwise _compute
        is called once for each ancestor (I don't know why)
        """
        WebDirichlet._compute(self)
        logger.debug('######## WebDirichletGroup Computed')

    @lazy_attribute
    def codeinit(self):
        return {
                'sage': [
                    'H = DirichletGroup(%i)'%(self.modulus)
                    ],
                'pari': 'g = idealstar(,%i,2)'%(self.modulus)
                }

    @lazy_attribute
    def title(self):
      return r"Group of Dirichlet characters of modulus %s" % (self.modulus)

    @lazy_attribute
    def codegen(self):
        return {'sage': 'H.gens()',
                'pari': 'g.gen' }

    @lazy_attribute
    def codestruct(self):
        return {'sage': 'H.invariants()',
                'pari': 'g.cyc'}

    @lazy_attribute
    def order(self):
        return euler_phi(self.modulus)


class WebDBDirichletGroup(WebDirichletGroup, WebDBDirichlet):
    """
    A class using data stored in the database. Currently this is all Dirichlet
    characters with modulus up to 10000.
    """
    headers = ['Character', 'Orbit', 'Order', 'Primitive']

    def __init__(self, **kwargs):
        self._contents = None
        self.maxrows = 30
        self.maxcols = 30
        self.rowtruncate = False
        self.coltruncate = False
        WebDBDirichlet.__init__(self, **kwargs)
        self._set_groupelts()

    def add_row(self, c):
        """
        Add a row to _contents for display on the webpage.
        Each row of content takes the form
            character_name, (header..data), (several..values)
        where `header..data` is expected to be a tuple of length the same
        size as `len(headers)`, and given in the same order as in `headers`,
        and where `several..values` are the values of the character
        on self.groupelts, in order.
        """
        mod = self.modulus
        num = c
        prim, order, orbit_label, valuepairs = self.char_dbdata(mod, num)
        letter = cremona_letter_code(int(orbit_label.partition(".")[-1]) - 1)
        formatted_orbit_label = "{}.{}".format(mod, letter)
        self._contents.append((
            self._char_desc(num, mod=mod, prim=prim),
            (mod, letter, formatted_orbit_label),
            (order, bool_string(prim)),
            self._determine_values(valuepairs, order)
        ))

    def char_dbdata(self, mod, num):
        """
        Determine if the character is primitive by checking if its primitive
        inducing character is itself, according to the database. Also return
        the order of chi, the orbit_label of chi,  and the values within the
        database.
        Using only char_dir_values saves one database lookup, and combining
        these steps saves more database lookups.
        """
        db_data = db.char_dir_values.lookup(
            "{}.{}".format(mod, num)
        )
        is_prim = (db_data['label'] == db_data['prim_label'])
        order = db_data['order']
        valuepairs = db_data['values']
        orbit_label = db_data['orbit_label']
        return is_prim, order, orbit_label, valuepairs

    def _compute(self):
        WebDirichlet._compute(self)
        logger.debug("WebDBDirichletGroup Computed")

    def _set_groupelts(self):
        if self.modulus == 1:
            self.groupelts = [1]
        else:
            db_data = db.char_dir_values.lookup(
                "{}.{}".format(self.modulus, 1)
            )
            valuepairs = db_data['values']
            self.groupelts = [int(g) for g, v in valuepairs]
            self.groupelts[0] = -1

    def _char_desc(self, num, mod=None, prim=None):
        return (mod, num, self.char2tex(mod, num), prim)

    def _determine_values(self, valuepairs, order):
        """
        Translate the db's values into the actual values.
        """
        raw_values = [int(v) for g, v in valuepairs]
        values = [
            self._tex_value(v, order, texify=True) for v in raw_values
        ]
        return values


class WebDBDirichletCharacter(WebChar, WebDBDirichlet):
    """
    A class using data stored in the database. Currently, this is all Dirichlet
    characters with modulus up to 10000.
    """
    _keys = [ 'title', 'codelangs', 'type',
              'nf', 'nflabel', 'nfpol', 'modulus', 'modlabel',
              'number', 'numlabel', 'texname', 'codeinit',
              'symbol', 'codesymbol',
              'previous', 'next', 'conductor',
              'condlabel', 'codecond',
              'isprimitive', 'codeisprimitive',
              'inducing',
              'indlabel', 'codeind', 'order', 'codeorder', 'parity', 'codeparity',
              'isreal', 'generators', 'codegenvalues', 'genvalues', 'logvalues',
              'groupelts', 'values', 'codeval', 'galoisorbit', 'codegaloisorbit',
              'valuefield', 'vflabel', 'vfpol', 'kerfield', 'kflabel',
              'kfpol', 'contents', 'properties', 'friends', 'coltruncate',
              'charsums', 'codegauss', 'codejacobi', 'codekloosterman',
              'orbit_label', 'orbit_index', 'isminimal']

    def __init__(self, **kwargs):
        self.maxcols = 30
        self.coltruncate = False
        WebDBDirichlet.__init__(self, **kwargs)

    @lazy_attribute
    def texname(self):
        return self.char2tex(self.modulus, self.number)

    @lazy_attribute
    def title(self):
        return r"Dirichlet character {}".format(self.texname)

    @lazy_attribute
    def symbol(self):
        return kronecker_symbol(self.symbol_numerator())

    @lazy_attribute
    def friends(self):
        from lmfdb.lfunctions.LfunctionDatabase import get_lfunction_by_url
        friendlist = []
        cglink = url_character(type=self.type, modulus=self.modulus)
        friendlist.append( ("Character group", cglink) )
        gal_orb_link = url_character(type=self.type, modulus=self.modulus, gal_orb_label = self.orbit_label)
        friendlist.append( ("Character Galois orbit", gal_orb_link) )

        if self.type == "Dirichlet" and self.isprimitive == bool_string(True):
            url = url_character(
                type=self.type,
                number_field=None,
                modulus=self.modulus,
                number=self.number
            )
            if get_lfunction_by_url(url[1:]):
                friendlist.append( ('L-function', '/L'+ url) )
            else:
                if self.conductor == 1:
                    friendlist.append (('L-function', '/L/Riemann'))
            friendlist.append(
                ('Sato-Tate group', '/SatoTateGroup/0.1.%d' % self.order)
            )
        if len(self.vflabel) > 0:
            friendlist.append( ("Value field", '/NumberField/' + self.vflabel) )
        if self.symbol_numerator():
            if self.symbol_numerator() > 0:
                assoclabel = '2.2.%d.1' % self.symbol_numerator()
            else:
                assoclabel = '2.0.%d.1' % -self.symbol_numerator()
            friendlist.append(("Associated quadratic field", '/NumberField/' + assoclabel))

        label = "%s.%s"%(self.modulus, self.number)
        myrep = db.artin_reps.lucky({'Dets': {'$contains': label}})
        if not myrep is None:
            j=myrep['Dets'].index(label)
            artlabel = myrep['Baselabel']+'.'+num2letters(j+1)
            friendlist.append(('Artin representation '+artlabel,
                url_for('artin_representations.render_artin_representation_webpage', label=artlabel)))

        if self.type == "Dirichlet" and self.isprimitive == bool_string(False):
            friendlist.append(('Primitive character '+self.inducing,
                url_for('characters.render_Dirichletwebpage', modulus=self.conductor, number=self.indlabel)))

        return friendlist

    def symbol_numerator(self):
        """
        chi is equal to a kronecker symbol if and only if it is real
        """
        if self.order != 2:
            return None
        if self.parity == parity_string(-1):
            return symbol_numerator(self.conductor, True)
        return symbol_numerator(self.conductor, False)

    @lazy_attribute
    def previous(self):
        return None

    @lazy_attribute
    def next(self):
        return None

    @lazy_attribute
    def codeinit(self):
        return {
            'sage': [
                'from sage.modular.dirichlet import DirichletCharacter',
                'H = DirichletGroup({}, base_ring=CyclotomicField({}))'.format(self.modulus, self.chi.sage_zeta_order(self.order)),
                'M = H._module',
                'chi = DirichletCharacter(H, M([{}]))'.format(
                    ','.join(str(val) for val in self._genvalues_for_code)
                ),
            ],
            'pari': '[g,chi] = znchar(Mod(%i,%i))' % (self.number, self.modulus),
        }

    @lazy_attribute
    def codeisprimitive(self):
        return { 'sage': 'chi.is_primitive()',
                 'pari': '#znconreyconductor(g,chi)==1' }

    @lazy_attribute
    def codecond(self):
        return { 'sage': 'chi.conductor()',
                 'pari': 'znconreyconductor(g,chi)' }

    @lazy_attribute
    def codeparity(self):
        return { 'sage': 'chi.is_odd()',
                 'pari': 'zncharisodd(g,chi)' }

    @lazy_attribute
    def codesymbol(self):
        m = self.symbol_numerator()
        if m:
            return { 'sage': 'kronecker_character(%i)'%m,
                     'pari': 'znchartokronecker(g,chi)'
                     }
        return None

    @lazy_attribute
    def codegaloisorbit(self):
        return {
            'sage': ['chi.galois_orbit()'],
            'pari': [
                'order = charorder(g,chi)',
                '[ charpow(g,chi, k % order) | k <-[1..order-1], gcd(k,order)==1 ]'
            ]
        }


class WebDBDirichletOrbit(WebChar, WebDBDirichlet):
    """
    A class using data stored in the database. Currently, this is all Dirichlet
    characters with modulus up to 10000.
    """

    headers = ['Character']

    _keys = [ 'title', 'codelangs', 'type',
              'nf', 'nflabel', 'nfpol', 'modulus', 'modlabel',
              'number', 'numlabel', 'texname', 'codeinit',
              'symbol', 'codesymbol','headers',
              'previous', 'next', 'conductor',
              'condlabel', 'codecond',
              'isprimitive', 'codeisprimitive',
              'inducing','rowtruncate','ind_orbit_label',
              'indlabel', 'codeind', 'order', 'codeorder', 'parity', 'codeparity',
              'isreal', 'generators', 'codegenvalues', 'genvalues', 'logvalues',
              'groupelts', 'values', 'codeval', 'galoisorbit', 'codegaloisorbit',
              'valuefield', 'vflabel', 'vfpol', 'kerfield', 'kflabel',
              'kfpol', 'contents', 'properties', 'friends', 'coltruncate',
              'charsums', 'codegauss', 'codejacobi', 'codekloosterman',
              'orbit_label', 'orbit_index', 'isminimal']

    def __init__(self, **kwargs):
        self.type = "Dirichlet"
        self.modulus = kwargs.get('modulus', None)
        if self.modulus:
            self.modulus = int(self.modulus)
        self.modlabel = self.modulus
        self.number = kwargs.get('number', None)
        if self.number:
            self.number = int(self.number)
        self.numlabel = self.number
        if self.modulus:
            # Needed for Gauss sums, etc
            self.H = PariConreyGroup(self.modulus)
            if self.number:
                self.chi = ConreyCharacter(self.modulus, self.number)
        self.codelangs = ('pari', 'sage')
        self.orbit_label = kwargs.get('gal_orb_label', None)  # this is what the user inserted, so might be banana
        self.label = "{}.{}".format(self.modulus, self.orbit_label)
        self.orbit_data = self.get_orbit_data(self.orbit_label)  # this is the meat
        self.maxrows = 30
        self.rowtruncate = False
        self._set_galoisorbit(self.orbit_data)
        self.maxcols = 10
        self._contents = None
        self._set_groupelts()

    @lazy_attribute
    def title(self):
        return "Dirichlet character Galois orbit {}.{}".format(self.modulus, self.orbit_label)

    def _set_galoisorbit(self, orbit_data):
        if self.modulus == 1:
            self.galoisorbit = [self._char_desc(1, mod=1,prim=True)]
            return
<<<<<<< HEAD
        upper_limit = min(self.maxrows + 1, self.order + 1)
=======
        upper_limit = min(self.maxrows, self.order + 1)
>>>>>>> a31d797d
        if self.maxrows < self.order + 1:
            self.rowtruncate = True
        self.galorbnums = orbit_data['galois_orbit'][:upper_limit]
        self.galoisorbit = list(
            self._char_desc(num, prim=orbit_data['is_primitive']) for num in self.galorbnums
        )

    def get_orbit_data(self, orbit_label):
        mod_and_label = "{}.{}".format(self.modulus, orbit_label)
        orbit_data =  db.char_dir_orbits.lucky(
            {'modulus': self.modulus, 'label': mod_and_label}
        )

        if orbit_data is None:
            raise ValueError

        # Since we've got this, might as well set a bunch of stuff

        self.conductor = orbit_data['conductor']
        self.order = orbit_data['order']
        self.isprimitive = bool_string(orbit_data['is_primitive'])
        self.isminimal = bool_string(orbit_data['is_minimal'])
        self.parity = parity_string(int(orbit_data['parity']))
        self._set_kernel_field_poly(orbit_data)
        self.ind_orbit_label = cremona_letter_code(int(orbit_data['prim_orbit_index']) - 1)
        self.inducing = "{}.{}".format(self.conductor, self.ind_orbit_label)
        return orbit_data

    def _set_kernel_field_poly(self, orbit_data):
        if 'kernel_field_poly' in orbit_data.keys():
            self.kernel_field_poly = orbit_data['kernel_field_poly']
        else:
            self.kernel_field_poly = None

    @lazy_attribute
    def friends(self):
<<<<<<< HEAD
=======
        from lmfdb.lfunctions.LfunctionDatabase import get_lfunction_by_url
>>>>>>> a31d797d
        friendlist = []
        cglink = url_character(type=self.type, modulus=self.modulus)
        friendlist.append( ("Character group", cglink) )
        if self.type == "Dirichlet" and self.isprimitive == bool_string(True):
            friendlist.append(
                ('Sato-Tate group', '/SatoTateGroup/0.1.%d' % self.order)
            )
        if len(self.vflabel) > 0:
            friendlist.append( ("Value field", '/NumberField/' + self.vflabel) )
        if self.symbol_numerator():
            if self.symbol_numerator() > 0:
                assoclabel = '2.2.%d.1' % self.symbol_numerator()
            else:
                assoclabel = '2.0.%d.1' % -self.symbol_numerator()
            friendlist.append(("Associated quadratic field", '/NumberField/' + assoclabel))

        if self.type == "Dirichlet" and self.isprimitive == bool_string(False):
            friendlist.append(('Primitive orbit '+self.inducing,
                url_for('characters.render_Dirichletwebpage', modulus=self.conductor, gal_orb_label=self.ind_orbit_label)))

        return friendlist

    @lazy_attribute
    def contents(self):
        if self._contents is None:
            self._contents = []
            self._fill_contents()
        return self._contents

    def _fill_contents(self):
        for c in self.galorbnums:
            self.add_row(c)

    def add_row(self, c):
        """
        Add a row to _contents for display on the webpage.
        Each row of content takes the form
            character_name, (header..data), (several..values)
        where `header..data` is expected to be a tuple of length the same
        size as `len(headers)`, and given in the same order as in `headers`,
        and where `several..values` are the values of the character
        on self.groupelts, in order.
        """
        mod = self.modulus
        num = c
        valuepairs = db.char_dir_values.lookup(
            "{}.{}".format(mod, num),
            projection='values'
        )
        prim = self.isprimitive == bool_string(True)
        self._contents.append((
            self._char_desc(num, mod=mod, prim=prim),
            self._determine_values(valuepairs, self.order)
        ))

    def symbol_numerator(self):
        """
        chi is equal to a kronecker symbol if and only if it is real
        """
        if self.order != 2:
            return None
        if self.parity == parity_string(-1):
            return symbol_numerator(self.conductor, True)
        return symbol_numerator(self.conductor, False)

    @lazy_attribute
    def symbol(self):
        return kronecker_symbol(self.symbol_numerator())

    @lazy_attribute
    def codesymbol(self):
        m = self.symbol_numerator()
        if m:
            return { 'sage': 'kronecker_character(%i)'%m,
                     'pari': 'znchartokronecker(g,chi)'
                     }
        return None

    def _determine_values(self, valuepairs, order):
        """
        Translate the db's values into the actual values.
        """
        raw_values = [int(v) for g, v in valuepairs]
        values = [
            self._tex_value(v, order, texify=True) for v in raw_values
        ]
        return values

    def _set_groupelts(self):
        if self.modulus == 1:
            self.groupelts = [1]
        else:
            db_data = db.char_dir_values.lookup(
                "{}.{}".format(self.modulus, 1)
            )
            valuepairs = db_data['values']
            self.groupelts = [int(g) for g, v in valuepairs]
            self.groupelts[0] = -1

    @lazy_attribute
    def codeinit(self):
        self.exnum = self.galorbnums[0]
        self.exchi = ConreyCharacter(self.modulus, self.exnum)

        values_gens = db.char_dir_values.lookup(
            "{}.{}".format(self.modulus, self.exnum),
            projection='values_gens'
        )

        vals = [int(v) for g, v in values_gens]
        sage_zeta_order = self.exchi.sage_zeta_order(self.order)
        self._genvalues_for_code = get_sage_genvalues(self.modulus,
                                    self.order, vals, sage_zeta_order)

        return {
            'sage': [
                'from sage.modular.dirichlet import DirichletCharacter',
                'H = DirichletGroup({}, base_ring=CyclotomicField({}))'.format(
                    self.modulus, sage_zeta_order),
                'M = H._module',
                'chi = DirichletCharacter(H, M([{}]))'.format(
                    ','.join(str(val) for val in self._genvalues_for_code)
                ),
                'chi.galois_orbit()'
            ],
            'pari': [
                '[g,chi] = znchar(Mod(%i,%i))' % (self.exnum, self.modulus),
                'order = charorder(g,chi)',
                '[ charpow(g,chi, k % order) | k <-[1..order-1], gcd(k,order)==1 ]'
            ]
        }

    @lazy_attribute
    def codeisprimitive(self):
        return { 'sage': 'chi.is_primitive()',
                 'pari': '#znconreyconductor(g,chi)==1' }

    @lazy_attribute
    def codecond(self):
        return { 'sage': 'chi.conductor()',
                 'pari': 'znconreyconductor(g,chi)' }

    @lazy_attribute
    def codeparity(self):
        return { 'sage': 'chi.is_odd()',
                 'pari': 'zncharisodd(g,chi)' }


class WebSmallDirichletGroup(WebDirichletGroup):

    def _compute(self):
        if self.modlabel:
            self.modulus = m = int(self.modlabel)
            self.H = Integers(m).unit_group()
        self.codelangs = ('pari', 'sage')

    @lazy_attribute
    def contents(self):
        return None

    @lazy_attribute
    def gens(self):
        return self.H.gens_values()

    @lazy_attribute
    def generators(self):
        return self.textuple([str(v) for v in self.H.gens_values()])


class WebSmallDirichletCharacter(WebChar, WebDirichlet):
    """
    Heritage: WebChar -> __init__()
              WebDirichlet -> _compute()
    """

    def _compute(self):
        self.modulus = int(self.modlabel)
        self.number = int(self.numlabel)
        self.chi = ConreyCharacter(self.modulus, self.number)
        self.codelangs = ('pari', 'sage')

    @lazy_attribute
    def conductor(self):
        return self.chi.conductor()

    @lazy_attribute
    def indlabel(self):
        if self.chi.indlabel is not None:
            return self.chi.indlabel
        else:
            # Calling conductor computes the indlabel
            self.chi.conductor()
            return self.chi.indlabel

    @lazy_attribute
    def codeinit(self):
        return {
          'sage': [
                 'H = DirichletGroup(%i)'%(self.modulus),
                 'chi = H[%i]'%(self.number) ],
          'pari': '[g,chi] = znchar(Mod(%i,%i))'%(self.number,self.modulus),
          }

    @lazy_attribute
    def title(self):
        return r"Dirichlet character %s" % (self.texname)

    @lazy_attribute
    def texname(self):
        return self.char2tex(self.modulus, self.number)

    @lazy_attribute
    def codeisprimitive(self):
        return { 'sage': 'chi.is_primitive()',
                 'pari': '#znconreyconductor(g,chi)==1 \\\\ if not primitive returns [cond,factorization]' }

    @lazy_attribute
    def codecond(self):
        return { 'sage': 'chi.conductor()',
                 'pari': 'znconreyconductor(g,chi)' }

    @lazy_attribute
    def parity(self):
        return (parity_string(-1),parity_string(1))[self.chi.is_even()]

    @lazy_attribute
    def codeparity(self):
        return { 'sage': 'chi.is_odd()',
                 'pari': 'zncharisodd(g,chi)' }

    def symbol_numerator(self):
        """ chi is equal to a kronecker symbol if and only if it is real """
        if self.order != 2:
            return None
        return symbol_numerator(self.conductor, self.chi.is_odd())

    @lazy_attribute
    def symbol(self):
        return kronecker_symbol(self.symbol_numerator())

    @lazy_attribute
    def codesymbol(self):
        m = self.symbol_numerator()
        if m:
            return { 'sage': 'kronecker_character(%i)'%m,
                     'pari': 'znchartokronecker(g,chi)'
                     }
        return None

    @lazy_attribute
    def codegaloisorbit(self):
        return { 'sage': ['chi.galois_orbit()'],
                 'pari': [ 'order = charorder(g,chi)',
                           '[ charpow(g,chi, k % order) | k <-[1..order-1], gcd(k,order)==1 ]' ]
                 }<|MERGE_RESOLUTION|>--- conflicted
+++ resolved
@@ -1110,11 +1110,9 @@
         if self.modulus == 1:
             self.galoisorbit = [self._char_desc(1, mod=1,prim=True)]
             return
-<<<<<<< HEAD
+
         upper_limit = min(self.maxrows + 1, self.order + 1)
-=======
-        upper_limit = min(self.maxrows, self.order + 1)
->>>>>>> a31d797d
+
         if self.maxrows < self.order + 1:
             self.rowtruncate = True
         self.galorbnums = orbit_data['galois_orbit'][:upper_limit]
@@ -1151,10 +1149,6 @@
 
     @lazy_attribute
     def friends(self):
-<<<<<<< HEAD
-=======
-        from lmfdb.lfunctions.LfunctionDatabase import get_lfunction_by_url
->>>>>>> a31d797d
         friendlist = []
         cglink = url_character(type=self.type, modulus=self.modulus)
         friendlist.append( ("Character group", cglink) )
