{% extends 'homepage.html' %}
{% block content %}

<style>
p {padding-left: 1ch;}
</style>

{{ info.stats.short_summary | safe }}

<h2> Browse {{ KNOWL('g2c.g2curve', title='genus 2 curves over $\Q$') }} </h2>
<p>
By {{ KNOWL('ag.conductor', title='conductor')}}:
{% for rnge in info.conductor_list %}
<a href="?cond={{rnge}}">{{rnge}}</a>&nbsp;
{% endfor %}
</p><p>
By {{ KNOWL('g2c.abs_discriminant', title='absolute discriminant')}}:
{% for rnge in info.discriminant_list %}
<a href="?abs_disc={{rnge}}">{{rnge}}</a>&nbsp;
{% endfor %}
</p><p>
Some interesting curves:
{% for curve in info.curve_list: %}
<a href = "{{curve.url}}"> {{curve.label}} </a>&nbsp;
{% endfor %}
</p><p>
A <a href={{url_for('.random_curve')}}>random genus 2 curve</a> from the database.
</p>
<<<<<<< HEAD
<h2> Find a specific curve by equation or {{ KNOWL('g2c.label', title='label')}} </h2>

<form>
<input type='text' name='jump' placeholder='169.a.169.1' size=39>
<button type='submit'>Find curve</button>
<br><span class="formexample">e.g. 169.a.169.1 </span>
=======

<h2> Find a specific curve or isogeny class by {{ KNOWL('g2c.label', title='label')}} </h2>

<form>
<input type='text' name='jump' placeholder='169.a.169.1'>
<button type='submit'>Search by label</button>
<br><span class="formexample">e.g. 169.a.169.1 or 169.a or 1088.b </span>
>>>>>>> 4cd40f55
</form>


<h2> Search </h2>

<form id='search' onsubmit="cleanSubmit(this.id)">
  {{ info.search_array.html() | safe }}
<p>&nbsp;&nbsp;*Items marked with an asterisk are only known conditionally (click captions for details).  Searches will match conditional values.</p>
</form>

{% endblock %}<|MERGE_RESOLUTION|>--- conflicted
+++ resolved
@@ -26,22 +26,13 @@
 </p><p>
 A <a href={{url_for('.random_curve')}}>random genus 2 curve</a> from the database.
 </p>
-<<<<<<< HEAD
+
 <h2> Find a specific curve by equation or {{ KNOWL('g2c.label', title='label')}} </h2>
 
 <form>
 <input type='text' name='jump' placeholder='169.a.169.1' size=39>
 <button type='submit'>Find curve</button>
-<br><span class="formexample">e.g. 169.a.169.1 </span>
-=======
-
-<h2> Find a specific curve or isogeny class by {{ KNOWL('g2c.label', title='label')}} </h2>
-
-<form>
-<input type='text' name='jump' placeholder='169.a.169.1'>
-<button type='submit'>Search by label</button>
-<br><span class="formexample">e.g. 169.a.169.1 or 169.a or 1088.b </span>
->>>>>>> 4cd40f55
+<br><span class="formexample">e.g. 169.a.169.1 or 169.a or 1088.b</span>
 </form>
 
 
