{% extends 'homepage.html' %}
{% block content %}

<style>
p {padding-left: 1ch;}
</style>

{{ info.stats.short_summary | safe }}

<h2> Browse {{ KNOWL('g2c.g2curve', title='genus 2 curves over $\Q$') }} </h2>
<p>
By {{ KNOWL('ag.conductor', title='conductor')}}:
{% for rnge in info.conductor_list %}
<a href="?cond={{rnge}}">{{rnge}}</a>&nbsp;
{% endfor %}
</p><p>
By {{ KNOWL('g2c.abs_discriminant', title='absolute discriminant')}}:
{% for rnge in info.discriminant_list %}
<a href="?abs_disc={{rnge}}">{{rnge}}</a>&nbsp;
{% endfor %}
</p><p>
Some interesting curves:
{% for curve in info.curve_list: %}
<a href = "{{curve.url}}"> {{curve.label}} </a>&nbsp;
{% endfor %}
</p><p>
A <a href={{url_for('.random_curve')}}>random genus 2 curve</a> from the database.
</p>

<h2> Find a specific curve or isogeny class by {{ KNOWL('g2c.label', title='label')}} </h2>

<form>
<input type='text' name='jump' placeholder='169.a.169.1'>
<button type='submit'>Search by label</button>
<br><span class="formexample">e.g. 169.a.169.1 or 169.a or 1088.b </span>
</form>


<h2> Search </h2>
<form id='search' onsubmit="cleanSubmit(this.id)">

<table>
<tr>
<td>
{{KNOWL('g2c.geometric_invariants', title='\(\overline{\Q}\)-invariants')}} 
  <select name='geometric_invariants_type' style="width: 123px">
  <option value=''>Igusa-Clebsch</option>
  <option value='igusa_inv'>Igusa</option>
  <option value='g2_inv'>G2</option>
  </select>
</td>
<td colspan="4"><input type='text' name='geometric_invariants' size=59 example='[8,3172,30056,-692224]'></td>
</tr><tr>
<td>{{ KNOWL('ag.conductor', title='Conductor') }}</td>
<td><input type='text' name='cond' placeholder='169' style="width: 160px;"></td>
<td><span class="formexample"> e.g. 169, 100-1000 </span></td>
<td>{{ KNOWL('g2c.gl2type', title='$\GL_2$-type') }}</td>
<<<<<<< HEAD
<td><select name='is_gl2_type' width="170" style="width: 170px">
=======
<td><select name='is_gl2_type' style="width: 122px">
>>>>>>> 5d2bb372
                   <option ></option>
                   <option value='True'>True</option>
                   <option value='False'>False</option>
      </select></td>
</tr><tr>
<td>{{ KNOWL('g2c.abs_discriminant', title='Absolute discriminant') }}</td>
<td><input type='text' name='abs_disc' placeholder='169' style="width: 160px;"></td>
<td><span class="formexample"> e.g. 169, 0-1000</span></td>
<td>{{ KNOWL('g2c.st_group', title='Sato-Tate group') }}</td>
<<<<<<< HEAD
<td><select name='st_group' width="170" style="width: 170px">
=======
<td><select name='st_group' style="width: 122px">
>>>>>>> 5d2bb372
        <option ></option>
    {% for G in info.st_group_list %}
        <option value='{{G}}'>{{info.st_group_dict[G]}}</option>
    {% endfor %}
</select></td>
<<<<<<< HEAD
</tr>
<tr>
<td>{{ KNOWL('g2c.num_rat_pts', title='Rational points') }}</td>
<td><input type='text' name='num_rat_pts' placeholder='1' style="width: 160px;"></td>
<td><span class="formexample"> e.g. 0, 20-26 </span></td>
<td>{{KNOWL('g2c.st_group_identity_component',title='Sato-Tate identity component')}}</td>
<td><select name='real_geom_end_alg' width="170" style="width: 170px">
=======
</tr><tr>
<td>{{ KNOWL('g2c.num_rat_pts', title='Rational points*') }}</td>
<td><input type='text' name='num_rat_pts' placeholder='1' size=10></td>
<td><span class="formexample"> e.g. 0, 20-26 </span></td>
<td>{{KNOWL('g2c.st_group_identity_component',title='Sato-Tate identity component')}}</td>
<td><select name='real_geom_end_alg' style="width: 122px">
>>>>>>> 5d2bb372
        <option ></option>
    {% for G in info.real_geom_end_alg_list %}
        <option value='{{G}}'>{{info.real_geom_end_alg_to_ST0_dict[G]}}</option>
    {% endfor %}
</select></td>
</tr><tr>
<td>{{ KNOWL('g2c.num_rat_wpts', title='Rational Weierstrass points') }}</td>
<td><input type='text' name='num_rat_wpts' placeholder='1' style="width: 160px;"></td>
<td><span class="formexample"> e.g. 1, 0-6 </span></td>
<td>{{ KNOWL('g2c.aut_grp', title='\(\Q\)-automorphism group') }}</td>
<<<<<<< HEAD
<td><select name='aut_grp_id' width="170" style="width: 170px">
=======
<td><select name='aut_grp_id' style="width: 122px">
>>>>>>> 5d2bb372
        <option ></option>
    {% for G in info.aut_grp_list %}
        <option value='{{G}}'>{{info.aut_grp_dict[G]}}</option>
    {% endfor %}
</select></td>
</tr><tr>
<td>{{ KNOWL('g2c.torsion_order', title='Torsion order')}}</td>
<td><input type='text' name='torsion_order' placeholder='2' style="width: 160px;"></td>
<td><span class="formexample"> e.g. 2 </span></td>
<td>{{ KNOWL('g2c.aut_grp', title='\(\overline{\Q}\)-automorphism group') }}</td>
<<<<<<< HEAD
<td><select name='geom_aut_grp_id' width="170" style="width: 170px">
=======
<td><select name='geom_aut_grp_id' style="width: 122px">
>>>>>>> 5d2bb372
        <option ></option>
    {% for G in info.geom_aut_grp_list %}
        <option value='{{G}}'>{{info.geom_aut_grp_dict[G]}}</option>
    {% endfor %}
</select></td>
</tr><tr>
<td>{{ KNOWL('g2c.torsion', title='Torsion structure')}}</td>
<td><input type='text' name='torsion' placeholder='[2,2,2]' style="width: 160px;"></td>
<td><span class="formexample"> e.g. [2,2,2] </span></td>
<td>{{ KNOWL('g2c.geom_end_alg', title='\(\overline{\Q}\)-endomorphism algebra') }}</td>
<<<<<<< HEAD
<td><select name='geom_end_alg' width="170" style="width: 170px">
=======
<td><select name='geom_end_alg' style="width: 122px">
>>>>>>> 5d2bb372
        <option ></option>
    {% for G in info.geom_end_alg_list %}
        <option value='{{G}}'>{{info.geom_end_alg_dict[G]}}</option>
    {% endfor %}
</select></td>
</tr><tr>
<td>{{ KNOWL('g2c.two_selmer_rank', title='2-Selmer rank')}}</td>
<td><input type='text' name='two_selmer_rank' placeholder='1' style="width: 160px;"></td>
<td><span class="formexample"> e.g. 1 </span></td>
<td>{{ KNOWL('g2c.locally_solvable', title='Locally solvable') }}</td>
<<<<<<< HEAD
<td><select name='locally_solvable' width="170" style="width: 170px">
=======
<td><select name='locally_solvable' style="width: 122px">
>>>>>>> 5d2bb372
                   <option ></option>
                   <option value='True'>True</option>
                   <option value='False'>False</option>
</select></td>
<<<<<<< HEAD
</tr>
<tr>
<td>{{ KNOWL('g2c.analytic_rank', title='Analytic rank*')}}</td>
<td><input type='text' name='analytic_rank' placeholder='1' style="width: 160px;"></td>
<td><span class="formexample"> e.g. 1 </span></td>
<td>{{ KNOWL('g2c.has_square_sha', title='Order of &#1064; is square*') }}</td>
<td><select name='has_square_sha' width="170" style="width: 170px">
=======
</tr><tr>
<td>{{ KNOWL('g2c.analytic_sha', title='Analytic order of &#1064;*')}}</td>
<td><input type='text' name='analytic_sha' placeholder='2' size=10></td>
<td><span class="formexample"> e.g. 2 </span></td>
<td>{{ KNOWL('g2c.has_square_sha', title='Order of &#1064; is square*') }}</td>
<td><select name='has_square_sha' style="width: 122px">
>>>>>>> 5d2bb372
                   <option ></option>
                   <option value='True'>True</option>
                   <option value='False'>False</option>
</select></td>
<<<<<<< HEAD
</tr>
<tr>
<td align=left>
{{KNOWL('g2c.good_reduction', title='Bad primes')}} 
  <select name='bad_quantifier'>
  <option value=''>include</option>
  <option value="exclude">exclude</option>
  <option value='exactly'>exactly</option>
  </select>
</td>
<td><input type='text' name='bad_primes' style="width: 160px;" example='5,13'></td>
<td><span class="formexample"> e.g. 5,13</span></td>
<td>{{ KNOWL('ag.geom_simple', title='Geometrically simple') }}</td>
<td><select name='is_simple_geom' width="170" style="width: 170px">
=======
</tr><tr>
<td>{{ KNOWL('g2c.analytic_rank', title='Analytic rank*')}}</td>
<td><input type='text' name='analytic_rank' placeholder='1' size=10></td>
<td><span class="formexample"> e.g. 1 </span></td>
<td>{{ KNOWL('ag.geom_simple', title='Geometrically simple') }}</td>
<td><select name='is_simple_geom' style="width: 122px">
>>>>>>> 5d2bb372
                   <option ></option>
                   <option value='True'>True</option>
                   <option value='False'>False</option>
</select></td>
<<<<<<< HEAD
</tr>

<tr>
<td>
{{KNOWL('g2c.geometric_invariants', title='Geometric invariants')}}
  <select name='geometric_invariants_type'>
  <option value=''>Igusa-Clebsch</option>
  <option value='igusa_inv'>Igusa</option>
  <option value='g2_inv'>G2</option>
  </select>
</td>
<td colspan=2><input type='text' name='geometric_invariants' style="width: 350px;" example='[8,3172,30056,-692224]'></td>
<td colspan=2><span class="formexample"> e.g. [8,3172,30056,-692224]</span></td>

</tr>

<tr>
<td>Results to display</td>
<td><input type='text' name='count' value=50 style="width: 160px;"></td>
<td><span class="formexample"> &nbsp;</td>
</tr>

</table>
  <table>
    <tr>
      <td>Display: </td>
      {% for type, desc in [('List', 'List of Results'), ('Random', 'Random Result')] %}
      <td class="button"><button type='submit' name='search_type' value='{{type}}' style="width: 170px;">{{desc}}</button></td>
      {% endfor %}
    </tr>
  </table>

=======
</tr><tr>
<td align=left>
{{KNOWL('g2c.good_reduction', title='Bad primes')}}&nbsp;&thinsp;
  <select name='bad_quantifier'  style="width: 122px">
  <option value=''>include</option>
  <option value='exclude'>exclude</option>
  <option value='exactly'>exactly</option>
  <option value='subset'>subset of</option>
  </select>
</td>
<td><input type='text' name='bad_primes' size=10 example='5,13'></td>
<td><span class="formexample"> e.g. 5,13</span></td>
<td>Results to display</td>
<td><input type='text' name='count' value=50 style="width: 112px"></td>
<td><span class="formexample"> &nbsp;</td>
</tr><tr>
<td><button type='submit' value='Search'>Search</button></td>
</tr>
</table>
<p>&nbsp;&nbsp;*Items marked with an asterisk are only known conditionally (click captions for details).  Searches will match conditional values.</p>
>>>>>>> 5d2bb372
</form>

{% endblock %}<|MERGE_RESOLUTION|>--- conflicted
+++ resolved
@@ -52,49 +52,31 @@
 <td colspan="4"><input type='text' name='geometric_invariants' size=59 example='[8,3172,30056,-692224]'></td>
 </tr><tr>
 <td>{{ KNOWL('ag.conductor', title='Conductor') }}</td>
-<td><input type='text' name='cond' placeholder='169' style="width: 160px;"></td>
+<td><input type='text' name='cond' placeholder='169' size=10></td>
 <td><span class="formexample"> e.g. 169, 100-1000 </span></td>
 <td>{{ KNOWL('g2c.gl2type', title='$\GL_2$-type') }}</td>
-<<<<<<< HEAD
-<td><select name='is_gl2_type' width="170" style="width: 170px">
-=======
 <td><select name='is_gl2_type' style="width: 122px">
->>>>>>> 5d2bb372
                    <option ></option>
                    <option value='True'>True</option>
                    <option value='False'>False</option>
       </select></td>
 </tr><tr>
 <td>{{ KNOWL('g2c.abs_discriminant', title='Absolute discriminant') }}</td>
-<td><input type='text' name='abs_disc' placeholder='169' style="width: 160px;"></td>
+<td><input type='text' name='abs_disc' placeholder='169' size=10></td>
 <td><span class="formexample"> e.g. 169, 0-1000</span></td>
 <td>{{ KNOWL('g2c.st_group', title='Sato-Tate group') }}</td>
-<<<<<<< HEAD
-<td><select name='st_group' width="170" style="width: 170px">
-=======
 <td><select name='st_group' style="width: 122px">
->>>>>>> 5d2bb372
         <option ></option>
     {% for G in info.st_group_list %}
         <option value='{{G}}'>{{info.st_group_dict[G]}}</option>
     {% endfor %}
 </select></td>
-<<<<<<< HEAD
-</tr>
-<tr>
-<td>{{ KNOWL('g2c.num_rat_pts', title='Rational points') }}</td>
-<td><input type='text' name='num_rat_pts' placeholder='1' style="width: 160px;"></td>
-<td><span class="formexample"> e.g. 0, 20-26 </span></td>
-<td>{{KNOWL('g2c.st_group_identity_component',title='Sato-Tate identity component')}}</td>
-<td><select name='real_geom_end_alg' width="170" style="width: 170px">
-=======
 </tr><tr>
 <td>{{ KNOWL('g2c.num_rat_pts', title='Rational points*') }}</td>
 <td><input type='text' name='num_rat_pts' placeholder='1' size=10></td>
 <td><span class="formexample"> e.g. 0, 20-26 </span></td>
 <td>{{KNOWL('g2c.st_group_identity_component',title='Sato-Tate identity component')}}</td>
 <td><select name='real_geom_end_alg' style="width: 122px">
->>>>>>> 5d2bb372
         <option ></option>
     {% for G in info.real_geom_end_alg_list %}
         <option value='{{G}}'>{{info.real_geom_end_alg_to_ST0_dict[G]}}</option>
@@ -102,14 +84,10 @@
 </select></td>
 </tr><tr>
 <td>{{ KNOWL('g2c.num_rat_wpts', title='Rational Weierstrass points') }}</td>
-<td><input type='text' name='num_rat_wpts' placeholder='1' style="width: 160px;"></td>
+<td><input type='text' name='num_rat_wpts' placeholder='1' size=10></td>
 <td><span class="formexample"> e.g. 1, 0-6 </span></td>
 <td>{{ KNOWL('g2c.aut_grp', title='\(\Q\)-automorphism group') }}</td>
-<<<<<<< HEAD
-<td><select name='aut_grp_id' width="170" style="width: 170px">
-=======
 <td><select name='aut_grp_id' style="width: 122px">
->>>>>>> 5d2bb372
         <option ></option>
     {% for G in info.aut_grp_list %}
         <option value='{{G}}'>{{info.aut_grp_dict[G]}}</option>
@@ -117,14 +95,10 @@
 </select></td>
 </tr><tr>
 <td>{{ KNOWL('g2c.torsion_order', title='Torsion order')}}</td>
-<td><input type='text' name='torsion_order' placeholder='2' style="width: 160px;"></td>
+<td><input type='text' name='torsion_order' placeholder='2' size=10></td>
 <td><span class="formexample"> e.g. 2 </span></td>
 <td>{{ KNOWL('g2c.aut_grp', title='\(\overline{\Q}\)-automorphism group') }}</td>
-<<<<<<< HEAD
-<td><select name='geom_aut_grp_id' width="170" style="width: 170px">
-=======
 <td><select name='geom_aut_grp_id' style="width: 122px">
->>>>>>> 5d2bb372
         <option ></option>
     {% for G in info.geom_aut_grp_list %}
         <option value='{{G}}'>{{info.geom_aut_grp_dict[G]}}</option>
@@ -132,14 +106,10 @@
 </select></td>
 </tr><tr>
 <td>{{ KNOWL('g2c.torsion', title='Torsion structure')}}</td>
-<td><input type='text' name='torsion' placeholder='[2,2,2]' style="width: 160px;"></td>
+<td><input type='text' name='torsion' placeholder='[2,2,2]' size=10></td>
 <td><span class="formexample"> e.g. [2,2,2] </span></td>
 <td>{{ KNOWL('g2c.geom_end_alg', title='\(\overline{\Q}\)-endomorphism algebra') }}</td>
-<<<<<<< HEAD
-<td><select name='geom_end_alg' width="170" style="width: 170px">
-=======
 <td><select name='geom_end_alg' style="width: 122px">
->>>>>>> 5d2bb372
         <option ></option>
     {% for G in info.geom_end_alg_list %}
         <option value='{{G}}'>{{info.geom_end_alg_dict[G]}}</option>
@@ -147,99 +117,34 @@
 </select></td>
 </tr><tr>
 <td>{{ KNOWL('g2c.two_selmer_rank', title='2-Selmer rank')}}</td>
-<td><input type='text' name='two_selmer_rank' placeholder='1' style="width: 160px;"></td>
+<td><input type='text' name='two_selmer_rank' placeholder='1' size=10></td>
 <td><span class="formexample"> e.g. 1 </span></td>
 <td>{{ KNOWL('g2c.locally_solvable', title='Locally solvable') }}</td>
-<<<<<<< HEAD
-<td><select name='locally_solvable' width="170" style="width: 170px">
-=======
 <td><select name='locally_solvable' style="width: 122px">
->>>>>>> 5d2bb372
                    <option ></option>
                    <option value='True'>True</option>
                    <option value='False'>False</option>
 </select></td>
-<<<<<<< HEAD
-</tr>
-<tr>
-<td>{{ KNOWL('g2c.analytic_rank', title='Analytic rank*')}}</td>
-<td><input type='text' name='analytic_rank' placeholder='1' style="width: 160px;"></td>
-<td><span class="formexample"> e.g. 1 </span></td>
-<td>{{ KNOWL('g2c.has_square_sha', title='Order of &#1064; is square*') }}</td>
-<td><select name='has_square_sha' width="170" style="width: 170px">
-=======
 </tr><tr>
 <td>{{ KNOWL('g2c.analytic_sha', title='Analytic order of &#1064;*')}}</td>
 <td><input type='text' name='analytic_sha' placeholder='2' size=10></td>
 <td><span class="formexample"> e.g. 2 </span></td>
 <td>{{ KNOWL('g2c.has_square_sha', title='Order of &#1064; is square*') }}</td>
 <td><select name='has_square_sha' style="width: 122px">
->>>>>>> 5d2bb372
                    <option ></option>
                    <option value='True'>True</option>
                    <option value='False'>False</option>
 </select></td>
-<<<<<<< HEAD
-</tr>
-<tr>
-<td align=left>
-{{KNOWL('g2c.good_reduction', title='Bad primes')}} 
-  <select name='bad_quantifier'>
-  <option value=''>include</option>
-  <option value="exclude">exclude</option>
-  <option value='exactly'>exactly</option>
-  </select>
-</td>
-<td><input type='text' name='bad_primes' style="width: 160px;" example='5,13'></td>
-<td><span class="formexample"> e.g. 5,13</span></td>
-<td>{{ KNOWL('ag.geom_simple', title='Geometrically simple') }}</td>
-<td><select name='is_simple_geom' width="170" style="width: 170px">
-=======
 </tr><tr>
 <td>{{ KNOWL('g2c.analytic_rank', title='Analytic rank*')}}</td>
 <td><input type='text' name='analytic_rank' placeholder='1' size=10></td>
 <td><span class="formexample"> e.g. 1 </span></td>
 <td>{{ KNOWL('ag.geom_simple', title='Geometrically simple') }}</td>
 <td><select name='is_simple_geom' style="width: 122px">
->>>>>>> 5d2bb372
                    <option ></option>
                    <option value='True'>True</option>
                    <option value='False'>False</option>
 </select></td>
-<<<<<<< HEAD
-</tr>
-
-<tr>
-<td>
-{{KNOWL('g2c.geometric_invariants', title='Geometric invariants')}}
-  <select name='geometric_invariants_type'>
-  <option value=''>Igusa-Clebsch</option>
-  <option value='igusa_inv'>Igusa</option>
-  <option value='g2_inv'>G2</option>
-  </select>
-</td>
-<td colspan=2><input type='text' name='geometric_invariants' style="width: 350px;" example='[8,3172,30056,-692224]'></td>
-<td colspan=2><span class="formexample"> e.g. [8,3172,30056,-692224]</span></td>
-
-</tr>
-
-<tr>
-<td>Results to display</td>
-<td><input type='text' name='count' value=50 style="width: 160px;"></td>
-<td><span class="formexample"> &nbsp;</td>
-</tr>
-
-</table>
-  <table>
-    <tr>
-      <td>Display: </td>
-      {% for type, desc in [('List', 'List of Results'), ('Random', 'Random Result')] %}
-      <td class="button"><button type='submit' name='search_type' value='{{type}}' style="width: 170px;">{{desc}}</button></td>
-      {% endfor %}
-    </tr>
-  </table>
-
-=======
 </tr><tr>
 <td align=left>
 {{KNOWL('g2c.good_reduction', title='Bad primes')}}&nbsp;&thinsp;
@@ -260,7 +165,6 @@
 </tr>
 </table>
 <p>&nbsp;&nbsp;*Items marked with an asterisk are only known conditionally (click captions for details).  Searches will match conditional values.</p>
->>>>>>> 5d2bb372
 </form>
 
 {% endblock %}