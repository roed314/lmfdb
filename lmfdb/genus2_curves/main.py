--- conflicted
+++ resolved
@@ -609,16 +609,11 @@
                  short_title="Qbar-end algebra", default=True, align="center", is_string=True),
     ProcessedCol("end_alg", "g2c.end_alg", r"$\textrm{End}^0(J)$", lambda v: r"\(%s\)"%end_alg_name(v), short_title="Q-end algebra", align="center", is_string=True),
     CheckCol("is_gl2_type", "g2c.gl2type", r"$\GL_2\textsf{-type}$", short_title="GL2-type"),
-<<<<<<< HEAD
     ProcessedCol("st_label", "g2c.st_group", "Sato-Tate", st_display_knowl, short_title='Sato-Tate group', align="center", is_string=True),
     NonMaxPrimesCol("non_maximal_primes", "g2c.galois_rep.non_maximal_primes", "Nonmaximal primes",
-                lambda tors: r",".join([str(t) for t in tors]),
-                mathmode=True, align="center"),
-=======
-    ProcessedCol("st_label", "g2c.st_group", "Sato-Tate", st_display_knowl, short_title='Sato-Tate group', align="center"),
-    ProcessedCol("non_maximal_primes", "g2c.galois_rep.non_maximal_primes", "Nonmaximal primes", lambda ps: r",".join([str(t) for t in ps]),
-                 default=lambda info: info.get("nonmax_primes"), mathmode=True, align="center"),
->>>>>>> da200e13
+                    lambda tors: r",".join([str(t) for t in tors]),
+                    default=lambda info: info.get("nonmax_primes"),
+                    mathmode=True, align="center"),
     CheckCol("is_simple_base", "ag.simple", r"$\Q$-simple", short_title="Q-simple"),
     CheckCol("is_simple_geom", "ag.geom_simple", r"\(\overline{\Q}\)-simple", short_title="Qbar-simple"),
     MathCol("aut_grp_tex", "g2c.aut_grp", r"\(\Aut(X)\)", short_title="Q-automorphisms", is_string=True),
