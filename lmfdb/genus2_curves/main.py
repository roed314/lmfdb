--- conflicted
+++ resolved
@@ -4,13 +4,8 @@
 from ast import literal_eval
 from collections import defaultdict
 
-<<<<<<< HEAD
 from flask import render_template, url_for, request, redirect, make_response, abort
-from sage.all import ZZ, QQ, PolynomialRing, magma, prod
-=======
-from flask import render_template, url_for, request, redirect, abort
 from sage.all import ZZ, QQ, PolynomialRing, magma, prod, factor, latex
->>>>>>> 1288450e
 
 from lmfdb import db
 from lmfdb.backend.encoding import Json
