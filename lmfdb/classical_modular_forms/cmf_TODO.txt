CRITICAL (BUGS):

IMPORTANT:
<<<<<<< HEAD
* Missing link to character orbit in character knowl
* Put CM/RM discriminants in property box for D2 forms, e.g. http://cmfs.lmfdb.xyz/ModularForm/GL2/Q/holomorphic/39/1/d/a/.
* Change "Self-twists" column heading in inner twists table to "Type" and in the CM/RM cases put "CM by blah" or "RM by blah", where blah is the appropriate quadratic field.
* Rename has_inner_twist to has_non_self_twist (Drew)
* Add inner twists knowl, reference inner twist group knowl, include that we've only computed for forms up to 20 and not all twists are proved, add asterisk to knowl on search page (David/Drew)
* Katex failure in the q^79 coefficient of 1.254.a.a
* Bigint knowls for q-expansions (only if above 10^24, use 12 cutoff), coefficient field knowls
=======
>>>>>>> 2d4868d1
* Add data for N <= 10 and Nk^2 <= 100000 and other boxes. (Drew, N <= 10 and Nk^2 <= 100000 done except embedding data)
* Compute L-functions for weight-1 and forms of trivial character past Nk^2 > 4000 (Edgar)
 - Forms of weight >= 16, trivial character, with Nk^2 in [4001,10000], [10001,20000], [20001,40000]
* Compare trivial char data with Stein database (Drew, level <= 2500 done)
* Write and run validation procedure to verify modular form data after it has been uploaded to postgres.  Figure out how to incorporate this into our long term workflow. (Drew)
* Once the RCS knowls are written, adjust the wording at the top of the statistics page to make it clearer what is included in the stats and include explicit links to completeness and rigor knowls. (Drew)
* Kill axes in Sato Tate pictures (Edgar)
* Add related objects to L-functions, move duals (Edgar)
* add ECQD and genus 2 curves to friends (Edgar)
* Use character values to generate the an from ap in Magma code (Edgar)
* just creating a q-exp as a power series in Magma without using ModForms just like in Sage (Edgar)
* Add notes on provability/completeness to Artin image knowl (Drew)
* Check mf.elliptic.inner_twist_group and mf.elliptic.inner_twist_count (Drew)
* abelian variety test (/Variety/Abelian/Fq/2/4/ad_g plots) still failing
* Is it okay that I changed cleanSubmit to strip "count=50"?
* If we search for "has RM", should it exclude both RM+CM?
* Are the changes to Hecke cutters good?
* Changes to property box okay?
* Are the "n/a"s for dimension tables correct?  http://cmfs.lmfdb.xyz/ModularForm/GL2/Q/holomorphic/?hst=Dimensions&level=1-4&weight=1-100&search_type=Dimensions

FINAL CHECKS:
* Make sure indexes are appropriate, especially for new sort orders, index on id (Edgar)
* Update RCS knowls to match final data set (Drew)

-------------------------- Pull Request Line -------------------------------------------------
* Add trace forms and portraits for all newspaces and gamma1 of wt k > 1 and Nk^2 <= 40000 -- currently we have everything for N <= 4000 (including wt 1) and Nk^2 <= 40000 (Drew).
* Add trace tables for newspaces (David)
* code snippets for form and space pages in Sage and Pari.
* Lift projective reps for weight one forms to artin reps whereever possible (Drew)
* add L-functions instances for Artin rep (Edgar)
* Speed up Dirichlet character search (currently doing a ton of lookup and lucky calls rather than using search() (David LD)
* Compute completions at global fields (primes dividing level), compute decomposition groups, p-adic embeddings (David)
* Add completeness table and metadata in order to make claims about provability
* Reduce clutter in the url: count, start, hidden_search_type (David)
* Prevent all=1 in cleanSubmit when no arguments from browse page.

CRITICAL DB:
* on a delete, if restat fails on a delete command it still commits the delete command

KNOWL FEATURES: (March)
* Revision history and reversion (all versions stored in kwl_knowls table)
* Multiple versions for beta and prod (needs a review status column)
* Status column (smallint): reviewed, beta, deleted
* Renaming: change the id on every knowl (no history)
* jsonb row with links to other knowls
* search with wildcards
* View all knowls: SELECT DISTINCT ON id FROM kwl_knowls WHERE status != 'deleted' ORDER BY timestamp DESC
* Edit locks (prevent editing if locked, get own locks): new table with (id, timestamp, username)
* Label as annotation (column: boolean? or type?) automatically mark as such if navigated from a top knowl link (use .top and .bottom convention)
* Link back to object from annotations (another field which is a link back to object)
* Viewable diffs (on the fly)
* Do we care about porting data from kwl_history table? No.
* Add column to user table giving power to review knowls
* Comments: anyone can leave a comment.  Anyone can search for knowls with comments.
* Add reviewer column to knowl table; update edit interface.  Do we want reviewing to create a new copy of the knowl, or edit most recent copy?  If second, should have a review timestamp.
* Use KNOWL_INC more....
* Preserve author history

COLLABORATION SUGGESTIONS:
* Forms that have no zeros except at the cusps

GOOD:
* Create links to dynamics stats from each entry in the currated stats
* figure out the sort order for lfunc_lfunctions
* merge L-function data of G2C, EC, ECNF with CMF using trace_hash
* knowls: mf.elliptic.hecke_order, mf.elliptic.embedding_label
* knowls: make sure top and bottom knowls, explicit formulas are ported over
* knowl: add remark to sturm_bound knowl for why our sturm bound is off by 1 from Sage (floor vs ceiling)

IT WOULD BE NICE IF:
* search on character degree?
* it would be nice if, if hecke field is cyclotomic don't use \zeta_3
* show AL dimensions for old forms as well as new
* LMFDB-wide: download link to get all data being used to generate page (see Download All Stored Data on elliptic curves)
* LMFDB-wide: equal signs consistent in terms of math-mode or not
* LMFDB-wide: change sort order in search results
* knowls: more
* form pages: if Hecke ring is a power basis, order the generators by the powers and pretty print the q-expansion
* identify (if possible?) a more precise description of the twisting characters
* data: download data from old version and compare to see matches (at least with traces) and identify other problems
* form pages: download to Sage/Magma/pari (using cutters)
* What about putting in "nice latex" for q-exp when available, e.g. if beta_i = nu^i and nu has a nice rep (like sqrt{N} or zeta_n)?
* form pages: provide downloads of q-expansions for Magma/pari
* Saved queries for demos (cf checklist)
* Inner twist group structures

FUTURE WORK:
* data: for spaces where we do not compute an algebraic q-expansion, still give the first few Hecke polynomials
* data: compute much more using pari
* Review editorial review of CMFs to make sure issues have been addressed
* data: add trace hash for ECNF L-fun
* data: make friends with base changes of HMFs and BMFs
* Add more data, in particular for weight 2 and trivial character
* data: add data for is_twist_minimal
* Improve modular form plots, consider plotting images using arb

NOT CMF STUFF:
* have the call method on a table to do just a search
* max_id should be used instead of self.stats.total + 1 on upsert, insert_many, etc
* reset start with javascript
* generalize search_types
* hidden != search clean hidden
* add utf8 check to pyflakes
* pick columns and sort order on search results
* add UIs to pick random objects with contraints
* bread for maass forms looks dumb http://127.0.0.1:37777/L/ModularForm/GSp4/Q/Maass/1/1/12.46875_4.720951/1.34260324/#footer
* http://127.0.0.1:37777/L/ModularForm/GSp4/Q/Maass/1/1/12.46875_4.720951/1.34260324/#footer should explain why it is the grand canyon l-function, there is a knowl for this but after some renaming of maass forms it doesn't show on the page!
* fix hmf and bmf l-functions
* Shrink the sidebar with a button analogous to the properties shrinker
* Related fields for dirichlet characters that are Kronecker symbols
* Change color of input/select elements if they're actively constraining a search (easy to forget that you've constrained something)
* col_type is cached, add to FAQ
* Work on spacing between coefficients and variables in web_latex_poly: lmfdb/utils.py
* avoid access exclusive lock with the alter table when using copy from
* checklist is broken
* Add validate_header function for copy_from, reload, etc (David)
* Add replace_from, copy_to+copy_from (with sort order) function to db_backend (David)
* In debug_info.html, queries with dollar signs aren't escaped, and katex tries to parse them.

TO THINK ABOUT:
* Are there good reasons for why traces are often zero for many small primes (e.g. 60.2.j)


LMFDB issues to be addressed:
- Weight 1 cusp forms #437
- Data quality for classical modular forms #460
- Determine planned extent of classical modular forms #873
- Source and extent of data for classical modular forms #1224
- Fix errors in classical modular form data and verify its correctness #1248


ISSUES already addressed:
- L-functions for modular forms should be in database #439
- Make user adjust Fourier coefficient embeddings #653
- Make pretty coefficients #654
- Create separate page for each embedding of a newform #659
- Tests for lcalc files #1257
- Modular form history #1282 (we decided not to link it)
- Search by analytic rank #1362
- Plots of modular forms #1408
- Random modular form #1434
- Product L-functions for modular forms #1443
- Sever error on classical modular form pages #1533
- Resource intensive L-function zeros pages for classical modular forms #1680
- Classical modular forms Gamma1(49) weight 3 #1991
- Add Bober's modular form data #2196
- no data for level = 100, k 7, chi = 99 #2340
- Request for documentation on modular form web pages #2630

Some progress on:
- L-functions and modularity #2032
- Galois conjugate objects: Hilbert, Bianchi, EC #2262
- Display the L-function factors #2269
<|MERGE_RESOLUTION|>--- conflicted
+++ resolved
@@ -1,16 +1,7 @@
 CRITICAL (BUGS):
 
 IMPORTANT:
-<<<<<<< HEAD
 * Missing link to character orbit in character knowl
-* Put CM/RM discriminants in property box for D2 forms, e.g. http://cmfs.lmfdb.xyz/ModularForm/GL2/Q/holomorphic/39/1/d/a/.
-* Change "Self-twists" column heading in inner twists table to "Type" and in the CM/RM cases put "CM by blah" or "RM by blah", where blah is the appropriate quadratic field.
-* Rename has_inner_twist to has_non_self_twist (Drew)
-* Add inner twists knowl, reference inner twist group knowl, include that we've only computed for forms up to 20 and not all twists are proved, add asterisk to knowl on search page (David/Drew)
-* Katex failure in the q^79 coefficient of 1.254.a.a
-* Bigint knowls for q-expansions (only if above 10^24, use 12 cutoff), coefficient field knowls
-=======
->>>>>>> 2d4868d1
 * Add data for N <= 10 and Nk^2 <= 100000 and other boxes. (Drew, N <= 10 and Nk^2 <= 100000 done except embedding data)
 * Compute L-functions for weight-1 and forms of trivial character past Nk^2 > 4000 (Edgar)
  - Forms of weight >= 16, trivial character, with Nk^2 in [4001,10000], [10001,20000], [20001,40000]
