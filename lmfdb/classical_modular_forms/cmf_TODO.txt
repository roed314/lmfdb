--- conflicted
+++ resolved
@@ -5,20 +5,10 @@
   - hide or fix before PR
 
 IMPORTANT:
-<<<<<<< HEAD
-* Generate Euler factors for dim<=20, p<100 (Drew)
-* Add data for N <= 10 and Nk^2 <= 100000 and other boxes. (Drew, N <= 10 and Nk^2 <= 100000 done except embedding data)
-* Write and run validation procedure to verify modular form data after it has been uploaded to postgres.  Figure out how to incorporate this into our long term workflow. (Drew)
-* Once the RCS knowls are written, adjust the wording at the top of the statistics page to make it clearer what is included in the stats and include explicit links to completeness and rigor knowls. (Drew)
-=======
 * mf_hecke_cc for  Nk^2 > 4000 and N <= 100 and 2 <= k <= 12 (Edgar)
 * Add data for N <= 10 and Nk^2 <= 100000 and other boxes. (Drew, N <= 10 and Nk^2 <= 100000 done except embedding data)
 * Write and run validation procedure to verify modular form data after it has been uploaded to postgres.  Figure out how to incorporate this into our long term workflow. (Drew)
 * Once the RCS knowls are written, adjust the wording at the top of the statistics page to make it clearer what is included in the stats and include explicit links to completeness and rigor knowls. (Drew)
-* add ECQD and genus 2 curves to friends (Edgar)
-  - what to do regarding Bianchi modular forms?
-  - Should we sort the full list of related objects?
->>>>>>> ad740635
 * Add related objects to L-functions, move duals (Edgar)
 * Use character values to generate the an from ap in Magma code (Edgar)
 * just creating a q-exp as a power series in Magma without using ModForms just like in Sage (Edgar)
