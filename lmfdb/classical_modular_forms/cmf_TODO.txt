CRITICAL (BUGS):
* knowls: reliability, cande, source in the new paradigm (Drew)
* fix newform pages throwing server errors (eg http://cmfs.lmfdb.xyz/ModularForm/GL2/Q/holomorphic/983/2/c/a/)
* fix downloads for coefficients and trace form (also need to handle sparse cyclotomic rep)
* fix coefficient field knowl (Edgar)
<<<<<<< HEAD
=======
* update first line of q-expansion description to remove mention of hecke ring basis when cyclotomic rep is used, as on http://cmfs.lmfdb.xyz/ModularForm/GL2/Q/holomorphic/3829/1/cu/a/ for example.
>>>>>>> 1baa984d

IMPORTANT:
* Remove empty table when there are no inner twists (but leave line saying there are none) (David)
* Add check in display_float to not use half integer code when abs value larger than 10^prec. (Edgar)
* Use analytic_rank_proved once we have conjectural analytic ranks in weight 1 (Edgar, David)
* Make light gray lighter gray (David)
* Display hecke_ring_generator_nbound on form pages (David)
* Display field_disc on form pages when present and field is not cyclotomic (or real cyclotomic) and not in the LMFDB (Edgar, David)
* Add download link to create forms in magma (JV and Drew)
* Prove image types for all weight one forms (Drew)
* Compute L-functions for weight-1 and forms of trivial character past Nk^2 > 4000 (Edgar)
* Don't duplicate in statistics setup (David)
* Add stats specific to trivial character (David)
* Change formatting for buckets, add input boxes on dynamic stats, auto bucketing (David)
* Use include in dynamic template for stat display (David)
* Add inputs in dynamic stats for options (e.g. totaller, etc) (David)
* Compare trivial char data with Stein database (Drew)
* Compare dihedral weight one data with Magma (Drew)
* Fix drop_column so that it deletes statistics including that column (David)
* Delete buckets when no default (David)
* Stop asking for passwords when registering changes on localhost (Edgar)

FINAL CHECKS:
* Make sure indexes are appropriate (Edgar)

-------------------------- Pull Request Line -------------------------------------------------
* Lift projective reps for weight one forms to artin reps whereever possible (Drew)
* code snippets for form and space pages (Drew)
* add ECQD and genus 2 curves to friends (Edgar)
* Speed up Dirichlet character search (currently doing a ton of lookup and lucky calls rather than using search() (David LD)
* avoid access exclusive lock with the alter table when using copy from
* Compute completions at global fields (primes dividing level), compute decomposition groups, embeddings (David)


KNOWL FEATURES: (March)
* Revision history and reversion (all versions stored in kwl_knowls table)
* Multiple versions for beta and prod (needs a review status column)
* Status column (smallint): reviewed, beta, deleted
* Renaming: change the id on every knowl (no history)
* jsonb row with links to other knowls
* search with wildcards
* View all knowls: SELECT DISTINCT ON id FROM kwl_knowls WHERE status != 'deleted' ORDER BY timestamp DESC
* Edit locks (prevent editing if locked, get own locks): new table with (id, timestamp, username)
* Label as annotation (column: boolean? or type?) automatically mark as such if navigated from a top knowl link (use .top and .bottom convention)
* Link back to object from annotations (another field which is a link back to object)
* Viewable diffs (on the fly)
* Do we care about porting data from kwl_history table? No.
* Add column to user table giving power to review knowls
* Comments: anyone can leave a comment.  Anyone can search for knowls with comments.
* Add reviewer column to knowl table; update edit interface.  Do we want reviewing to create a new copy of the knowl, or edit most recent copy?  If second, should have a review timestamp.
* Use KNOWL_INC more....
* Preserve author history

COLLABORATION SUGGESTIONS:
* Forms that have no zeros except at the cusps
* Protocol buffers

GOOD:
* col_type is cached add to FAQ
* self-twist sometimes wraps
* move the constant coefficient in q-exp coefficients to the left
* merge L-function data of G2C, EC, ECNF with CMF using trace_hash
* Reduce clutter in the url (cleanSubmit doesn't seem to be getting everything)
* Update Fricke eigenvalue to sign of the functional equation (after figuring out where this makes sense)
* knowls: mf.elliptic.hecke_order, mf.elliptic.embedding_label
* knowls: make sure top and bottom knowls, explicit formulas are ported over
* knowl: add remark to sturm_bound knowl for why our sturm bound is off by 1 from Sage (floor vs ceiling)

FORMATTING:
* Consider switching level and weight on browse and refine search input boxes

IT WOULD BE NICE IF:
* it would be nice if, if hecke field is cyclotomic don't use \zeta_3
* show AL dimensions for old forms as well as new
* LMFDB-wide: download link to get all data being used to generate page (see Download All Stored Data on elliptic curves)
* LMFDB-wide: equal signs consistent in terms of math-mode or not
* LMFDB-wide: change sort order in search results
* knowls: more
* form pages: if Hecke ring is a power basis, order the generators by the powers and pretty print the q-expansion
* identify (if possible?) a more precise description of the twisting characters
* data: download data from old version and compare to see matches (at least with traces) and identify other problems
* form pages: download to Sage/Magma/pari (using cutters)
* What about putting in "nice latex" for q-exp when available, e.g. if beta_i = nu^i and nu has a nice rep (like sqrt{N} or zeta_n)?
* form pages: provide downloads of q-expansions for Magma/pari

FUTURE WORK:
* data: for spaces where we do not compute an algebraic q-expansion, still give the first few Hecke polynomials
* data: compute much more using pari
* Review editorial review of CMFs to make sure issues have been addressed
* data: add trace hash for ECNF L-fun
* data: make friends with base changes of HMFs and BMFs
* Add more data, in particular for weight 2 and trivial character
* data: add data for is_twist_minimal

NOT CMF STUFF:
* reset start with javascript
* generalize search_types
* hidden != search clean hidden
* add utf8 check to pyflakes
* pick columns and sort order on search results
* add UIs to pick random objects with contraints
* bread for maass forms looks dumb http://127.0.0.1:37777/L/ModularForm/GSp4/Q/Maass/1/1/12.46875_4.720951/1.34260324/#footer
* http://127.0.0.1:37777/L/ModularForm/GSp4/Q/Maass/1/1/12.46875_4.720951/1.34260324/#footer should explain why it is the grand canyon l-function, there is a knowl for this but after some renaming of maass forms it doesn't show on the page!
* fix hmf and bmf l-functions
* Shrink the sidebar with a button analogous to the properties shrinker
* Related fields for dirichlet characters that are Kronecker symbols

TO THINK ABOUT:
* Are there good reasons for why traces are often zero for many small primes (e.g. 60.2.j)


LMFDB issues to be addressed:
- Weight 1 cusp forms #437
- Data quality for classical modular forms #460
- Determine planned extent of classical modular forms #873
- Source and extent of data for classical modular forms #1224
- Fix errors in classical modular form data and verify its correctness #1248


ISSUES already addressed:
- L-functions for modular forms should be in database #439
- Make user adjust Fourier coefficient embeddings #653
- Make pretty coefficients #654
- Create separate page for each embedding of a newform #659
- Tests for lcalc files #1257
- Modular form history #1282 (we decided not to link it)
- Search by analytic rank #1362
- Plots of modular forms #1408
- Random modular form #1434
- Product L-functions for modular forms #1443
- Sever error on classical modular form pages #1533
- Resource intensive L-function zeros pages for classical modular forms #1680
- Classical modular forms Gamma1(49) weight 3 #1991
- Add Bober's modular form data #2196
- no data for level = 100, k 7, chi = 99 #2340
- Request for documentation on modular form web pages #2630

Some progress on:
- L-functions and modularity #2032
- Galois conjugate objects: Hilbert, Bianchi, EC #2262
- Display the L-function factors #2269
<|MERGE_RESOLUTION|>--- conflicted
+++ resolved
@@ -3,10 +3,7 @@
 * fix newform pages throwing server errors (eg http://cmfs.lmfdb.xyz/ModularForm/GL2/Q/holomorphic/983/2/c/a/)
 * fix downloads for coefficients and trace form (also need to handle sparse cyclotomic rep)
 * fix coefficient field knowl (Edgar)
-<<<<<<< HEAD
-=======
 * update first line of q-expansion description to remove mention of hecke ring basis when cyclotomic rep is used, as on http://cmfs.lmfdb.xyz/ModularForm/GL2/Q/holomorphic/3829/1/cu/a/ for example.
->>>>>>> 1baa984d
 
 IMPORTANT:
 * Remove empty table when there are no inner twists (but leave line saying there are none) (David)
