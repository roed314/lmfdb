--- conflicted
+++ resolved
@@ -18,17 +18,9 @@
 * Compare speed for first 100 an as separate columns in mf_hecke_cc (try two jsonb columns and 200 float columns) (Edgar)
 * data: compute exact Hecke eigenvalues in pari, compare with computed in Magma (JC, Drew)
 * data: add weight 1 data (Drew)
-<<<<<<< HEAD
-* data: add weight 1 cc data (Edgar)
-* form pages: weight 1 link to Artin rep (Edgar)
-* add buttons to switch search types (David)
-* Download Euler factors (Edgar)
-=======
 * data: add weight 1 cc data (Drew)
 * form pages: weight 1 link to Artin rep (Drew)
 * add buttons to switch search types (David)
->>>>>>> f32d27cc
-
 
 GOOD:
 * Drop the dependence of bson. Convert binary with bson to 64bit png and reupload those
