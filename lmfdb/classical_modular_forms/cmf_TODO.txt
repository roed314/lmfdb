CRITICAL (BUGS):
* knowls: reliability, cande, source in the new scheme (and indicate that CM is rigorous but inner twist is numerical) (Drew)
* data: Add isogeny_class_label to L-functions so that we can include friend links to elliptic curves (Edgar) (we first need to add trace_hash column, see under important)


On data updates:
* data: populate embeddings column by computing roots of defining polynomials and matching with complex data (Edgar)
* data: populate analytic rank (Edgar)
* data: per each newform, check that we have all the Lfunctions
* check that the roots are all different (Edgar)


TBD:
* hecke_ring_index as factorization 

IMPORTANT:
<<<<<<< HEAD
* Update credit string
* Add Hecke cutters to form page (David)
* plots for full gamma spaces (Drew)
=======
>>>>>>> 314d7100
* Add display strings for non-rational forms; q + (beta_1 + 2beta_3 + ...)q^2 + ... (at most 5 terms in the q^2 coefficient) (Drew)
* Update know for newspaces and mf.elliptic.space (Drew)
* make tests pass (Edgar)
* add tests (Edgar)
* fix and verify (try furthest top right dot): http://www.lmfdb.org/L/degree2/CuspForm/ (Alex)
* why are some Satake angles outside the range -pi to pi? (e.g. 55.2.j.a, 4.3 theta_3) (Edgar)
* data: compute exact Hecke eigenvalues in pari, compare with computed in Magma (JC, Drew)
* Have L-function columns for both definitions of L-hash and remove duplication between L-functions of elliptic curves over Q and modular forms of weight 2 and trivial character (e.g. L/EllipticCurve/Q/11/a/ and L/ModularForm/GL2/Q/holomorphic/11/2/1/a/1/) (Edgar)
* data: add weight 1 cc data (Edgar)
* form pages: weight 1 link to Artin rep (Edgar)
* split dimension into Fricke plus (first) + minus (second), update knowl (David)
* add a column for AL-dims, with knowl (David)
* Atkin-Lehner dimension decomposition for the space (David)
* When not showing all embeddings on initial load, add row with "and 25 more" link as a bottom row (David)
* Add fricke eigenvalue (or the sign of the functional equation) to mf_newforms and display it. (David)
* List of AL-dimensions in the list of spaces; expands to knowl (David)
* Review LMFDB issues to make sure we aren't reproducing them and that they are fixed in the new version (Edgar)
* L-function pages: fix fonts arithmetic/analytic normalization (Edgar: make issue on LMFDB)
* http://localhost:37777/ModularForm/GL2/Q/Maass/5411900eacf756021f2c6908 (Edgar) half way there
* http://localhost:37777/ModularForm/GL2/Q/Maass/4f5693d488aece2afe00000d (Edgar)
* Add density of zero traces (Edgar)

GOOD:
* Make sure our description of labels is correct
* data: add data for is_twist_minimal
* knowls: mf.elliptic.hecke_order, mf.elliptic.embedding_label
* knowls: make sure top and bottom knowls, explicit formulas are ported over
* knowl: add remark to sturm_bound knowl for why our sturm bound is off by 1 from Sage (floor vs ceiling)

FORMATTING:
* horizontal scroll on the euler factors box or knowl  (Edgar)
* move show more to the left of the euler factors box  (Edgar)
* do not display L-plot's for high enough degree (Edgar)

IT WOULD BE NICE IF:
* it would be nice if, if hecke field is cyclotomic don't use \zeta_3
* show AL dimensions for old forms as well as new
* +,- dimension for the fricke eigenvalues show the dimension as a sum of two values
* LMFDB-wide: download link to get all data being used to generate page (see Download All Stored Data on elliptic curves)
* LMFDB-wide: equal signs consistent in terms of math-mode or not
* LMFDB-wide: change sort order in search results
* form pages: add code snippets
* space pages: add code snippets
* knowls: more
* form pages: if Hecke ring is a power basis, order the generators by the powers and pretty print the q-expansion
* identify (if possible?) a more precise description of the twisting characters
* data: download data from old version and compare to see matches (at least with traces) and identify other problems
* form pages: download to Sage/Magma/pari (using cutters)
* What about putting in "nice latex" for q-exp when available, e.g. if beta_i = nu^i and nu has a nice rep (like sqrt{N} or zeta_n)?
* form pages: provide downloads of q-expansions for Magma/pari

FUTURE WORK:
* data: compute much more using pari
* Review editorial review of CMFs to make sure issues have been addressed
* data: make friends with GL_2-type genus 2 curves and base changes to HMFs and BMFs
* Add more data, in particular for weight 2 and trivial character

STABILITY CHECKS (EDGAR):
* verify that all links to modular forms elsewhere still work.  We've changed the label convention, so the following are probably broken.  See elliptic_curves/isog_class.py (search newform_label) for a fix.
bianchi_modular_forms/web_BMF.py:            bc_urls = [url_for("cmf.render_elliptic_modular_forms", level=cond, weight=2, char_orbit_label='a', hecke_orbit=iso) for cond, iso, num in curve_bc_parts]
elliptic_curves/web_ec.py:        self.newform_link = url_for("cmf.render_elliptic_modular_forms", level=cond, weight=2, char_orbit_label='a', hecke_orbit=iso)

NOT CMF STUFF:
* bread for maass forms looks dumb http://127.0.0.1:37777/L/ModularForm/GSp4/Q/Maass/1/1/12.46875_4.720951/1.34260324/#footer
* http://127.0.0.1:37777/L/ModularForm/GSp4/Q/Maass/1/1/12.46875_4.720951/1.34260324/#footer should explain why it is the grand canyon l-function, there is a knowl for this but after some renaming of maass forms it doesn't show on the page!

TO THINK ABOUT:
* Are there good reasons for why traces are often zero for many small primes (e.g. 60.2.j)

PROBABLY DONE:
* throughout: work with labels e.g. '11.2.a.a'
* L-function pages: make sure L-function links with orbits works
* space pages: breadcrumbs (Alex: done probably, someone else could check if they like)
* gamma1 full space pages: breadcrumbs (Alex: done probably, someone else could check if they like)
* form pages: breadcrumbs (Alex: done probably, someone else could check if they like)
* form pages: should be three options for minimal: is minimal twist, is not minimal twist, is not known
* form pages: display what the inner twists actually are (as orbits of characters). Never rigorous.  "This form admits X nontrivial inner twists".  Knowl for inner twists.  Asterisk depending on proven field (David)
* The following external links should work, but it may be worth checking:
elliptic_curves/isog_class.py:        self.newform_link = url_for("cmf.render_elliptic_modular_forms", level=N, weight=2, character=1, label=iso)
hecke_algebras/main.py:        info['friends'] = [('Newforms space ' + info['label'], url_for("cmf.render_elliptic_modular_forms", level=info['level'], weight=info['weight'], char_orbit_label='a'))]
hecke_algebras/main.py:    info['friends'] = [('Modular form ' + info['base_lab'], url_for("cmf.render_elliptic_modular_forms", level=info['level'], weight=info['weight'], char_orbit_label='a'))]
hilbert_modular_forms/hilbert_modular_form.py:            info['error'] = "For modular forms over $\mathbb{Q}$ go <a href=%s>here</a>" % url_for('cmf.index')
lfunctions/Lfunction.py:                       url_for("cmf.render_elliptic_modular_forms",
templates/checklist.html:<a href="{{ url_for("cmf.render_elliptic_modular_forms", level=11, weight=2, char_orbit_label='a', label='a')}}">
templates/checklist.html:<li><a href="{{ url_for('cmf.by_url_newform_label', level = 11, weight = 6, char_orbit_label = 'a',hecke_orbit = 'b')}}"> Cuspidal newform 11.6.a.b </a>
templates/checklist.html:<a href="{{ url_for('l_functions.l_function_cmf_orbit', level=11, weight=6, char_orbit_label='a', hecke_orbit='b')}}"> its associated L-function </a> (along with the <a href="{{ url_for('l_functions.l_function_cmf_page', level=11, weight=6, character=1, hecke_orbit='b', number=1)}}">first</a>, <a href="{{ url_for('l_functions.l_function_cmf_page', level=11, weight=6, character=1, hecke_orbit='b', number=2)}}">second</a>, and <a href="{{ url_for('l_functions.l_function_cmf_page', level=11, weight=6, character=1, hecke_orbit='b', number=3)}}">third</a> conjugate constituents)<br/>
tensor_products/templates/tensor_products_index.html:    <option value={{url_for('cmf.render_elliptic_modular_forms')}}>Holomorphic cusp form</option>
tensor_products/templates/tensor_products_index.html:    <option value={{url_for('cmf.render_elliptic_modular_forms')}}>Holomorphic cusp form</option>
modular_forms/views/templates/mf_navigation.html:<a href="{{ url_for('cmf.index')<|MERGE_RESOLUTION|>--- conflicted
+++ resolved
@@ -14,12 +14,7 @@
 * hecke_ring_index as factorization 
 
 IMPORTANT:
-<<<<<<< HEAD
-* Update credit string
 * Add Hecke cutters to form page (David)
-* plots for full gamma spaces (Drew)
-=======
->>>>>>> 314d7100
 * Add display strings for non-rational forms; q + (beta_1 + 2beta_3 + ...)q^2 + ... (at most 5 terms in the q^2 coefficient) (Drew)
 * Update know for newspaces and mf.elliptic.space (Drew)
 * make tests pass (Edgar)
