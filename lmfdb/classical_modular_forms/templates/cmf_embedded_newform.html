{% extends 'cmf_newform_common.html' %}

{% block subcontent %}
<a name="coefficient_data"></a>
<h2>Coefficient data</h2>

For each \(n\) we display the coefficients of the \(q\)-expansion \(a_n\), the
{{ KNOWL('mf.elliptic.satake_parameters',title='Satake parameters') }} \(\alpha_p\),
and the Satake angles \(\theta_p = \textrm{Arg}(\alpha_p)\).


<script>
  function show_primes_all_n(n, cl) {
    // hide everything
    $('.all').hide();
    $('.primes').hide();
    // set colors
    $('.dark').removeClass("dark");
    $('.light').removeClass("light");
    $('.dark'+cl).addClass("dark");
    $('.light'+cl).addClass("light");
    // swap header
    $('.header.' + cl).show();
    // swap noptions
    $('.noptions.' + cl).show();
    $('.' + cl+'.' + n).show();
  }
</script>

<<<<<<< HEAD
{% set class_n = [50, 250, newform.cqexp_prec-1] %}
{% set subsets = [('primes', 'only primes','\(p\)'), ('all', 'all \(n\)','\(n\)')]%}
=======
{% set class_n = [50, 250, (newform.traces | length)] %}
{% set subsets = [('primes', 'only \(a_p\)','\(a_p\) with \(p\)'), ('all', '\(a_n\) instead','\(a_n\) with \(n\)')]%}
>>>>>>> 76dc6f0d
{% set default_class = [50,'primes'] %}
{% macro render_display_options() %}
<div>
  {% for s in subsets %}
    {% set extra = 'nodisplay' %}
    {% if s[0] == default_class[1] %}
      {% set extra = '' %}
    {% endif %}
    <span class="noptions {{s[0]}} {{extra}}">
    Display {{s[2]}} up to:
    {% for k in class_n %}
    <a onclick="show_primes_all_n('{{k}}','{{s[0]}}'); return true" href="#coefficient_data">{{k}}</a>
    {% endfor %} {# for k in class_n #}
    </span>
    {% for n in class_n %}
      {% set extra = 'nodisplay' %}
      {% if n == default_class[0] and s[0] == default_class[1] %}
        {% set extra = '' %}
      {% endif %}

      {# deals with the other options #}
      <span class="{{s[0]}} {{n|string}} {{extra}}" >
      {% for ns in subsets %}
       {% if ns != s %}
         (<a onclick="show_primes_all_n('{{n}}','{{ns[0]}}'); return true" href="#coefficient_data">See {{ns[1]}}</a>)
       {% endif %}
      {% endfor %} {# for ns in subsets #}
      </span>
    {% endfor %} {# for n in class_n #}
  {% endfor %} {# for s in subsets #}
</div>
{% endmacro %}
<br><br>
{{ render_display_options() }}

<form id='complex_embeddings'>
  <table>
    <tr>
      <td>{{ KNOWL('dq.mf.elliptic.cc_prec', title='Significant digits') }}: </td>
      <td><input type='text' name='prec' style="width: 160px" value="{{info.prec}}" placeholder="6"></td>
      <td><button id="refresh_complex">Refresh table</button></td>
    </tr>
  </table>
</form>

{# we need to fix the coloring #}
<div class="table-scroll-wrapper">
  <table class="ntdata complex-cols">
    <thead>
      <tr class="header all nodisplay">
        <th>
          \(n\)
        </th>
        <th class='center' colspan="3">
          \(a_n\)
        </th>
        <th class='center' colspan="3">
          \(a_n / n^{(k-1)/2}\)
        </th>
        <th class='center' colspan="3">
          \( \alpha_n \)
        </th>
        <th class='center'>
          \( \theta_n \)
        </th>
      </tr>
      <tr class="header primes">
        <th>
          \(p\)
        </th>
        <th class='center' colspan="3">
          \(a_p\)
        </th>
        <th class='center' colspan="3">
          \(a_p / p^{(k-1)/2}\)
        </th>
        <th class='center' colspan="3">
          \( \alpha_p\)
        </th>
        <th class='center'>
          \( \theta_p \)
        </th>
      </tr>
      <tr class="display" style="padding:0px; height:0px">
        <th colspan="11" style="padding:0px; height:0px" ></th>
      </tr>
      {# FIXME: mssing line #}
    </thead>
    <tbody>
      {% set m = newform.embedding_m %}
      {% set pindex = [1] %}
      {% for n in range(2,newform.cqexp_prec) %}
        {% set classes = ["all"] %}
        {% if n in newform.character_values %} {# n is a prime that doesn't divide the level #}
          {% set rowspan = 2 %}
          {% do classes.append("primes") %}
          {% if pindex[0] is divisibleby(2) %}
            {% set shadep = 'darkprimes' %}
            {% set shade = 'dark' %}
          {% else %}
            {% set shadep = 'lightprimes' %}
            {% set shade = 'light' %}
          {% endif %}
          {% if pindex.append(pindex.pop() + 1) %}{% endif %} {# kludge because of stupid jinja scoping rules #}
        {% else %}
          {% set shadep = 'noshadeprimes' %}
          {% set shade = 'light' %}
          {% set rowspan = 1 %}
          {% do classes.append("nodisplay") %}
        {% endif %}
        {% if loop.index is divisibleby(2) %}
          {% set shaden = 'darkall' %}
        {% else %}
          {% set shaden = 'lightall' %}
        {% endif %}
        {% set allshades = shade + ' ' + shaden + ' ' + shadep %}
        {% for cn in class_n %}
          {% if n <= cn %}
            {% do classes.append(cn|string) %}
          {% endif %}
        {% endfor %} {# cn in class_n #}
        {% if n > default_class[0] %}
          {% do classes.append("nodisplay") %}
        {% endif %}

        {% set class = classes|join(" ") %}

        <tr class="{{class}} {{allshades}}">
          <td rowspan="{{rowspan}}">
            \({{n}}\)
          </td>
          {% set an_formats = ['embed', 'analytic_embed'] %}
          {% for format in an_formats %}
            <td rowspan="{{rowspan}}" class="nowrap real">
              {{ newform.embedding_re(m, n, prec=info.emb_prec, format=format) | safe }}
            </td>
            <td rowspan="{{rowspan}}" class="op">
              {{ newform.embedding_op(m, n, prec=info.emb_prec) | safe }}
            </td>
            <td rowspan="{{rowspan}}" class="nowrap imag">
              {{ newform.embedding_im(m, n, prec=info.emb_prec, format=format) | safe }}
            </td>
          {% endfor %} {# format in an_formats #}
          {% if rowspan == 2 %} {# if n is prime #}
           {% for i in [0,1] %}
            {% if i == 1 %}
              <tr class="{{class}} {{allshades}}">
            {% endif %}
            <td class="nowrap real">
              {{ newform.satake_re(m,n,i,prec=info.emb_prec) | safe }}
            </td>
            <td class="op">
              {{ newform.satake_op(m,n,i) | safe }}
            </td>
            <td class="imag">
              {{ newform.satake_im(m,n,i,prec=info.emb_prec) | safe }}
            </td>
            <td class="nowrap right">
              {{ newform.satake_angle(m,n,i,prec=info.emb_prec) | safe }}
            </td>
            </tr>
           {% endfor %} {# i in [0,1] #}
           {% else %}
            <td colspan=4></td>
            </tr>
          {% endif %}
    {% endfor %} {# n in range(2, 1000) #}
    </tbody>
  </table>
</div>
{{ render_display_options() }}

{% endblock %}<|MERGE_RESOLUTION|>--- conflicted
+++ resolved
@@ -27,13 +27,8 @@
   }
 </script>
 
-<<<<<<< HEAD
 {% set class_n = [50, 250, newform.cqexp_prec-1] %}
-{% set subsets = [('primes', 'only primes','\(p\)'), ('all', 'all \(n\)','\(n\)')]%}
-=======
-{% set class_n = [50, 250, (newform.traces | length)] %}
 {% set subsets = [('primes', 'only \(a_p\)','\(a_p\) with \(p\)'), ('all', '\(a_n\) instead','\(a_n\) with \(n\)')]%}
->>>>>>> 76dc6f0d
 {% set default_class = [50,'primes'] %}
 {% macro render_display_options() %}
 <div>
