--- conflicted
+++ resolved
@@ -92,22 +92,11 @@
         # We always print analytic conductor with 1 decimal digit
         self.analytic_conductor = '%.1f'%(self.analytic_conductor)
         self.single_generator = self.hecke_ring_power_basis or (self.dim == 2)
-
-
-	self._inner_twist = data.get('inner_twist',[])
+        
+        self._inner_twist = data.get('inner_twist',[])
         if self.has_inner_twist != 0:
-<<<<<<< HEAD
-            if self.inner_twist_proved:
-                if len(self._inner_twist) == 1:
-                    self.star_twist = 'inner twist'
-                else:
-                    self.star_twist = 'inner twists'
-            elif len(self._inner_twist) == 1:
-                self.star_twist = 'inner twist*'
-=======
-            if len(self.inner_twist == 1):
+            if len(self._inner_twist == 1):
                 self.star_twist = 'inner twist'
->>>>>>> 4c294762
             else:
                 self.star_twist = 'inner twists'
         self.has_analytic_rank = data.get('analytic_rank') is not None
