--- conflicted
+++ resolved
@@ -954,11 +954,9 @@
         twists.extend(['</tbody>', '</table>'])
         return '\n'.join(twists)
 
-<<<<<<< HEAD
-=======
     def display_hecke_char_polys(self, num_disp = 5):
         return display_hecke_polys([self.label], num_disp)
-      
+
     def display_twists(self):
         if not self.twists:
             return '<p>Twists of this newform have not been computed.</p>'
@@ -1072,7 +1070,6 @@
 
         return '\n'.join(twists1) + '\n<div style="float: left">&emsp;&emsp;&emsp;&emsp;</div>\n' + '\n'.join(twists2) + '\n<br clear="all" />\n'
 
->>>>>>> 4bad20f4
     def sato_tate_display(self):
         if self.sato_tate_group:
             return st_link(self.sato_tate_group)
