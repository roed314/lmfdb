--- conflicted
+++ resolved
@@ -129,17 +129,12 @@
             self.has_complex_qexp = False
         else:
             self.has_complex_qexp = True
-            self.is_real = False
+            self.is_real = True
             self.cqexp_prec = 10000
             self.cc_data = []
             for m, embedded_mf in enumerate(cc_data):
-<<<<<<< HEAD
-                if 'embedding_root_imag' in embedded_mf and abs(embedded_mf['embedding_root_imag']) < 0.00000001:
-                    self.is_real = True
-=======
                 if abs(embedded_mf.get('embedding_root_imag',1)) > 0.00000001:
                     self.is_real = False
->>>>>>> 286174e4
                 embedded_mf['conrey_label'] = self.char_labels[m // self.rel_dim]
                 embedded_mf['embedding_num'] = (m % self.rel_dim) + 1
                 embedded_mf['angles'] = {p:theta for p,theta in embedded_mf['angles']}
