--- conflicted
+++ resolved
@@ -27,12 +27,8 @@
   timestamp = parseInt($(this).attr('ms_timestamp'));
   // edit_history is defined in knowl-edit.html
   if (!unsaved || confirm('Do you really want to revert to this version and overwrite your changes?')) {
-<<<<<<< HEAD
     update_content(0, $('#kcontent').val().length, edit_history[timestamp]);
-=======
-    update_content(0, $kcontent.val().length, edit_history[timestamp]);
     $kcontent.trigger("keyup");
->>>>>>> 4f22aaec
   }
   return false;
 }