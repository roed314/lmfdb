--- conflicted
+++ resolved
@@ -7,12 +7,8 @@
 from functools import wraps
 from lmfdb.base import app
 from flask import render_template, request, Blueprint, url_for, make_response
-<<<<<<< HEAD
 #from flask.ext.login import login_required, login_user, current_user, logout_user
 from flask_login import login_required, login_user, current_user, logout_user, LoginManager, __version__ as FLASK_LOGIN_VERSION
-=======
-from flask_login import login_required, login_user, current_user, logout_user, LoginManager
->>>>>>> 1ba13d3e
 from distutils.version import StrictVersion
 
 login_page = Blueprint("users", __name__, template_folder='templates')
@@ -25,10 +21,6 @@
 login_manager = LoginManager()
 
 # We log a warning if the version of flask-login is less than FLASK_LOGIN_LIMIT
-<<<<<<< HEAD
-=======
-from flask_login import __version__ as FLASK_LOGIN_VERSION
->>>>>>> 1ba13d3e
 FLASK_LOGIN_LIMIT = '0.3.0'
 from pwdmanager import userdb, LmfdbUser, LmfdbAnonymousUser
 
