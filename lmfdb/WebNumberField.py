--- conflicted
+++ resolved
@@ -166,10 +166,9 @@
     def field_pretty(self):
         return field_pretty(self.get_label())
 
-<<<<<<< HEAD
     def knowl(self):
         return nf_display_knowl(self.get_label(), base.getDBConnection(), self.field_pretty())
-=======
+
     # Is the polynomial polredabs'ed
     def is_reduced(self):
         if not self.haskey('reduced'):
@@ -177,7 +176,6 @@
         if self._data['reduced'] == 0:
             return False
         return True
->>>>>>> 72ef3e36
 
     # Return discriminant as a sage int
     def disc(self):
