{% extends "homepage.html" %}

{% block content %}

<div>
  {{ ecnf_summary()|safe}}
</div>

<h2> Browse {{ KNOWL('ec',title='elliptic curves')}} defined over:
{# {{KNOWL('nf',title = "number fields")}} #}
</h2>

<p>
<ul>
{% for types in data.fields %}
<li>
{{types[0]}}:
{% for label,f in types[1] %}
{% if loop.index0 %},{% endif %}
 <a href="{{f[0]}}">{{f[1]}}</a>
{% endfor %}
</li>
{% endfor %}
<li><a href={{url_for('ecnf.browse')}}>All available fields</a>
</ul>
</p>
<p>
A <a href={{url_for('.random_curve')}}>random elliptic curve</a> from the database
</p>
<h3> Browse {{ KNOWL('ec',title='elliptic curves')}} by degree of base
  {{KNOWL('nf',title = "number field")}}:
{% for d in data.degrees-%}
{%-if loop.index0-%}, {% endif %}
<a href={{url_for('ecnf.statistics_by_degree', d=d)}}>{{d}}</a>
{%-endfor-%}
</h3>

<p>
<h3>Curves with interesting properties:</h3>
<ul>
{% for item in data.highlights %}
<li><a href="{{item[1]}}">{{item[0]}}</a></li>
{% endfor %}
</ul>
</p>

<h2> Find a specific curve by {{ KNOWL('ec.curve_label',title='label')}}</h2>
<form>
<input type='text' name='label' size=25 example="2.2.5.1-31.1-a1">
<button type='submit' name='jump' value='label' >label</button>
<br><span class="formexample">e.g. 2.2.5.1-31.1-a1</span>
{% if err_msg %}
<br>
<span class="errmsg">{{err_msg}}</span>
{% endif %}
</form>


<h2> Search </h2>

<p></p>
<form id='search' onsubmit="cleanSubmit(this.id)">
  <table>
    <tr>
     <td>{{ KNOWL('nf',title = "Base field") }}</td>
     <td>
     <input type='text' name='field' example="2.2.5.1" style="width: 160px;" value="{{field_label}}" />
     </td>
     <td><span class="formexample"> e.g. 2.2.5.1 or Qsqrt5</span></td>
  <td>{{ KNOWL('ec.base_change',title="Base change curves") }}</td>
  <td>
         <select name='include_base_change' style="width: 170px;">
          {% set base_change_values = [('', 'include'), ('off', 'exclude'),  ('only', 'only')] %}
          {% for val, text in base_change_values %}
          <option value="{{ val }}">{{ text }}</option>
          {% endfor %}
         </select>
  </td>
    </tr>

   <tr>
     <td>{{ KNOWL('ec.conductor',title = "Conductor norm") }}</td>
     <td>
     <input type='text' name='conductor_norm' example="31" style="width: 160px;" value="{{conductor_norm}}" />
     </td>
     <td><span class="formexample"> e.g. 31 or 1-100</span></td>
     <td>{{ KNOWL('ec.q_curve',title="\(\Q\)-curves") }} </td>
  <td>
         <select name='include_Q_curves' style="width: 170px;">
           <option value="" selected>include</option>
           <option value="exclude">exclude</option>
           <option value="only">only</option>
         </select>
  </td>


 </tr>

    <tr>
          <td>
          {{ KNOWL('ec.j_invariant', title="j-invariant") }}
          </td>
          <td colspan=2>
          <input type='text' name='jinv' example="105474/49 + a*34213/49" style="width: 350px;" value="{{jinv}}" />
          </td>
          <td colspan=2>
          <span class="formexample">
          e.g. 105474/49 + a*34213/49 over 2.0.7.1</span>
          </td>

          <td align=right>&nbsp; </td>
          <td align=right>&nbsp; </td>
          <td align=right>&nbsp; </td>
      </tr>

    <tr>
          <td>
          {{ KNOWL('ec.torsion_order',title="Torsion order") }}
          </td>
          <td>
          <input type='text' name='torsion' example="2" style="width: 160px;" value="{{torsion}}" />
          </td>
          <td>
          <span class="formexample"> e.g. 2 </span>
          </td>

          <td>
          {{ KNOWL('ec.torsion_subgroup', title="Torsion structure") }}
          </td>
          <td>
            {{ tor_struct_search_nf()| safe }}
          </td>
          <td>
          &nbsp;
          </td>

      </tr>
    <tr>
      <td>
        {{ KNOWL('ec.isogeny',title="Cyclic isogeny degree") }}
      </td>
      <td>
        <input type='text' name='isodeg' example="16" style="width: 160px;" />
      </td>
      <td>
        <span class="formexample"> e.g. 16 </span>
      </td>
  <td>{{ KNOWL('ec.isogeny',title="Isogenous curves") }}</td>
  <td>
         <select name='include_isogenous' style="width: 170px;">
           <option value="off">exclude</option>
           <option value="" selected>include</option>
         </select>
  </td>
    </tr>
<<<<<<< HEAD
 <tr>
<td>Results to display</td><td> <input type='text' name='count' value=50 style="width: 160px;"></td>
      <td>&nbsp;</td>
     <td>{{ KNOWL('ec.complex_multiplication', title="CM curves") }} </td>
     <td>
         <select name='include_cm' style="width: 170px;">
           <option value="" selected>include</option>
           <option value="exclude">exclude</option>
           <option value="only">only</option>
         </select>
     </td>
 </tr>

  </table>
  <table>
    <tr>
      <td>Display: </td>
      {% for type, desc in [('List', 'List of Results'), ('Random', 'Random Result')] %}
      <td class="button"><button type='submit' name='search_type' value='{{type}}' style="width: 170px;">{{desc}}</button></td>
      {% endfor %}
    </tr>
  </table>
=======
<tr><td>Results to display</td><td> <input type='text' name='count' value=50 size='10'></td></tr>
<tr><td><button type='submit' value='Search'>Search</button></td></tr>
</table>
>>>>>>> 5d2bb372
</form>


{% if DEBUG %}
<hr>
<div>
Raw field data: {{ data.fields }}
</div>
{% endif %}


{% endblock %}<|MERGE_RESOLUTION|>--- conflicted
+++ resolved
@@ -153,7 +153,6 @@
          </select>
   </td>
     </tr>
-<<<<<<< HEAD
  <tr>
 <td>Results to display</td><td> <input type='text' name='count' value=50 style="width: 160px;"></td>
       <td>&nbsp;</td>
@@ -176,11 +175,6 @@
       {% endfor %}
     </tr>
   </table>
-=======
-<tr><td>Results to display</td><td> <input type='text' name='count' value=50 size='10'></td></tr>
-<tr><td><button type='submit' value='Search'>Search</button></td></tr>
-</table>
->>>>>>> 5d2bb372
 </form>
 
 
