--- conflicted
+++ resolved
@@ -74,7 +74,6 @@
 def web_point(P):
     return '$\\left(%s\\right)$'%(" : ".join([str(latex(x)) for x in P]))
 
-<<<<<<< HEAD
 def reduce_mod_units(a):
     """
     Return u*a for a unit u such that u*a is reduced.
@@ -114,43 +113,6 @@
 
     alpha and the gi are polynomials in the variable 'w' which
     represents the generator of K.
-=======
-def ideal_from_string(K,s, IQF_format=False):
-    r"""Returns the ideal of K defined by the string s.  If IQF_format is
-    True, this is "[N,c,d]" with N,c,d as in a label, while otherwise
-    it is of the form "[N,a,alpha]" where N is the norm, a the least
-    positive integer in the ideal and alpha a second generator so that
-    the ideal is (a,alpha).  alpha is a polynomial in the variable w
-    which represents the generator of K (but may actually be an
-    integer).  """
-    #print("ideal_from_string({}) over {}".format(s,K))
-    N, a, alpha = s[1:-1].split(",")
-    N = ZZ(N)
-    a = ZZ(a)
-    if IQF_format:
-        d = ZZ(alpha)
-        I = K.ideal(N//d, K([a, d]))
-    else:
-        # 'w' is used for the generator name for all fields for
-        # numbers stored in the database
-        if PY3:
-            alpha = alpha.replace('w',str(K.gen()))
-            I = K.ideal(a,K(alpha))
-        else:
-            alpha = alpha.encode().replace('w',str(K.gen()))
-            I = K.ideal(a,K(alpha.encode()))
-    if I.norm()==N:
-        return I
-    else:
-        return "wrong" ## caller must check
-
-def pretty_ideal(I):
-    easy = I.number_field().degree()<5 or I.norm()==1
-    gens = I.gens_reduced() if easy else I.gens()
-    if len(gens)==2 and gens[0]==gens[1]: # yes this can happen!
-        gens = gens[:1]
-    return r"\((" + ",".join([latex(g) for g in gens]) + r")\)"
->>>>>>> b44d798c
 
     """
     #print("ideal_from_string({}) over {}".format(s,K))
