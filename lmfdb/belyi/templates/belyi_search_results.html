--- conflicted
+++ resolved
@@ -40,7 +40,6 @@
     </td>
   </tr>
 
-<<<<<<< HEAD
 {% set search_types = [('List', 'List of Results'), ('Random', 'Random Result')] %}
 <tr style="height: 20px;"></tr>
     <tr>
@@ -51,12 +50,6 @@
       {% endif %}
       {% endfor %}
     </tr>
-=======
-<tr style="height:50px">
-<td class="button"><button type='submit' value='refine' style="width: 110px" onclick='resetStart()'>Search again</button></td>
-</tr>
-
->>>>>>> 5d2bb372
 </table>
 </form>
 
