--- conflicted
+++ resolved
@@ -3,13 +3,6 @@
 
 
 class BelyiTest(LmfdbTest):
-<<<<<<< HEAD
-    def check_args(self, path, text):
-        L = self.tc.get(path, follow_redirects=True)
-        assert text in L.get_data(as_text=True)
-
-=======
->>>>>>> b839d0b5
     def test_stats(self):
         L = self.tc.get("/Belyi/stats")
         assert "Galois orbits of Belyi maps" in L.get_data(as_text=True) and "proportion" in L.get_data(as_text=True)
