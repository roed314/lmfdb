<<<<<<< HEAD
# -*- coding: utf-8 -*-
import unittest
=======
import unittest2
>>>>>>> 45fb6393
from urllib.request import Request, urlopen
from urllib.error import URLError
import ssl
import errno
from lmfdb.app import app

# The following sage imports are used to check that various sage code
# download pages actually compile in sage. Future tests requiring additional
# imports should be declared here. The assertions following the imports
# keep pyflakes happy.

from sage.all import PolynomialRing, QQ, NumberField
assert PolynomialRing
assert QQ
assert NumberField


class LmfdbTest(unittest.TestCase):
    def setUp(self):
        app.config["TESTING"] = True
        self.app = app
        self.tc = app.test_client()
        import lmfdb.website

        assert lmfdb.website
        from lmfdb import db

        self.db = db

    def check(self, homepage, path, text):
        assert path in homepage, "%s not in the homepage" % path
        assert text in self.tc.get(path, follow_redirects=True).get_data(
            as_text=True
        ), "%s not in the %s" % (text, path)

    def check_args(self, path, text):
        page = self.tc.get(path, follow_redirects=True).get_data(as_text=True)
        if not isinstance(text, list):
            text = [text]
        for t in text:
            assert t in page, "%s not in the %s" % (t, path)

    def check_args_with_timeout(self, path, text):
        timeout_error = "The search query took longer than expected!"
        data = self.tc.get(path, follow_redirects=True).get_data(as_text=True)
        assert (text in data) or (timeout_error in data), "%s not in the %s" % (
            text,
            path,
        )

    def not_check_args(self, path, text):
        page = self.tc.get(path, follow_redirects=True).get_data(as_text=True)
        if not isinstance(text, list):
            text = [text]
        for t in text:
            assert t not in page, "%s in the %s" % (t, path)

    def check_external(self, homepage, path, text):
        headers = {"User-Agent": "Mozilla/5.0"}
        context = ssl._create_unverified_context()
        request = Request(path, headers=headers)
        assert path in homepage
        try:
            assert text in urlopen(request, context=context).read().decode("utf-8")
        except URLError as e:
            if e.errno in [errno.ETIMEDOUT, errno.ECONNREFUSED, errno.EHOSTDOWN]:
                pass
            elif "Connection refused" in str(e):  # not every error comes with a errno
                pass
            else:
                print(e)
                print(e.errno)
                raise

    def assert_if_magma(self, expected, magma_code, mode='equal'):
        """Helper method for running test_download_magma test. Checks
        equality only if magma is installed; if it isn't, then the test
        passes."""
        from sage.all import magma
        has_magma = False
        try:
            has_magma = "2" == magma.eval("1 + 1")
        except (RuntimeError, TypeError):
            pass

        if has_magma:
            if mode == 'equal':
                assert expected == magma.eval(magma_code)
            elif mode == 'in':
                assert expected in magma.eval(magma_code)
            else:
                raise ValueError("mode must be either 'equal' or 'in")

    def check_sage_compiles_and_extract_variables(self, sage_code):
        """
        Simulates a user downloading the sage code, and then loading it
        into a sage session. This requires the sage imports at the top of
        the file. It returns a desired variable for further checks.

        INPUT:

        - sage_code [Type: str] : the sage code to execute

        - my_name [Type: str] : name of the variable to extract from the
          sage code. This then allows the developer
          to implement subsequent checks.
        """
        exec(sage_code, globals())
        return globals()

    def check_sage_compiles_and_extract_var(self, sage_code, my_name):
        """
        Simulates a user downloading the sage code, and then loading it
        into a sage session. This requires the sage imports at the top of
        the file. It returns a desired variable for further checks.

        INPUT:

        - sage_code [Type: str] : the sage code to execute

        - my_name [Type: str] : name of the variable to extract from the
          sage code. This then allows the developer
          to implement subsequent checks.
        """
        return self.check_sage_compiles_and_extract_variables(sage_code)[my_name]<|MERGE_RESOLUTION|>--- conflicted
+++ resolved
@@ -1,9 +1,5 @@
-<<<<<<< HEAD
-# -*- coding: utf-8 -*-
 import unittest
-=======
-import unittest2
->>>>>>> 45fb6393
+
 from urllib.request import Request, urlopen
 from urllib.error import URLError
 import ssl
