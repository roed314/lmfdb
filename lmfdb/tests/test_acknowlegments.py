# -*- coding: utf-8 -*-
from lmfdb.tests import LmfdbTest


class HomePageTest(LmfdbTest):
<<<<<<< HEAD

    def check(self,homepage,path,text):
        assert path in homepage
        assert text in self.tc.get(path).get_data(as_text=True)

    def check_external(self, homepage, path, text):
        headers = {'User-Agent': 'Mozilla/5.0'}
        context = ssl._create_unverified_context()
        request = Request(path, headers = headers)
        assert path in homepage
        assert text in urlopen(request, context = context).read()

=======
>>>>>>> b839d0b5
    # All tests should pass
    #
    # The acknowledgments page
    def test_acknowledgements(self):
<<<<<<< HEAD
        homepage = self.tc.get("/acknowledgment").get_data(as_text=True)
        assert 'American Institute of Mathematics' in homepage
=======
        homepage = self.tc.get("/acknowledgment").data
        assert "American Institute of Mathematics" in homepage
>>>>>>> b839d0b5

    #
    # Link to workshops page
    def test_workshops(self):
<<<<<<< HEAD
        homepage = self.tc.get("/acknowledgment/activities").get_data(as_text=True)
        assert 'Computational Aspects of the Langlands Program' in homepage
    #
    # External Links on workshops page
    def test_workshoplinks(self):
        homepage = self.tc.get("/acknowledgment/activities").get_data(as_text=True)
        self.check_external(homepage,
                "http://people.oregonstate.edu/~swisherh/CRTNTconference/index.html",
                'Galois')
        self.check_external(homepage,
                "http://www2.warwick.ac.uk/fac/sci/maths/research/events/2013-2014/nonsymp/lmfdb/",
                'elliptic curves over number fields' )
        try:
            self.check_external(homepage,
                "https://hobbes.la.asu.edu/lmfdb-14/",
                'Arizona State University' )
        except URLError as e:
            if e.errno in [errno.ETIMEDOUT, errno.ECONNREFUSED, errno.EHOSTDOWN]:
                pass
            elif 'Connection refused' in str(e): # not every error comes with a errno
                pass
            else:
                print(e)
                print(e.errno)
                raise
=======
        homepage = self.tc.get("/acknowledgment/activities").data
        assert "Computational Aspects of the Langlands Program" in homepage

    #
    # External Links on workshops page
    def test_workshoplinks(self):
        homepage = self.tc.get("/acknowledgment/activities").data
        self.check_external(
            homepage,
            "http://people.oregonstate.edu/~swisherh/CRTNTconference/index.html",
            "Galois",
        )
        self.check_external(
            homepage,
            "http://www2.warwick.ac.uk/fac/sci/maths/research/events/2013-2014/nonsymp/lmfdb/",
            "elliptic curves over number fields",
        )
        self.check_external(
            homepage, "https://hobbes.la.asu.edu/lmfdb-14/", "Arizona State University"
        )
>>>>>>> b839d0b5

        self.check_external(
            homepage,
            "http://www.maths.bris.ac.uk/~maarb/public/lmfdb2013.html",
            "Development of algorithms",
        )
        self.check_external(
            homepage,
            # "http://icms.org.uk/workshops/onlinedatabases"
            "https://aimath.org/pastworkshops/onlinedata.html",
            "development of new software tools",
        )
        self.check_external(
            homepage, "http://www.msri.org/programs/262", "algebraic number fields"
        )
        self.check_external(
            homepage,
            "http://aimath.org/pastworkshops/lfunctionsandmf.html",
            "L-functions and modular forms",
        )<|MERGE_RESOLUTION|>--- conflicted
+++ resolved
@@ -3,64 +3,17 @@
 
 
 class HomePageTest(LmfdbTest):
-<<<<<<< HEAD
-
-    def check(self,homepage,path,text):
-        assert path in homepage
-        assert text in self.tc.get(path).get_data(as_text=True)
-
-    def check_external(self, homepage, path, text):
-        headers = {'User-Agent': 'Mozilla/5.0'}
-        context = ssl._create_unverified_context()
-        request = Request(path, headers = headers)
-        assert path in homepage
-        assert text in urlopen(request, context = context).read()
-
-=======
->>>>>>> b839d0b5
     # All tests should pass
     #
     # The acknowledgments page
     def test_acknowledgements(self):
-<<<<<<< HEAD
         homepage = self.tc.get("/acknowledgment").get_data(as_text=True)
         assert 'American Institute of Mathematics' in homepage
-=======
-        homepage = self.tc.get("/acknowledgment").data
-        assert "American Institute of Mathematics" in homepage
->>>>>>> b839d0b5
 
     #
     # Link to workshops page
     def test_workshops(self):
-<<<<<<< HEAD
         homepage = self.tc.get("/acknowledgment/activities").get_data(as_text=True)
-        assert 'Computational Aspects of the Langlands Program' in homepage
-    #
-    # External Links on workshops page
-    def test_workshoplinks(self):
-        homepage = self.tc.get("/acknowledgment/activities").get_data(as_text=True)
-        self.check_external(homepage,
-                "http://people.oregonstate.edu/~swisherh/CRTNTconference/index.html",
-                'Galois')
-        self.check_external(homepage,
-                "http://www2.warwick.ac.uk/fac/sci/maths/research/events/2013-2014/nonsymp/lmfdb/",
-                'elliptic curves over number fields' )
-        try:
-            self.check_external(homepage,
-                "https://hobbes.la.asu.edu/lmfdb-14/",
-                'Arizona State University' )
-        except URLError as e:
-            if e.errno in [errno.ETIMEDOUT, errno.ECONNREFUSED, errno.EHOSTDOWN]:
-                pass
-            elif 'Connection refused' in str(e): # not every error comes with a errno
-                pass
-            else:
-                print(e)
-                print(e.errno)
-                raise
-=======
-        homepage = self.tc.get("/acknowledgment/activities").data
         assert "Computational Aspects of the Langlands Program" in homepage
 
     #
@@ -80,7 +33,6 @@
         self.check_external(
             homepage, "https://hobbes.la.asu.edu/lmfdb-14/", "Arizona State University"
         )
->>>>>>> b839d0b5
 
         self.check_external(
             homepage,
