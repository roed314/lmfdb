
from lmfdb.base import LmfdbTest

from flask import request

from views.emf_main import *
from . import emf_logger
emf_logger.setLevel(100)

class EmfTest(LmfdbTest):

    def runTest():
        pass
    def test_browse_page(self):
        page = self.tc.get("/ModularForm/GL2/Q/holomorphic/")
        assert '"/ModularForm/GL2/Q/holomorphic/24/?group=0">24' in page.data
        assert '"/ModularForm/GL2/Q/holomorphic/23/12/1/?group=0">19' in page.data

    def test_delta(self):
        r"""
        Check that the Delta function is ok....
        Recall that this version uses the old urls...
        """
        page = self.tc.get("/ModularForm/GL2/Q/holomorphic/1/12/1/")
        assert '24q^{2}' in page.data
        assert '84480q^{8}' in page.data
        page = self.tc.get("/ModularForm/GL2/Q/holomorphic/1/12/1/a/")
        assert '24q^{2}' in page.data
        assert '84480q^{8}' in page.data
        assert '0.2993668' in page.data
        # The following is wrong!
        #assert '0.5185' in page.data
        ## We also check that the L-function works
        page = self.tc.get('/L/ModularForm/GL2/Q/holomorphic/1/12/1/a/0/')
        assert '0.7921' in page.data 

    def test_level11(self):
        r"""
        Check that the weight 2 form of level 11 works.
        """
        page = self.tc.get("/ModularForm/GL2/Q/holomorphic/11/2/1/a/")
        assert '2q^{2}' in page.data
        assert '2q^{4}' in page.data
        assert '2.3561' in page.data
        ## We also check that the L-function works
        page = self.tc.get('/L/ModularForm/GL2/Q/holomorphic/11/2/1/a/0/')
        assert '0.2538' in page.data

    def test_non_triv_character(self):
        r"""
        Check that non-trivial characters are also working.
        """
        page = self.tc.get("/ModularForm/GL2/Q/holomorphic/13/2/4/a/")
        assert r'where \(\alpha ^{2} - \alpha  + 1=0\)' in page.data
        assert r'\( {}+\) \(  \left( {}\right.2 \zeta_{6} \) \( {}-  2\left.\right)q^{3} \)' in page.data
        page = self.tc.get("/ModularForm/GL2/Q/holomorphic/10/4/9/a/")
        assert r'where \(\alpha ^{2} + 4=0\)' in page.data
        assert r'\( {}-\) \(  \alpha  q^{3} \)' in page.data

    def test_get_args(self):
        page = self.tc.get("/ModularForm/GL2/Q/holomorphic/13/10/1/")
        assert '24936' in page.data

    def test_empty(self):
        page = self.tc.get("ModularForm/GL2/Q/holomorphic/2/2/1/")
        assert 'no newforms' in page.data


    def test_not_in_db(self):
        # The following redirects to "ModularForm/GL2/Q/holomorphic/12000/12/"
        page = self.tc.get("ModularForm/GL2/Q/holomorphic/12000/12/0/", follow_redirects=True)
        assert 'The database does not currently contain' in page.data
        page = self.tc.get("ModularForm/GL2/Q/holomorphic/12000/12/1/")
        assert 'do not have' in page.data
        page = self.tc.get("ModularForm/GL2/Q/holomorphic/12000/12/0/a/", follow_redirects=True)
        assert 'The database does not currently contain' in page.data

    def test_character_validation(self):
        page = self.tc.get("ModularForm/GL2/Q/holomorphic/120/12/x/")
        assert 'The character number should be an integer' in page.data
        page = self.tc.get("ModularForm/GL2/Q/holomorphic/12/10/20/")
        assert 'The character number should be a positive integer less than or equal to and coprime to the level' in page.data
        page = self.tc.get("ModularForm/GL2/Q/holomorphic/12/10/4/")
        assert 'The character number should be a positive integer less than or equal to and coprime to the level' in page.data
        page = self.tc.get("ModularForm/GL2/Q/holomorphic/12/10/5/")
<<<<<<< HEAD
        assert 'Newforms of weight 10' in page.data
=======
        assert 'Newforms of weight 10' in page.data

    def test_restrict_range(self):
        page = self.tc.get("ModularForm/GL2/Q/holomorphic/6/12/?group=0", follow_redirects=True)
        assert 'Decomposition of \( S_{12}^{\mathrm{new}}(6) \) into' in page.data
        page = self.tc.get("ModularForm/GL2/Q/holomorphic/6/12/?group=1", follow_redirects=True)
        assert 'The table below gives the dimensions of the spaces of' in page.data
        page = self.tc.get("ModularForm/GL2/Q/holomorphic/ranges/?level=6-8&weight=12&group=0", follow_redirects=True)
        assert 'The table below gives the dimensions of the space of' in page.data
        page = self.tc.get("ModularForm/GL2/Q/holomorphic/ranges/?level=6&weight=12-20&group=1", follow_redirects=True)
        assert 'The table below gives the dimensions of the space of' in page.data
        #page = self.tc.get("", follow_redirects=True)
        #assert '' in page.data
>>>>>>> 465151ec
<|MERGE_RESOLUTION|>--- conflicted
+++ resolved
@@ -83,9 +83,6 @@
         page = self.tc.get("ModularForm/GL2/Q/holomorphic/12/10/4/")
         assert 'The character number should be a positive integer less than or equal to and coprime to the level' in page.data
         page = self.tc.get("ModularForm/GL2/Q/holomorphic/12/10/5/")
-<<<<<<< HEAD
-        assert 'Newforms of weight 10' in page.data
-=======
         assert 'Newforms of weight 10' in page.data
 
     def test_restrict_range(self):
@@ -98,5 +95,4 @@
         page = self.tc.get("ModularForm/GL2/Q/holomorphic/ranges/?level=6&weight=12-20&group=1", follow_redirects=True)
         assert 'The table below gives the dimensions of the space of' in page.data
         #page = self.tc.get("", follow_redirects=True)
-        #assert '' in page.data
->>>>>>> 465151ec
+        #assert '' in page.data