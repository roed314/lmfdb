# -*- coding: utf-8 -*-
#*****************************************************************************
#  Copyright (C) 2014
#  Stephan Ehlen <stephan.j.ehlen@gmail.com>
# 
#  Distributed under the terms of the GNU General Public License (GPL)
#
#    This code is distributed in the hope that it will be useful,
#    but WITHOUT ANY WARRANTY; without even the implied warranty of
#    MERCHANTABILITY or FITNESS FOR A PARTICULAR PURPOSE.  See the GNU
#    General Public License for more details.
#
#  The full text of the GPL is available at:
#
#                  http://www.gnu.org/licenses/
#*****************************************************************************
r""" Class to represent an object that we store in a database and want to present on the web


AUTHORS:

 - Stephan Ehlen
 
"""

from flask import url_for
from lmfdb.modular_forms.elliptic_modular_forms import emf_version, emf_logger
from lmfdb.modular_forms.elliptic_modular_forms.backend import get_files_from_gridfs, connect_to_modularforms_db
from lmfdb.number_fields.number_field import poly_to_field_label, field_pretty
from lmfdb.utils import web_latex_split_on_pm

from sage.rings.power_series_poly import PowerSeries_poly
from sage.all import SageObject,dumps,loads, QQ, NumberField, latex

import pymongo
import gridfs
import re

class WebProperty(object):
    r"""
    A base class for the data types for the properties of a WebObject.
    """

    _default_value = None

    def __init__(self, name, value=None, fs_data_type=None, db_data_type=None,
                 save_to_fs=True, save_to_db=False, default_value=None, include_in_update=True,
                 required = True, extend_fs_with_db = False):
        r"""
        INPUT:
            - save_to_fs -- bool: True if this property should be stored in gridfs
            - save_to_db -- bool: True if this property should be stored in the db record (mongo)
        """
        #emf_logger.debug("In WebProperty of {0}".format(name))
        self.name = name
        if default_value is not None:
            self._default_value = default_value
        if value is None:
            value = self._default_value
            self._has_been_set = False
        else:
            self._has_been_set = True
        self._value = value
        # default to str
        if fs_data_type is not None:
            self.fs_data_type = fs_data_type
        else:
            self.fs_data_type = str
            
        if db_data_type is not None:
            self.db_data_type = db_data_type
        else:
            self.db_data_type = str
        self.save_to_fs = save_to_fs
        self.save_to_db = save_to_db

        self.include_in_update = include_in_update

        self.required = required

        self._extend_fs_with_db = extend_fs_with_db
        
    def value(self):
        return self._value

    def set_value(self, val):
        self._value = val
        self._has_been_set = True
    
    def default_value(self):
        if hasattr(self, '_default_value'):
            return self._default_value
        else:
            return None

    def has_been_set(self):
        return self._has_been_set

    def to_db(self):
        r"""
          Returns the value of self in the db_data_type which then can be stored in the db.
        """
        val = self._value
        #print val, self.name
        if val is not None:
            return self.db_data_type(val)
        else:
            return None
    
    def to_fs(self):
        r"""
          Returns the value of self in the fs_data_type which then can be stored in gridfs.
        """
        val = self._value
        if val is not None:
            try:
                return self.fs_data_type(val)
            except:
                raise TypeError("Error with value {0}".format(val))
        else:
            return None

    def from_fs(self, val):
        return val

    def from_db(self, val):
        return val

    def extend_from_db(self):
        setattr(self._value, self._extend_fs_with_db, self._db_value)

    def set_from_fs(self, val):
        self._value = self.from_fs(val)
        if self._extend_fs_with_db:
            self.extend_from_db()
        self.set_extended_properties()

    def set_from_db(self, val):
        self._value = self.from_db(val)
        self._db_value = self.from_db(val)

    def set_extended_properties(self):
        pass

    def __repr__(self):
        return "{0}: {1}".format(self.name, self._value)

class WebProperties(object):
    r"""
    Collection of WebProperties for easy access by name.
    """

    def __init__(self, l=None, *args):
        if isinstance(l, list) and len(l) > 0:
            self._d = {p.name : p for p in l}
        elif isinstance(l, WebProperty):
            self._d = {l.name: l}
        else:
            self._d = {}
        for p in args:
            self._d[p.name] = p

    def names(self):
        return self._d.keys()

    def db_properties(self):
        return WebProperties([p for p in self if p.save_to_db])

    def fs_properties(self):
        return WebProperties([p for p in self if p.save_to_fs])

    def list(self):
        return self._d.values()

    def __getitem__(self, n):
        return self._d[n]

    def add_property(self, p):
        self._d[p.name] = p

    def append(self, p):
        self.add_property(p)

    def __iter__(self):
        return self._d.itervalues()

    def __len__(self):
        return len(self._d.keys())

    def __contains__(self, a):
        if isinstance(a, str):
            return a in self._d
        elif isinstance(a, WebProperty):
            return a.name in self._d

    def __repr__(self):
        return "Collection of {0} WebProperties".format(len(self._d.keys()))
        

class WebObject(object):
    r"""
    A base class for the object we store in the database.
    """

    _collection_name = None
    _key = None
    _file_key = None
    _properties = None
    _has_updated_from_db = False
    
    r"""
          _key: a list - The parameters that are needed to initialize a WebObject of this type.
          _file_key:  a string - the field in the database that is the unique identifier for this object
                 This can also be a list of strings if the key is a compound.
          _collection_name: a database collection name to use
                            We assume that the gridfs collection is given by 'collection_name.files'
    """

    _properties = WebProperties()

    @staticmethod
    def connect_to_db(coll=''):
        return connect_to_modularforms_db(coll)

    from sage.all import cached_method
    @classmethod
    @cached_method
    def get_files_from_gridfs(cls, coll):
        C = cls.connect_to_db()
        return gridfs.GridFS(C,coll)

    def __init__(self,
                 use_separate_db = True,
                 use_gridfs = True,
                 update_from_db=False,
                 init_dynamic_properties=True,
                 **kwargs):
        r"""
        INPUT:
          - use_gridfs -- bool: If True we use gridfs to store (large) properties of self
          - use_separate_db -- bool: Only valid if use_gridfs.
                          If True, then we use the collection corresponding to self._collection_name
                          to store (relatively small, searchable) data instead of the gridfs collection (collection_name.files).
                          This is for instance useful if we would like to have several records in the db
                          pointing to the same file.
          - update_from_db -- bool: If True, we update self from db during init.
        """
        emf_logger.debug('Create web object!')
        # check consistency of parameters
        if not use_gridfs and use_separate_db:
            raise ValueError("Inconsistent parameters: do set use_seperate_db and not use_gridfs")

        # This has to be overridden by classes that inherit from WebObject
        # Should be a list of WebProperty objects
        if not hasattr(self, '_properties') or self._properties is None:
            self._properties = WebProperties()

        # set the collections and the gridfs
        self._use_gridfs = use_gridfs
        if use_gridfs:
            self._file_collection = self.connect_to_db(self._collection_name + '.files')
        self._use_separate_db = use_separate_db
        self._collection = self.connect_to_db(self._collection_name)
        emf_logger.debug('Connected to db!')
        if use_gridfs and not use_separate_db:
                self._collection = self._file_collection
                #self.connect_to_db(self._collection_name + '.files')
        emf_logger.debug('Connected to db 2!')                
#        self._files = self.get_files_from_gridfs(self._collection_name)
        self._files = self.get_files_from_gridfs(self._collection_name)
        emf_logger.debug('Connected to db and got files!')
        # Initialize _db_properties and _db_properties to be easily accesible
        self._db_properties = self._properties.db_properties()
        self._fs_properties = self._properties.fs_properties()

        # check that the file key is contained in the _db_properties
        for k in self._file_key:
            assert k in self._db_properties, \
                   "The file key has to be contained in self._db_properties. This is not the case for {0}".format(k)

        #print hasattr(self, 'level')

        for key, value in kwargs.iteritems():
            setattr(self, key, value)

        for p in self._properties:
            #emf_logger.debug("Adding {0} : {1}".format(p.name,p))
            self.__dict__[p.name] = p

        if not hasattr(self, '_add_to_db_query'):
            self._add_to_db_query = None
        if not hasattr(self, '_add_to_fs_query'):
            self._add_to_fs_query = None
                
        if update_from_db:
            #emf_logger.debug('Update requested for {0}'.format(self.__dict__))
            emf_logger.debug('Update requested')
            try:
                self.update_from_db()
            except Exception as e:
                raise RuntimeError(str(e))
        #emf_logger.debug('init_dynamic_properties will be called for {0}'.format(self.__dict__))
        if init_dynamic_properties:
            emf_logger.debug('init_dynamic_properties will be called')
            self.init_dynamic_properties()

    def __getattribute__(self, n):
        try:
            return object.__getattribute__(self, '_properties')[n].value()
        except:
            return object.__getattribute__(self, n)

    def __setattr__(self, n, v):
        try:
            self._properties[n].set_value(v)
        except:
            object.__setattr__(self, n, v)

    def collection_name(self):
        return self._collection_name
        
    def db_properties(self):
        r"""
         Return a dictionary with keys equal to the properties of self and values representing the data types.
        """
        return self._db_properties
            

    def fs_properties(self):
        r"""
         Return a dictionary with keys equal to the properties of self
         which are stored in the file system (gridfs) and values representing the corresponding WebProperties.
        """
        return self._fs_properties

    def _check_if_all_saved(self):
        r"""
         We check if all properties have been saved.
         In gridfs and in the db record.
        """
        # We recreate self from the db and check if everything is
        # contained in the new object.
        params = { k : getattr(self, k) for k in self._key }
        emf_logger.debug("in check. params={0}".format(params))
        f = self.__class__(**params)
        f.update_from_db()
        f._check_if_all_computed()
        # Now we check completeness and consistency of the db record
        rec = f.get_db_record()
        for p in self._db_properties:
            assert rec.has_key(p.name), "Missing property {0} in meta record.".format(p)
            v = getattr(f, p.name)
            dbf = f._properties[p.name].to_db()
            got = type(dbf)
            expected = p.db_data_type
            assert got is expected, "Property {0} has wrong type. Got {1}, expected {2}".format(p.name, got, expected)
            s = getattr(self, p.name)
            assert v == s, "Error restoring Property {0}. Got {1}, expected {2}".format(p.name, v, s)
            dbs = p.to_db()
            r = rec[p.name]
            assert dbf == r and dbs == r, \
                   "Evaluation of {0} failed. DB record is {1}, property.to_db() returned {2} and the restored object property.to_db() returns {3}".format(p, r, dbs, dbf)
        for p in self._fs_properties:
            fsf = f._properties[p.name].to_fs()
            got = type(fsf)
            expected = p.fs_data_type
            assert got is expected, "Property {0} has wrong type. Got {1}, expected {2}".format(p.name, got, expected)
            fss = p.to_fs()
            assert dbs == fss, \
                   "Evaluation of {0} failed. Property.to_fs() returned {1} and the restored object property.to_fs() returns {2}".format(p, fsf, fss)
        return True
        
    def _check_if_all_computed(self):
        r"""
        We check if all properties in self._properties are set correctly.
        """
        for p in self._properties:
            if p.required:
                assert hasattr(self, p.name), "Missing property {0}".format(p)
            v = getattr(self, p.name)
            got = type(self._properties[p.name].to_fs())
            expected = p.fs_data_type
            assert p.has_been_set(), "Did we compute {0}? It has not been set yet.".format(p.name)
            assert got is expected, "Property {0} has wrong type. Got {1}, expected {2}".format(p.name, got, expected)
        return True

    def init_dynamic_properties(self):
        r"""
        This function is called after __init__
        and should be overriden to initialize
        any properties of self that should be generated on the fly.
        """
        pass
        
    def file_key_dict(self):
        r"""
        Return a dictionary where the keys are the dbkeys of ``self``` and
        the values are the corresponding values of ```self```.
        """
        emf_logger.debug('key: {0}'.format(self._key))
        #emf_logger.debug('properties: {0}'.format(self._properties))
        return { key : self._properties[key].to_db() for key in self._file_key }

    def key_dict(self):
        r"""
        Return a dictionary where the keys are the keys of ``self``` and
        the values are the corresponding values of ```self```.
        """

        return { key : self._properties[key].to_db() for key in self._key }

    def db_dict(self):
        r"""
        Return a dictionary with keys given by the keys of self._db_properties
        and values given by the corresponding values of self. We also apply the function to_db() to the values
        to assure that we have the right data type (this is handy for complex conversions as well).
        """
        return { p.name : p.to_db() for p in self._db_properties }

    def fs_dict(self):
        r"""
        Return a dictionary with keys given by the keys of self._fs_properties
        and values given by the corresponding values of self. We also apply the to_fs() function to the values
        to assure that we have the right data type (this is handy for complex conversions as well).
        """
        return { p.name : p.to_fs() for p in self._fs_properties }

    def get_db_record(self):
        r"""
          Get the db record from the database. This is the mongodb record in self._collection_name.
        """
        coll = self._collection
        rec = coll.find_one(self.key_dict())
        return rec

    def authorize(self):
        r"""
        Need to be authorized to insert data
        """
        from lmfdb.base import getDBConnection
        from os.path import dirname, join
        pw_filename = join(dirname(dirname(__file__)), "password")
        user = 'editor'
        password = open(pw_filename, "r").readlines()[0].strip()
        C = getDBConnection()
        C["modularforms2"].authenticate(user,password)

    def logout(self):
        r"""
        Logout authorized user.
        """
        import lmfdb.base
        from lmfdb.base import getDBConnection        
        C = getDBConnection()
        C["modularforms2"].logout()
        # log back in with usual read-only access
        lmfdb.base._init(lmfdb.base.dbport)
        

    def has_updated_from_db(self):
        return self._has_updated_from_db
        
        
    def save_to_db(self, update = True):
        r"""
         Saves ```self``` to the database, i.e.
         save the meta record and the file in the gridfs file system.
        """
        import pymongo
        fs = self._files
        self.authorize()
        file_key = self.file_key_dict()
        coll = self._file_collection
        if fs.exists(file_key):
            emf_logger.debug("File exists with key={0}".format(file_key))
            if not update:
                return True
            else:
                fid = coll.find_one(file_key, projection=['_id'])['_id']
                fs.delete(fid)
                emf_logger.debug("Deleted file with fid={0}".format(fid))
        # insert
        s = dumps(self.fs_dict())
        if not self._use_separate_db:
            file_key.update(self.db_dict())
        try:
            t = fs.put(s, **file_key)
            emf_logger.debug("Inserted file t={0}, filekey={1}".format(t,file_key))
        except Exception, e:
            emf_logger.debug("Could not insert file s={0}, filekey={1}".format(s,file_key))     
            emf_logger.warn("Error inserting record: {0}".format(e))
        #fid = coll.find_one(key)['_id']
        # insert extended record
        if not self._use_separate_db:
            self.logout()
            return True
        coll = self._collection
        key = self.key_dict()
        #key.update(file_key)
        #print meta_key
        dbd = self.db_dict()
        #emf_logger.debug("update with dbd={0} and key:{1}".format(dbd,key))
        #meta['fid'] = fid
        if coll.find(key).count()>0:
            if not update:
                self.logout()
                return True
            else:
                if pymongo.version_tuple[0]>2:
                    coll.update_one(key,{"$set":dbd},upsert=True)
                else:
                    coll.update(key,{"$set":dbd},upsert=True)
        else:
            coll.insert(dbd)
        self.logout()
        return True
        

    def delete_from_db(self, all=False):
        r"""
        Deletes ```self``` to the database, i.e.
        deletes the meta record and the file in the gridfs file system.
        """
        coll = self._collection
        key = self.key_dict()
        if all:
            r = coll.delete_many(key) # delete meta records
        else:
            r = coll.delete_one(key) # delete meta records
        if r.deleted_count == 0:
            emf_logger.debug("There was no meta record present matching {0}".format(key))
        fs = self._files
        file_key = self.file_key_dict()
        r = self._file_collection.find_one(file_key)
        if r is None:
            raise IndexError("Record does not exist")
        fid = r['_id']
        fs.delete(fid)
                

    def update_from_db(self, ignore_non_existent = True, \
                       add_to_fs_query=None, add_to_db_query=None):
        r"""
        Updates the properties of ```self``` from the database using params and dbkey.
        """
        if add_to_db_query is None:
            add_to_db_query = self._add_to_db_query
        elif self._add_to_db_query is not None:
            q=add_to_db_query
            add_to_db_query = copy(self._add_to_db_query)
            add_to_db_query.update(q)

        if add_to_fs_query is None:
            add_to_fs_query = self._add_to_fs_query
        elif self._add_to_fs_query is not None:
            q=add_to_fs_query
            add_to_fs_query = copy(self._add_to_fs_query)
            add_to_fs_query.update(q)
            
        #emf_logger.debug("add_to_fs_query: {0}".format(add_to_fs_query))
        #emf_logger.debug("self._add_to_fs_query: {0}".format(self._add_to_fs_query))
        emf_logger.debug("db_properties: {0}".format(self._db_properties))
        if self._use_separate_db or not self._use_gridfs:
            coll = self._collection
            key = self.key_dict()
            if add_to_db_query is not None:
                key.update(add_to_db_query)
            emf_logger.debug("key: {0} for {1}".format(key,self._collection_name))
            if coll.find(key).count()>0:
                props_to_fetch = { }  #p.name:True for p in self._key}
                for p in self._db_properties:
                    if p.include_in_update and (not p.name in self._fs_properties or p._extend_fs_with_db):
                        props_to_fetch[p.name] = True
#                props_to_fetch = {p.name:True for p in self._db_properties
#                                  if (p.include_in_update and not p.name in self._fs_properties)
#                                  or p.name in self._key}
                emf_logger.debug("props_to_fetch: {0}".format(props_to_fetch))                
                rec = coll.find_one(key, projection = props_to_fetch)
                for pn in props_to_fetch:
                    p = self._properties[pn]
                    if rec.has_key(pn):
                        try:
                            p.set_from_db(rec[pn])
                        except NotImplementedError:
                            continue
                succ = True
            else:
                emf_logger.critical("record with key:{0} was not found!".format(key))
                if not ignore_non_existent:
                    raise IndexError("DB record does not exist")
                succ = False
        if self._use_gridfs:
            fs = self._files
            file_key = self.file_key_dict()
            if add_to_fs_query is not None:
                file_key.update(add_to_fs_query)
            emf_logger.debug("add_to_fs_query: {0}".format(add_to_fs_query))
            emf_logger.debug("file_key: {0}".format(file_key))
            if fs.exists(file_key):
                coll = self._file_collection
                fid = coll.find_one(file_key)['_id']
                #emf_logger.debug("col={0}".format(coll))
                #emf_logger.debug("rec={0}".format(coll.find_one(file_key)))
                try: 
                    d = loads(fs.get(fid).read())
                except ValueError as e:
                    raise ValueError("Wrong format in database! : {0}".format(e))
                #emf_logger.debug("type(d)={0}".format(type(d)))                                
                #emf_logger.debug("d.keys()={0}".format(d.keys()))                
                for p in self._fs_properties:
                    #emf_logger.debug("p={0}, update:{1}".format(p,p.include_in_update))
                    #emf_logger.debug("d[{0}]={1}".format(p.name,type(d.get(p.name))))
                    if p.include_in_update and d.has_key(p.name):
                        p.set_from_fs(d[p.name])
                succ = True
            else:
                if not ignore_non_existent:
                    raise IndexError("File does not exist")
                succ = False
        if succ: self._has_updated_from_db = True
<<<<<<< HEAD
=======

    @classmethod
    def find(cls, query):
        r'''
          Search the database using ```query``` and return
          an iterator over the set of matching objects of this WebObject
        '''
        coll = cls.connect_to_db(cls._collection_name)
        for s in coll.find(query, projection = cls._key):
            s.pop('_id')
            yield cls(**s)
>>>>>>> 958f6e57

    def __repr__(self):
        return "WebObject"

class WebObjectTest(WebObject):

    #Needs to be set for this class to work
    DB = None

    @classmethod
    def connect_to_db(cls, c=''):
        if c != '':
            return cls.DB[c]
        else:
            return cls.DB
    
    _collection_name = 'test'
    _key = ['id']
    _file_key = ['id']

    def __init__(self, **kwargs):

        self._properties = WebProperties([WebInt('test_property'), WebInt('id')])
        super(WebObjectTest, self).__init__(self, **kwargs)
    

# Define some simple data types with reasonable default values

import datetime
class WebDate(WebProperty):
    _default_value = datetime.datetime(1970, 1, 1, 0, 0)

    def __init__(self, name, value=None, save_to_fs=False, save_to_db=True, **kwargs):
        date_fn = lambda t: datetime.datetime(t.year,t.month,t.day,t.hour,t.minute)
        super(WebDate, self).__init__(name, value, date_fn, date_fn, save_to_fs=save_to_fs, save_to_db=save_to_db, **kwargs)
    
    
class WebInt(WebProperty):

    _default_value = int(0)

    def __init__(self, name, value=None, save_to_fs=False, save_to_db=True, **kwargs):
        super(WebInt, self).__init__(name, value, int, int, save_to_fs=save_to_fs, save_to_db=save_to_db, **kwargs)
        #print self.__class__

class WebBool(WebProperty):

    _default_value = True

    def __init__(self, name, value=None, save_to_fs=False, save_to_db=True, **kwargs):
        super(WebBool, self).__init__(name, value, int, int, save_to_fs=save_to_fs, save_to_db=save_to_db, **kwargs)
        #print self.__class__

class WebFloat(WebProperty):

    _default_value = float(0)

    def __init__(self, name, value=None, save_to_fs=False, save_to_db=True, **kwargs):
        super(WebFloat, self).__init__(name, value, float, float, save_to_fs=save_to_fs, save_to_db=save_to_db, **kwargs)

class WebStr(WebProperty):

    _default_value = ''

    def __init__(self, name, value=None, save_to_db=True, save_to_fs=False, **kwargs):
        super(WebStr, self).__init__(name, value, str, str, save_to_fs=save_to_fs, save_to_db=save_to_db, **kwargs)

class WebDict(WebProperty):

    def __init__(self, name, value=None, save_to_fs=True, save_to_db=False, **kwargs):
        self._default_value = {}
        super(WebDict, self).__init__(name, value, dict, dict, save_to_fs=save_to_fs, save_to_db=save_to_db, **kwargs)

class WebList(WebProperty):

    def __init__(self, name, value=None, save_to_fs=True, save_to_db=False, **kwargs):
        self._default_value = []
        super(WebList, self).__init__(name, value, list, list, save_to_db=save_to_db, save_to_fs=save_to_fs, **kwargs)

class WebSageObject(WebProperty):

    _default_value = None

    def __init__(self, name, value=None, datatype=SageObject, save_to_fs=True,
                 save_to_db=False, **kwargs):
        super(WebSageObject, self).__init__(name, value, fs_data_type=datatype, db_data_type=str, \
                                            save_to_db=save_to_db, save_to_fs=save_to_fs, **kwargs)

    def to_fs(self):
        return dumps(self._value)

    def from_fs(self, f):
        return loads(f)

class WebPoly(WebProperty):
    def __init__(self, name, value=None, save_to_fs=True, save_to_db=True,
                 **kwargs):
        super(WebPoly, self).__init__(name, value, fs_data_type=PowerSeries_poly, \
                                      db_data_type=str, save_to_fs=save_to_fs, save_to_db=save_to_db, **kwargs)

    def to_fs(self):
        f = self._value
        if f is None:
            return None
        return f
    
    def from_fs(self, f):
        return f

    def to_db(self):
        return str(self._value)

    def from_db(self, f):
        return f

class WebNoStoreObject(WebProperty):

    def __init__(self, name, value=None, **kwargs):
        super(WebNoStoreObject, self).__init__(name, value, save_to_fs=False, save_to_db=False, **kwargs)


class WebNumberField(WebDict):
    
    def __init__(self, name, value=None,
                 save_to_fs=True, save_to_db=True, **kwargs):
        self._default_value = QQ
        super(WebDict, self).__init__(name, value, dict, dict, save_to_fs=save_to_fs, save_to_db=save_to_db, extend_fs_with_db = 'lmfdb_label', **kwargs)

    def to_fs(self):
        return number_field_to_dict(self._value)

    def from_fs(self, k):
        return number_field_from_dict(k)

    def to_db(self):
        r"""
        We store the LMFDB label of the absolute field in the db.
        """
        K = self._value
        
        if K.absolute_degree() == 1:
            p = 'x'
        else:
            p = K.absolute_polynomial()

        l = poly_to_field_label(p)

        return l

    def from_db(self, k):
        return k

    def extend_from_db(self):
        setattr(self._value, "lmfdb_label", self._db_value)
        if not self._db_value is None:
            try:
                setattr(self._value, "lmfdb_url", url_for("number_fields.by_label", label=self._db_value))
            except RuntimeError:
                pass
            setattr(self._value, "lmfdb_pretty", field_pretty(self._db_value))
        else:
            setattr(self._value, "lmfdb_pretty", web_latex_split_on_pm(self._value.absolute_polynomial()))

    def set_extended_properties(self):
        setattr(self._value, "absolute_polynomial_latex", lambda n: web_latex_poly(self._value.absolute_polynomial(), n))
        setattr(self._value, "relative_polynomial_latex", lambda n: web_latex_poly(self._value.absolute_polynomial(), n))


def web_latex_poly(pol, name='x'):
    # the next few lines were adapted from the lines after line 117 of web_newforms.py 
    oldname = latex(pol.parent().gen())
    subfrom = oldname.strip() 
    subfrom = subfrom.replace("\\","\\\\")  
    subfrom = subfrom.replace("{","\\{")   # because x_{0} means somethgn in a regular expression
    if subfrom[0].isalpha():
        subfrom = "\\b" + subfrom
    subto = name.replace("\\","\\\\")  
    subto += " "
    print "converting from",subfrom,"to", subto, "of", latex(pol)
    newpol = re.sub(subfrom, subto, latex(pol))
    print "result is",newpol
    return web_latex_split_on_pm(newpol)


def number_field_to_dict(F):

    r"""
    INPUT:
    - 'K' -- Number Field
    - 't' -- (p,gens) where p is a polynomial in the variable(s) xN with coefficients in K. (The 'x' is just a convention)

    OUTPUT:

    - 'F' -- Number field extending K with relative minimal polynomial p.
    """
    if F.base_ring().absolute_degree()==1:
        K = 'QQ'
    else:
        K = number_field_to_dict(F.base_ring())
    if F.absolute_degree() == 1:
        p = 'x'
        g = ('x',)
    else:
        p = F.relative_polynomial()
        g = str(F.gen())
        x = p.variables()[0]
        p = str(p).replace(str(x),str(g))
    return {'base':K,'relative polynomial':p,'gens':g}

QQdict = number_field_to_dict(QQ)
        

def number_field_from_dict(d):
    r"""
    INPUT:

    - 'd' -- {'base':F,'p':p,'g':g } where p is a polynomial in the variable(s) xN with coefficients in K. (The 'x' is just a convention)

    OUTPUT:

    - 'F' -- Number field extending K with relative minimal polynomial p.
    """
    K = d['base']; p=d['relative polynomial']; g=d['gens']
    if K=='QQ':
        K = QQ
    elif isinstance(K,dict):
        K = number_field_from_dict(K)
    else:
        raise ValueError,"Could not construct number field!"
    F = NumberField(K[g](p),names=g)
    if F.absolute_degree()==1:
        F = QQ
    return F<|MERGE_RESOLUTION|>--- conflicted
+++ resolved
@@ -618,8 +618,6 @@
                     raise IndexError("File does not exist")
                 succ = False
         if succ: self._has_updated_from_db = True
-<<<<<<< HEAD
-=======
 
     @classmethod
     def find(cls, query):
@@ -631,7 +629,6 @@
         for s in coll.find(query, projection = cls._key):
             s.pop('_id')
             yield cls(**s)
->>>>>>> 958f6e57
 
     def __repr__(self):
         return "WebObject"
