# -*- coding: utf-8 -*-
#*****************************************************************************
#  Copyright (C) 2014
#  Fredrik Strömberg <fredrik314@gmail.com>,
#  Stephan Ehlen <stephan.j.ehlen@gmail.com>
# 
#  Distributed under the terms of the GNU General Public License (GPL)
#
#    This code is distributed in the hope that it will be useful,
#    but WITHOUT ANY WARRANTY; without even the implied warranty of
#    MERCHANTABILITY or FITNESS FOR A PARTICULAR PURPOSE.  See the GNU
#    General Public License for more details.
#
#  The full text of the GPL is available at:
#
#                  http://www.gnu.org/licenses/
#*****************************************************************************
r"""
  Class for spaces of modular forms in a format
  which can be presented on the web easily


AUTHORS:

 - Fredrik Stroemberg
 - Stephan Ehlen
 
 """

import os, yaml
from flask import url_for

from lmfdb.modular_forms.elliptic_modular_forms.backend.web_object import (
     WebObject,
     WebDate,
     WebInt,
     WebStr,
     WebFloat,
     WebDict,
     WebList,
     WebBool,
     WebSageObject,
     WebNoStoreObject,
     WebProperty,
     WebProperties
     )

from lmfdb.modular_forms.elliptic_modular_forms.backend.web_character import (
     WebChar,
     WebCharProperty
     )

from lmfdb.modular_forms.elliptic_modular_forms.backend.emf_utils import newform_label, space_label

from lmfdb.modular_forms.elliptic_modular_forms import (
     emf_version,
     emf_logger
     )

from sage.rings.number_field.number_field_base import (
     NumberField
     )

from sage.all import (
     ZZ,
     Gamma0,
     Gamma1,
     RealField,
     ComplexField,
     prime_range,
     ceil,
     RR,
     Integer,
     matrix,
     PowerSeriesRing,
     Matrix,
     latex
     )
     
from sage.rings.power_series_poly import PowerSeries_poly

from sage.structure.unique_representation import CachedRepresentation


class WebHeckeOrbits(WebDict):
    r"""
    Collection of WebNewforms for easy access by name.
    """

    def __init__(self, name, level, weight, character, parent=None, prec=10, **kwds):
        emf_logger.debug("Get Hecke orbits! {0},{1},{2},{3},{4},kwds={5}".format(name,level,weight,character,type(parent),kwds))
        self.level = level
        self.weight = weight
        self.character = character
        self.parent = parent
        self.prec = prec
        super(WebHeckeOrbits, self).__init__(
            name, None, save_to_db=True, save_to_fs=False,**kwds
            )
        emf_logger.debug("Initiated Hecke orbits!")
        
    def to_db(self):
        return self.value().keys()

    def to_fs(self):
        return self.to_db()

    def from_db(self, l):
        emf_logger.debug("Get Hecke orbits for labels : {0}!".format(l))
        self._only_rational = True
        from lmfdb.modular_forms.elliptic_modular_forms.backend.web_newforms import WebNewForm_cached,WebNewForm
        res = {}
        for lbl in l:
            F = WebNewForm(self.level, self.weight, self.character, lbl, prec = self.prec, parent=self.parent)
            if F.coefficient_field.absolute_degree() > 1:
                self._only_rational = False
            #F = WebNewForm_cached(self.level, self.weight, self.character, lbl, parent=self.parent)
            emf_logger.debug("Got F for label {0} : {1}".format(lbl,F))
            res[lbl]=F
#            return {lbl : WebNewForm_cached(self.level, self.weight, self.character, lbl, parent=self.parent)
#                for lbl in l}
        emf_logger.debug("Got Hecke orbits!")

        return res


    def from_fs(self, l):
        return self.from_db(l)

    def only_rational(self):
        return self._only_rational
    

class WebModFormSpace(WebObject, CachedRepresentation):
    r"""
    Space of modular forms to be presented on the web.

    EXAMPLES::
    - We assume that we are starting from scratch.

    sage: M=WebModFormSpace(1,12)
    sage: M.space_label
    '1.12.1'
    sage: M.dimension
    0
    sage: M.dimension=1
    sage: M.dimension_new_cusp_forms=1
    sage: M.dimension_cusp_forms=1
    sage: M.dimension_modular_form=1
    sage: f = WebNewForm(1,12,1,'a')
    sage: f.q_expansion = delta_qexp(20)
    sage: f.save_to_db()
    sage: M.hecke_orbits = {'a': f}
    sage: M.save_to_db()
    sage: M._clear_cache_()
    sage: f._clear_cache()
    sage: del(M)
    sage: del(f)
    sage: M=WebModFormSpace(1,12, update_from_db=False)
    sage: M.hecke_orbits
    {}
    sage: M.update_from_db()
    sage: M.hecke_orbits
    {'a': WebNewform in S_12(1,chi_1) with label a}
    sage: M.hecke_orbits['a'].q_expansion
    q - 24*q^2 + 252*q^3 - 1472*q^4 + 4830*q^5 - 6048*q^6 - 16744*q^7 + 84480*q^8 - 113643*q^9 - 115920*q^10 + 534612*q^11 - 370944*q^12 - 577738*q^13 + 401856*q^14 + 1217160*q^15 + 987136*q^16 - 6905934*q^17 + 2727432*q^18 + O(q^19)
    """

    _key = ['level', 'weight', 'character','version']
    _file_key = ['space_label','version']
    if emf_version > 1.3:
        _collection_name = 'webmodformspace2'
        _dimension_table_name = 'dimension_table2'
    else:
        _collection_name = 'webmodformspace'
        _dimension_table_name = 'dimension_table'

    def __init__(self, level=1, weight=12, character=1,cuspidal=True, new=True, prec=10, bitprec=53, update_from_db=True, update_hecke_orbits=True, **kwargs):

        # I added this reduction since otherwise there is a problem with
        # caching the hecke orbits (since they have self as  parent)
        self._reduction = (type(self),(level,weight,character),
                           {'cuspidal':cuspidal, 'prec':prec, 'bitprec':bitprec, 'update_from_db':update_from_db,'update_hecke_orbits':update_hecke_orbits})
        if isinstance(character, WebChar):
            character_number = character.number
        else:
            character_number = character
        emf_logger.debug("level={0}".format(level))
        emf_logger.debug("character={0},type={1}".format(character,type(character)))         
        emf_logger.debug("character_number={0}".format(character_number))         
        self._properties = WebProperties(
            WebInt('level', value=level),
            WebInt('weight', value=weight),
            WebCharProperty('character', modulus=level, number=character_number),
            WebStr('character_naming_scheme', value='Conrey', save_to_fs=True),
            WebList('_character_galois_orbit', default_value=[character]),
            WebDict('_character_galois_orbit_embeddings', default_value={}),
            WebCharProperty('character_orbit_rep', modulus=level, save_to_fs=True),
            WebCharProperty('character_used_in_computation', modulus=level, save_to_fs=True),
            WebStr('space_label', default_value=space_label(level=level, weight=weight, character=character), save_to_fs=True),
            WebStr('space_orbit_label', value='', save_to_db=True),            
            #WebStr('galois_orbit_name', value='', save_to_fs=True),
            WebInt('dimension'),
            WebInt('dimension_cusp_forms'),
            WebInt('dimension_modular_forms'),
            WebInt('dimension_new_cusp_forms'),
            WebBool('cuspidal', value=cuspidal),
            WebBool('new', value=new),
            WebInt('prec', value=int(prec)), #precision of q-expansions
            WebSageObject('group'),
            WebInt('sturm_bound'),
            WebHeckeOrbits('hecke_orbits', level, weight,
                           character, self,  prec=prec, include_in_update=update_hecke_orbits),
            WebList('oldspace_decomposition', required=False),
            WebInt('bitprec', value=bitprec),
            WebFloat('version', value=float(emf_version), save_to_fs=True),
            WebList('zeta_orders',value=[],save_to_db=True),
            WebDate('creation_date',value=None,save_to_db=True)
                    )

        self.make_code_snippets()
            
        emf_logger.debug("Have set properties of space 1 !!")
        super(WebModFormSpace, self).__init__(update_from_db=update_from_db, **kwargs)
        emf_logger.debug("Have set properties of space 2 !!")
        emf_logger.debug("orbits={0}".format(self.hecke_orbits))                

    def init_dynamic_properties(self):
        if self.character.is_trivial():
            self.group = Gamma0(self.level)
        else:
            self.group = Gamma1(self.level)

    def only_rational(self):
        return self._properties['hecke_orbits'].only_rational()

    def data_from_dimension_db(self):
        res = self.connect_to_db()[self._dimension_table_name].find_one({'space_label':self.space_label})
        # make sure that the return value is always a dict.
        if res == None:
            return {}
        return res

    def make_code_snippets(self):
         # read in code.yaml from numberfields directory:
        _curdir = os.path.dirname(os.path.abspath(__file__))
        self.code = yaml.load(open(os.path.join(_curdir, "../code.yaml")))
<<<<<<< HEAD

=======
        self.code['show'] = {'sage':'','magma':''}
>>>>>>> 37ad8f2e
        # Fill in placeholders for this specific space:
        for lang in ['sage', 'magma']:
            if self.character.order == 1:
                self.code['newforms-triv-char'][lang] = self.code['newforms-triv-char'][lang].format(
                    N=self.level, k=self.weight)
            else:
                self.code['newforms-nontriv-char'][lang] = self.code['newforms-nontriv-char'][lang].format(
                    N=self.level, k=self.weight, elt=list(self.character.sage_character.element()))

<<<<<<< HEAD
        for k in self.code:
            if k != 'prompt' and k != 'f':
                for lang in self.code[k]:
                    self.code[k][lang] = self.code[k][lang].split("\n")
                    # remove final empty line
                    if len(self.code[k][lang][-1])==0:
                        self.code[k][lang] = self.code[k][lang][:-1]

=======
>>>>>>> 37ad8f2e
    def __repr__(self):
        if self.character.is_trivial():
            return "Space of (Web) Modular Forms of level {N}, weight {k}, and trivial character".format(
                k=self.weight, N=self.level)
        return "Space of (Web) Modular Forms of level {N}, weight {k}, and character number {chi}  modulo {N}".format(
            k=self.weight, N=self.level, chi=self.character.number)


class WebModFormSpaceProperty(WebProperty):

    def __init__(self, name, level=1, weight=12, character=1, value=None, update_from_db=True, \
                 update_hecke_orbits=False,include_in_update=False):
        self.level = level
        self.weight = weight
        self.character = character
        emf_logger.debug("CCCCharacter = {0}".format(self.character))
        if value is None:
            value = WebModFormSpace_cached(self.level, self.weight, self.character, update_from_db=update_from_db, update_hecke_orbits=update_hecke_orbits)
        emf_logger.debug("CCCCharacter = {0}".format(self.character))
        super(WebModFormSpaceProperty, self).__init__(name,
                                                      include_in_update=include_in_update,
                                                      save_to_db=True,
                                                      save_to_fs=False,
                                                      value = value)

    def to_fs(self):
        return self.value().space_label

    def to_db(self):
        return self.to_fs()


    
from lmfdb.utils import cache
from lmfdb.modular_forms.elliptic_modular_forms import use_cache
def WebModFormSpace_cached(level,weight,character,**kwds):
    if use_cache: 
        label = space_label(level=level, weight=weight, character=character, make_cache_label = True)
        M= cache.get(label)
        emf_logger.debug("Looking for cached space:{0}".format(label))
        if M is None:
            emf_logger.debug("M was not in cache!")
            M = WebModFormSpace(level,weight,character,**kwds)
            cache.set(label, M, timeout=5 * 60)
        else:
            emf_logger.debug("M was in cache!")
    else:
        M = WebModFormSpace(level,weight,character,**kwds)
    return M

<|MERGE_RESOLUTION|>--- conflicted
+++ resolved
@@ -245,11 +245,7 @@
          # read in code.yaml from numberfields directory:
         _curdir = os.path.dirname(os.path.abspath(__file__))
         self.code = yaml.load(open(os.path.join(_curdir, "../code.yaml")))
-<<<<<<< HEAD
-
-=======
         self.code['show'] = {'sage':'','magma':''}
->>>>>>> 37ad8f2e
         # Fill in placeholders for this specific space:
         for lang in ['sage', 'magma']:
             if self.character.order == 1:
@@ -259,17 +255,6 @@
                 self.code['newforms-nontriv-char'][lang] = self.code['newforms-nontriv-char'][lang].format(
                     N=self.level, k=self.weight, elt=list(self.character.sage_character.element()))
 
-<<<<<<< HEAD
-        for k in self.code:
-            if k != 'prompt' and k != 'f':
-                for lang in self.code[k]:
-                    self.code[k][lang] = self.code[k][lang].split("\n")
-                    # remove final empty line
-                    if len(self.code[k][lang][-1])==0:
-                        self.code[k][lang] = self.code[k][lang][:-1]
-
-=======
->>>>>>> 37ad8f2e
     def __repr__(self):
         if self.character.is_trivial():
             return "Space of (Web) Modular Forms of level {N}, weight {k}, and trivial character".format(
