--- conflicted
+++ resolved
@@ -294,11 +294,7 @@
         if self._ap <> {}:
             return 
         ap_files = connect_to_modularforms_db('ap.files')
-<<<<<<< HEAD
-        key = {'name': self._name, 'prec': {'$gt': prec}}
-=======
         key = {'name': self.name()}
->>>>>>> 3fd1fb9b
         key['prec'] = {"$gt": int(prec - 1)}
 
         ap_from_db  = ap_files.find_one(key)
@@ -313,43 +309,6 @@
         for i in range(len(c)):
             p = primes_first_n(lc)[i]
             self._ap[p] = c[i]
-
-<<<<<<< HEAD
-    
-    def insert_into_db(self):
-        r"""
-        Insert a dictionary of data for self into the database collection
-        WebNewforms.files
-        """
-        emf_logger.debug("inserting self into db! name={0}".format(self._name))
-        C = connect_to_modularforms_db('WebNewForms.files')
-        fs = get_files_from_gridfs('WebNewforms')
-        s = {'name':self._name,'version':float(self._version)}
-        rec = C.find_one(s)
-        if rec:
-            id = rec.get('_id')
-        else:
-            id = None
-        if id<>None:
-            emf_logger.debug("Removing self from db with id={0}".format(id))
-            fs.delete(id)
-            
-        fname = "webnewform-{0:0>5}-{1:0>3}-{2:0>3}-{3}".format(self._N,self._k,self._chi,self._label) 
-        d = self.to_dict()
-        d.pop('_ap',None)
-        ## The ap's are already stored in this format in the database
-        ## so we don't store them here again.
-        id = fs.put(dumps(d),filename=fname,N=int(self._N),k=int(self._k),chi=int(self._chi),label=self._label,name=self._name,version=float(self._version))
-#        except Exception as e:
-#            emf_logger.critical("DB insertion failed: {0}".format(e.message))
-        emf_logger.debug("inserted :{0}".format(id))
-    
-    
-
-            
-=======
-        return self._ap 
->>>>>>> 3fd1fb9b
 
 ##  Internal functions
 ##        
