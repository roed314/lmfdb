--- conflicted
+++ resolved
@@ -308,11 +308,6 @@
             p = primes_first_n(lc)[i]
             self._ap[p] = c[i]
 
-<<<<<<< HEAD
-=======
-        return self._ap 
-
->>>>>>> a08f3b60
 ##  Internal functions
 ##        
     def _check_consistency_of_labels(self):
