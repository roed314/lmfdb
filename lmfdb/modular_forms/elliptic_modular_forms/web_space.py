--- conflicted
+++ resolved
@@ -177,7 +177,6 @@
         # returns a list of 6-tuples chi_rep, num_chi, parity, space, dim, newform
         ans = []
         for space, forms in self.decomp:
-<<<<<<< HEAD
             chi_str = r"\( \chi_{{{N}}}({{chi_rep}}, \cdot) \)".format(N=space['level'],
                                                                        chi_rep=space['conrey_labels'][0])
             chi_rep = '<a href="' + url_for('characters.render_Dirichletwebpage',
@@ -185,10 +184,6 @@
                                              number=space['conrey_labels'][0])
             chi_rep += '">\({}\)</a>'.format(chi_str)
 
-=======
-            chi_rep = r"\( \chi_{{{N}}}({chi_rep}, \cdot) \)".format(N=space['level'],
-                                                                     chi_rep=space['conrey_labels'][0])
->>>>>>> d49e1cfd
             num_chi = space['cyc_degree']
             parity = "even" if space['parity'] == 1 else "odd"
             link = self._link(space['level'], space['char_orbit'])
