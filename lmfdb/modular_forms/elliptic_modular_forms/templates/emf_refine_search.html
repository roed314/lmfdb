{% extends 'homepage.html' %}

{% block content %}

<h2>Refine search </h2>

<form id="re-search" onsubmit="cleanSubmit(this.id)">
<input type="hidden" name="start" value="{{info.start}}"/>
<input type="hidden" name="count" value="{{info.count}}"/>

<table>
  <tr>
    <td>{{ KNOWL('mf.elliptic.weight', title='Weight') }}
      <select name="weight_parity" class="simult_select" onchange="simult_change(event);">
        <option></option>
        <option value="even"{{ "selected" if info.weight_parity == 'even'}}>even</option>
        <option value="odd"{{ "selected" if info.weight_parity == 'odd'}}>odd</option>
      </select>
    </td>
    <td>{{ KNOWL('mf.elliptic.level', title='Level') }}</td>
    <td>{{ KNOWL('mf.elliptic.character', title='Character') }}
      <select name="weight_parity" class="simult_select" onchange="simult_change(event);">
        <option></option>
        <option value="even"{{ "selected" if info.char_parity == 'even'}}>even</option>
        <option value="odd"{{ "selected" if info.char_parity == 'odd'}}>odd</option>
      </select>
    </td>
    <td>Primitive character</td>
  </tr>

  <tr>
    <td><input type='text' name='weight' placeholder='2' size=10 value='{{info.weight}}'></td>
    <td><input type='text' name='level' placeholder='4' size=10 value='{{info.level}}'></td>
    <td><input type='text' name='char_label' placeholder='20.d' size=10 value='{{info.char_label}}'></td>
    <td><input type='text' name='prim_label' placeholder='1.a' size=10 value='{{info.prim_label}}'></td>
  </tr>

  <tr>
    <td>Character order</td>
    <td>Is real?</td>
    <td>{{ KNOWL('mf.elliptic.dimension', title='Dimension') }}</td>
    <td>{{ KNOWL('mf.elliptic.coefficient_field', title='Coefficient field') }}</td>
  </tr>

  <tr>
    <td><input type='text' name='char_order' placeholder='1' size=10 value='{{info.char_order}}'></td>
    <td>
      <select name='char_is_real'>
	<option ></option>
	<option value='True'{{ "selected" if info.char_is_real == 'True'}}>Yes</option>
	<option value='False'{{ "selected" if info.char_is_real == 'False'}}>No</option>
      </select>
    </td>
    <td><input type='text' name='dim' placeholder='1' size=10 value='{{info.dim}}'></td>
    <td><input type='text' name='nf_label' placeholder='1.1.1.1' size=10 value='{{info.nf_label}}'></td>
  </tr>

  <tr>
    <td>{{ KNOWL('mf.elliptic.cm_form', title='CM discriminant')}}</td>
    <td>{{ KNOWL('mf.elliptic.cm_form', title='CM form') }}</td>
    <td>{{ KNOWL('mf.elliptic.minimal', title='Twist minimal') }}</td>
    <td>{{ KNOWL('mf.elliptic.inner_twist', title='Has inner twist') }}</td>
  </tr>

  <tr>
    <td><input type='text' name='cm_disc' placeholder='-3' size=10 value='{{info.cm_disc}}'></td>
    <td>
      <select name='is_cm' style="width: 110px">
        <option value="" {{ "selected" if info.is_cm == ''}}>unrestricted</option>
        <option value="yes" {{ "selected" if info.is_cm == 'yes'}}>yes</option>
        <option value="not_no" {{ "selected" if info.is_cm == 'not_no'}}>yes or unknown</option>
        <option value="not_yes" {{ "selected" if info.is_cm == 'not_yes'}}>no or unknown</option>
        <option value="no" {{ "selected" if info.is_cm == 'no'}}>no</option>
      </select>
    </td>
    <td>
      <select name='is_twist_minimal' style="width: 110px">
	<option></option>
	<option value="True" {{ "selected" if info.is_twist_minimal == 'True'}}>True</option>
	<option value="False" {{ "selected" if info.is_twist_minimal == 'False'}}>False</option>
      </select>
    </td>
    <td>
      <select name='has_inner_twist' style="width: 110px">
        <option value="" {{ "selected" if info.has_inner_twist == ''}}>unrestricted</option>
        <option value="yes" {{ "selected" if info.has_inner_twist == 'yes'}}>yes</option>
        <option value="not_no" {{ "selected" if info.has_inner_twist == 'not_no'}}>yes or unknown</option>
        <option value="not_yes" {{ "selected" if info.has_inner_twist == 'not_yes'}}>no or unknown</option>
        <option value="no" {{ "selected" if info.has_inner_twist == 'no'}}>no</option>
<<<<<<< HEAD
      </select>
    </td>
  </tr>
  <tr>
    <td>Analytic rank</td>
  </tr>
  <tr>
    <td><input type='text' name='analytic_rank' placeholder='1' size=10 value='{{info.analytic_rank}}'></td>
  </tr>
  <tr style="height:50px">
    <td class="button"><button type='submit' name='submit' value='{{info.submit}}' style="width: 110px">Search again</button></td>
  </tr>
=======
    </select></td>

</tr>


<tr style="height:50px">
<td class="button"><button type='submit' name='submit_again' value='{{info.submit}}' style="width: 110px">Search again</button></td>
</tr>

>>>>>>> 51598447
</table>
</form>

{% block show_results %}{% endblock %}
{% include 'debug_info.html' %}

{% endblock %}<|MERGE_RESOLUTION|>--- conflicted
+++ resolved
@@ -87,7 +87,6 @@
         <option value="not_no" {{ "selected" if info.has_inner_twist == 'not_no'}}>yes or unknown</option>
         <option value="not_yes" {{ "selected" if info.has_inner_twist == 'not_yes'}}>no or unknown</option>
         <option value="no" {{ "selected" if info.has_inner_twist == 'no'}}>no</option>
-<<<<<<< HEAD
       </select>
     </td>
   </tr>
@@ -98,19 +97,8 @@
     <td><input type='text' name='analytic_rank' placeholder='1' size=10 value='{{info.analytic_rank}}'></td>
   </tr>
   <tr style="height:50px">
-    <td class="button"><button type='submit' name='submit' value='{{info.submit}}' style="width: 110px">Search again</button></td>
+    <td class="button"><button type='submit' name='submit_again' value='{{info.submit}}' style="width: 110px">Search again</button></td>
   </tr>
-=======
-    </select></td>
-
-</tr>
-
-
-<tr style="height:50px">
-<td class="button"><button type='submit' name='submit_again' value='{{info.submit}}' style="width: 110px">Search again</button></td>
-</tr>
-
->>>>>>> 51598447
 </table>
 </form>
 
