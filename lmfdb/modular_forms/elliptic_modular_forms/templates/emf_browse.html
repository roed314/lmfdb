{% extends 'homepage.html' %}
{% block content %}

<!-- Debugging! -->
{% if DEBUG %}
<hr>
<div>
Info was: {{info}}
</div>
{% endif %}

<div>
{{ KNOWL_INC('dq.mf.elliptic.extent') }}
</div>

<h2> Browse {{ KNOWL('mf.elliptic',title='holomorphic modular forms for $\GL(2)$')}} over $\Q$</h2>

<p>
  By {{ KNOWL('mf.elliptic.weight',title = "weight")}}:
  {% for weight in info.weight_list %}
  <a href="?weight={{weight}}">{{weight}}</a>
  {% endfor %}
</p>
<p>
  By {{ KNOWL('mf.elliptic.level', title="level")}}:
  {% for level in info.level_list %}
  <a href="?level={{level}}">{{level}}</a>
  {% endfor %}
</p>
<p>
  Using a <a href="?submit=Dimensions">table</a> of dimensions
</p>

<p>
  Some interesting newforms:
  {% for newform in info.newform_list %}
  <a href = "{{ newform.url }}"> {{ newform.label}} </a>&nbsp;
  {% endfor %}
</p>

<p>
  Some interesting spaces:
  {% for space in info.space_list %}
  <a href = "{{ space.url }}"> {{ space.label}} </a>&nbsp;
  {% endfor %}
</p>

<p>
  A <a href="?submit=Dimensions&dim=1">table</a> of newforms with rational \(q\)-expansion
</p>

<p>
  A <a href={{url_for('.random_form')}}>random newform</a> from the database
</p>

<h2> Find a specific newform by {{ KNOWL('mf.elliptic.label', title='label')}} </h2>

<form>
<input type='text' name='jump' placeholder='3.6.1.a'>
<button type='submit'>Search by label</button>
<br><span class="formexample">e.g. 3.6.1.a </span>
</form>

{# SEARCHING #}

<h2> Search </h2>
<form id='search' onsubmit="cleanSubmit(this.id)">
<table>
<tr>
<td>{{ KNOWL('mf.elliptic.weight', title='Weight') }}</td>
<td><input type='text' name='weight' placeholder='2' size=10></td>
<td><span class="formexample"> e.g. 2, 10-14 </span></td>


<td>{{ KNOWL('mf.elliptic.level', title='Level') }}</td>
<td><input type='text' name='level' placeholder='4' size=10></td>
<td><span class="formexample"> e.g. 4, 1-20</td>
</tr>

<tr>
<td>{{ KNOWL('mf.elliptic.character', title='Character orbit label') }}</td>
<td><input type='text' name='char_orbit' placeholder='4' size=10></td>
<td><span class="formexample"> e.g. 4, 1-20</td>
</tr>

<tr>
<td>{{ KNOWL('mf.elliptic.hecke-orbit', title='Hecke orbit dimension') }}</td>
<td><input type='text' name='dim' placeholder='1' size=10></td>
<td><span class="formexample"> e.g. 2, 1-6 </span></td>
<td>{{ KNOWL('mf.elliptic.coefficient_field', title='Coefficient field') }}</td>
<td><input type='text' name='nf_label' placeholder='1.1.1.1'></td>
<td><span class="formexample"> e.g. 1.1.1.1, 4.0.144.1, Qsqrt5 </span></td>
</tr>

<tr>
<td>{{ KNOWL('mf.elliptic.cm_form', title='CM discriminant')}}</td>
<td><input type='text' name='cm_disc' placeholder='-3' size=10></td>
<td><span class="formexample"> e.g. -3 </span></td>

<td>{{ KNOWL('mf.elliptic.cm_form', title='CM form') }}</td>
<td><select name='is_cm' width="122" style="width: 122px">
                   <option ></option>
                   <option value='True'>Yes</option>
                   <option value='False'>No</option>
</select></td>
<td></td>
</tr>

<tr>
<td>{{ KNOWL('mf.elliptic.minimal', title='Twist minimal') }}</td>
<td><select name='is_twist_minimal' width="122" style="width: 122px">
                   <option ></option>
                   <option value='True'>Yes</option>
                   <option value='False'>No</option>
</select></td>
<td></td>

<td>{{ KNOWL('mf.elliptic.inner_twist', title='Has inner twist') }}</td>
<td><select name='has_inner_twist' width="122" style="width: 122px">
<<<<<<< HEAD
                   <option ></option>
                   <option value='1'>Yes</option>
                   <option value='-1'>No</option>
</select></td>
=======
        <option value="yes">yes</option>
        <option value="not_no">yes or unknown</option>
        <option value="" selected>unrestricted</option>
        <option value="not_yes">no or unknown</option>
        <option value="no">no</option>
    </select></td>
>>>>>>> 536eb821
</tr>

<tr>
<td>Maximum number of newforms to display</td>
<td><input type='text' name='count' value=50 size=10></td>
<td><span class="formexample"> &nbsp;</td>
</tr>
<tr>
  <td><button type='submit' name='submit' value='List'>List</button> &nbsp &nbsp <button type='submit' name='submit' value='Dimensions'>Dimension Table</button></td>
</tr>
</table>

</form>


{% endblock %}<|MERGE_RESOLUTION|>--- conflicted
+++ resolved
@@ -117,19 +117,12 @@
 
 <td>{{ KNOWL('mf.elliptic.inner_twist', title='Has inner twist') }}</td>
 <td><select name='has_inner_twist' width="122" style="width: 122px">
-<<<<<<< HEAD
-                   <option ></option>
-                   <option value='1'>Yes</option>
-                   <option value='-1'>No</option>
-</select></td>
-=======
         <option value="yes">yes</option>
         <option value="not_no">yes or unknown</option>
         <option value="" selected>unrestricted</option>
         <option value="not_yes">no or unknown</option>
         <option value="no">no</option>
     </select></td>
->>>>>>> 536eb821
 </tr>
 
 <tr>
