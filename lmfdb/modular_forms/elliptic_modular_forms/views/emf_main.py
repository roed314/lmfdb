# -*- coding: utf-8 -*-
#*****************************************************************************
#  Copyright (C) 2010 Fredrik Strömberg <fredrik314@gmail.com>,
#
#  Distributed under the terms of the GNU General Public License (GPL)
#
#    This code is distributed in the hope that it will be useful,
#    but WITHOUT ANY WARRANTY; without even the implied warranty of
#    MERCHANTABILITY or FITNESS FOR A PARTICULAR PURPOSE.  See the GNU
#    General Public License for more details.
#
#  The full text of the GPL is available at:
#
#                  http://www.gnu.org/licenses/
#*****************************************************************************
r"""
Main file for viewing elliptical modular forms.

AUTHOR: Fredrik Strömberg

"""
from flask import render_template, url_for, request, redirect, make_response, send_file, send_from_directory,flash
import os
from lmfdb.base import app, db
from lmfdb.modular_forms.backend.mf_utils import my_get
from lmfdb.utils import to_dict
from lmfdb.modular_forms.elliptic_modular_forms import EMF, emf_logger, emf
from lmfdb.modular_forms.elliptic_modular_forms.backend.web_modform_space import WebModFormSpace_cached
from lmfdb.modular_forms.elliptic_modular_forms.backend.emf_utils import render_fd_plot,extract_data_from_jump_to
from emf_render_web_newform import render_web_newform
from emf_render_web_modform_space import render_web_modform_space
from emf_render_web_modform_space_gamma1 import render_web_modform_space_gamma1

from emf_render_navigation import render_elliptic_modular_form_navigation_wp,_browse_web_modform_spaces_in_ranges

emf_logger.setLevel(int(10))

@emf.context_processor
def body_class():
    return {'body_class': EMF}

#################
# Top level
#################

###########################################
# Search / Navigate
###########################################

met = ['GET', 'POST']



# Used to be in the experimental part
@emf.route("/ranges/", methods=["GET"])
def browse_web_modform_spaces_in_ranges(**kwds):
    r"""
    Browse spaces with level and weight within given ranges. level and weight should be of the form N1-N2 and k1-k2

    """
    emf_logger.debug("request.args={0}".format(request.args))
    level=request.args['level']
    weight=request.args['weight']
    group=request.args['group']
    return _browse_web_modform_spaces_in_ranges(level=level,weight=weight,group=group)


@emf.route("/", methods=met)
<<<<<<< HEAD
@emf.route("/<level>/", methods=met)
@emf.route("/<level>/<weight>/", methods=met)
@emf.route("/<level>/<weight>/<character>/", methods=met)
@emf.route("/<level>/<weight>/<character>/<label>", methods=met)
@emf.route("/<level>/<weight>/<character>/<label>/", methods=met)
def render_elliptic_modular_forms(level=0, weight=0, character=None, label='', **kwds):
=======
@emf.route("/<int:level>/", methods=met)
@emf.route("/<int:level>/<int:weight>/", methods=met)
@emf.route("/<int:level>/<int:weight>/<int:character>/", methods=met)
@emf.route("/<int:level>/<int:weight>/<int:character>/<label>", methods=met)
@emf.route("/<int:level>/<int:weight>/<int:character>/<label>/", methods=met)
def render_elliptic_modular_forms(level=0, weight=0, character=None, group=0, label='', **kwds):
>>>>>>> 0c08e9e0
    r"""
    Default input of same type as required. Note that for holomorphic modular forms: level=0 or weight=0 are non-existent.
    """
    emf_logger.debug(
        "In render: level={0},weight={1},character={2},group={3},label={4}".format(level, weight, character, group, label))
    emf_logger.debug("args={0}".format(request.args))
    emf_logger.debug("args={0}".format(request.form))
    emf_logger.debug("met={0}".format(request.method))
    keys = ['download', 'jump_to']
<<<<<<< HEAD
    info = get_args(request, level, weight, character, label, keys=keys)
    validate_parameters(level,weight,character,label,info)
    level = info['level']; weight = info['weight']; character = info['character']
=======
    info = get_args(request, level, weight, character, group, label, keys=keys)
    level = info['level']
    weight = info['weight']
    character = info['character']
>>>>>>> 0c08e9e0
    label = info['label']
    #if info.has_key('error'):
    #    return render_elliptic_modular_form_navigation_wp(error=info['error'])
    emf_logger.debug("info={0}".format(info))
    emf_logger.debug("level=%s, %s" % (level, type(level)))
    emf_logger.debug("label=%s, %s" % (label, type(label)))
    emf_logger.debug("wt=%s, %s" % (weight, type(weight)))
    group = info.get('group',None)
    emf_logger.debug("group=%s, %s" % (group, type(group)))
    if group == 0:
<<<<<<< HEAD
        character = 1
    try:
        if 'download' in info:
            return get_downloads(**info)
        emf_logger.debug("info=%s" % info)
        ## Consistency of arguments>
        # if level<=0:  level=None
        # if weight<=0:  weight=None
        if 'jump_to' in info:  # try to find out which form we want to jump
            s = my_get(info, 'jump_to', '', str)
            emf_logger.info("info.keys1={0}".format(info.keys()))
            info.pop('jump_to')
            emf_logger.info("info.keys2={0}".format(info.keys()))
            args = extract_data_from_jump_to(s)
            emf_logger.debug("args=%s" % args)
            return redirect(url_for("emf.render_elliptic_modular_forms", **args), code=301)
            # return render_elliptic_modular_forms(**args)
        emf_logger.debug("HERE! weight={0} level={1} char={2}".format(weight,level,character))
        if level > 0 and weight > 0 and character > 0:
=======
        if character == -1 or character == None:
            character = 1
            info['character'] = 1
        else:
            group = 1 #or trigger an error?
    emf_logger.debug("character=%s, %s" % (character, type(character)))
    if 'download' in info:
        return get_downloads(**info)
    emf_logger.debug("info=%s" % info)
    ## Consistency of arguments>
    # if level<=0:  level=None
    # if weight<=0:  weight=None
    if 'jump_to' in info:  # try to find out which form we want to jump
        s = my_get(info, 'jump_to', '', str)
        emf_logger.info("info.keys1={0}".format(info.keys()))
        info.pop('jump_to')
        emf_logger.info("info.keys2={0}".format(info.keys()))
        args = extract_data_from_jump_to(s)
        emf_logger.debug("args=%s" % args)
        return redirect(url_for("emf.render_elliptic_modular_forms", **args), code=301)
        # return render_elliptic_modular_forms(**args)
    emf_logger.debug("HERE! weight={0} level={1} char={2}".format(weight,level,character))
    if not isinstance(level,basestring) and not isinstance(weight,basestring):
        if level > 0 and weight > 0 and (not character is None) and character > 0:
>>>>>>> 0c08e9e0
            if label != '':
                return render_web_newform(**info)
            else: 
                return render_web_modform_space(**info)
        if level > 0 and weight > 0 and (group == 1 or character == None):
            return render_web_modform_space_gamma1(**info)
        # Otherwise we go to the main navigation page
    except Exception as e:
        emf_logger.debug("catching exceptions. info={0}".format(info))
        errst = str(e)
        ## Try to customise some of the error messages:
        if 'Character' and 'not exist' in errst:
            errst += " Please choose a character from the table below!"
        flash(errst,'error')
    return render_elliptic_modular_form_navigation_wp(**info)

from lmfdb.modular_forms.elliptic_modular_forms.backend.emf_download_utils import download_web_modform,get_coefficients

@emf.route("/Download/<int:level>/<int:weight>/<int:character>/<label>", methods=['GET', 'POST'])
def get_downloads(level=None, weight=None, character=None, label=None, **kwds):
    keys = ['download', 'download_file', 'tempfile', 'format', 'number','bitprec']
    info = get_args(request, level, weight, character, label, keys=keys)
    if 'download' not in info:
        emf_logger.critical("Download called without specifying what to download! info={0}".format(info))
        return ""
    emf_logger.debug("in get_downloads: info={0}".format(info))
    if info['download'] == 'file':
        # there are only a certain number of fixed files that we want people to download
        filename = info['download_file']
        if filename == "web_modforms.py":
            dirname = emf.app.root_static_folder
            try:
                emf_logger.debug("Dirname:{0}, Filename:{1}".format(dirname, filename))
                return send_from_directory(dirname, filename, as_attachment=True, attachment_filename=filename)
            except IOError:
                info['error'] = "Could not find  file! "
    if info['download'] == 'coefficients':
        info['tempfile'] = "/tmp/tmp_web_mod_form.txt"
        return get_coefficients(info)
    if info['download'] == 'object':
        return download_web_modform(info)
        info['error'] = "Could not find  file! "

@emf.route("/Plots/<int:grouptype>/<int:level>/")
def render_plot(grouptype=0, level=1):
    domain = render_fd_plot(level, {'grouptype': grouptype})
    if isinstance(domain, sage.plot.plot.Graphics):
        emf_logger.debug('Got a Graphics object')
        _, filename = tempfile.mkstemp('.png')
        domain.save(filename)
        data = open(filename).read()
        os.unlink(filename)
    else:
        data = domain
    response = make_response(data)
    response.headers['Content-type'] = 'image/png'
    return response

@emf.route("/Qexp/<int:level>/<int:weight>/<int:character>/<label>/<int:prec>")
def get_qexp(level, weight, character, label, prec, latex=False, **kwds):
    emf_logger.debug(
        "get_qexp for: level={0},weight={1},character={2},label={3}".format(level, weight, character, label))
    #latex = my_get(request.args, "latex", False, bool)
    emf_logger.debug(
        "get_qexp latex: {0}, prec: {1}".format(latex, prec))
    #if not arg:
    #    return flask.abort(404)
    try:
        M = WebModFormSpace_cached(level=level,weight=weight,character=character)
        WNF = M.hecke_orbits[label]
        WNF.prec = prec
        if not latex:
            c = WNF.q_expansion
        else:
            c = WNF.q_expansion_latex(prec=prec, name = 'a')
        return c
    except Exception as e:
        return "<span style='color:red;'>ERROR: %s</span>" % e.message

@emf.route("/qexp_latex/<int:level>/<int:weight>/<int:character>/<label>/<int:prec>")
@emf.route("/qexp_latex/<int:level>/<int:weight>/<int:character>/<label>/")
def get_qexp_latex(level, weight, character, label, prec=10, **kwds):
    return get_qexp(level, weight, character, label, prec, latex=True, **kwds)

<<<<<<< HEAD
=======
# If we don't match any arglist above we see if we have only a label
@emf.route("/<test>/")
def redirect_false_route(test=None):
    args = extract_data_from_jump_to(test)
    return redirect(url_for("emf.render_elliptic_modular_forms",**args), code=301)
    # return render_elliptic_modular_form_navigation_wp(**info)

def get_args(request, level=0, weight=0, character=-1, group=2, label='', keys=[]):
    r"""
    Use default input of the same type as desired output.
    """
    if request.method == 'GET':
        dd = to_dict(request.args)
    else:
        dd = to_dict(request.form)
    emf_logger.debug("REQUEST:{0}".format(dd))
    info = dict()
    info['level'] = my_get(dd, 'level', level, int)
    info['weight'] = my_get(dd, 'weight', weight, int)
    info['character'] = my_get(dd, 'character', character, int)
    emf_logger.debug("group={0}".format(group))
    info['group'] = my_get(dd, 'group', group, int)
    emf_logger.debug("info[group]={0}".format(info['group']))
    info['label'] = my_get(dd, 'label', label, str)
    for key in keys:
        if key in dd:
            info[key] = my_get(dd, key, '', str)
    return info
>>>>>>> 0c08e9e0

###
###  Routines that used to be in /experimental/ folder.
###
@emf.route("/Dots/<min_level>/<max_level>/<min_weight>/<max_weight>/",methods=met)
def show_dots(min_level, max_level, min_weight, max_weight):
    info = {}
    info['contents'] = [paintSvgHolomorphic(min_level, max_level, min_weight, max_weight,char=1)]
    info['min_level'] = min_level
    info['max_level'] = max_level
    info['min_weight'] = min_weight
    info['max_weight'] = max_weight
    return render_template("emf_browse_graph.html", title='Browsing dimensions of modular forms in the database', **info)


@emf.route("/DotsPlot/<min_level>/<max_level>/<min_weight>/<max_weight>/<complete>/",methods=met)
def show_dots2(min_level, max_level, min_weight, max_weight,complete):
    info = {}
    char = 1
    info['contents'] = [paintSvgHolomorphic2(min_level, max_level, min_weight, max_weight,char,complete=complete)]
    info['min_level'] = min_level
    info['max_level'] = max_level
    info['min_weight'] = min_weight
    info['max_weight'] = max_weight
    return render_template("emf_browse_graph.html", title='Browsing dimensions of modular forms in the database', **info)



def get_args(request, level=0, weight=0, character=-1, label='', keys=[]):
    r"""
    Use default input of the same type as desired output.
    """
    if request.method == 'GET':
        dd = to_dict(request.args)
    else:
        dd = to_dict(request.form)
    emf_logger.debug("REQUEST:{0}".format(dd))
    info = dict()
    info['level'] = my_get(dd, 'level', level, int)
    info['weight'] = my_get(dd, 'weight', weight, int)
    info['character'] = my_get(dd, 'character', character, int)
    info['label'] = my_get(dd, 'label', label, str)
    for key in keys:
        if key in dd:
            info[key] = my_get(dd, key, '', str)
    return info
from markupsafe import Markup

def validate_parameters(level=0,weight=0,character=None,label='',info={}):
    emf_logger.debug("validating info={0}".format(info))
    level= info['level']; weight=info['weight']
    character = info['character']; label = info['label']
    t = True
    m = []
    if not isinstance(level,int) or level <= 0:
        m.append("Please provide a positive integer level! You gave: {0}".format(level)); t = False
        if level is None:
            info['level'] = None
        else:
            info['level'] = 0
    if not isinstance(weight,int) or weight <=0:
        m.append("Please provide a positive integer weight! You gave: {0}".format(weight)); t = False
        if weight is None:
            info['weight']=None
        info['weight'] = 0 
    if not character is None:
        if not isinstance(character,int) or character <= 0:
            m.append("Please provide positive integer character number! You gave: {0}".format(character)); t = False
            info['character'] = None
    if not isinstance(label,basestring):
        m.append('Please provide a label in string format! You gave: {0}'.format(label)); t=False
        info['label']=''
        if label is None:
            info['label'] = None
    if not t:
        msg = "<br>".join(m)
        flash(Markup(msg),'error')
        
# If we don't match any arglist above we see if we have only a label
# or else catch malformed urls
@emf.route("/<level>")
@emf.route("/<level>/")
@emf.route("/<level>/<weight>")
@emf.route("/<level>/<weight>/")
@emf.route("/<level>/<weight>/<character>")
@emf.route("/<level>/<weight>/<character>/")
@emf.route("/<level>/<weight>/<character>/<label>")
@emf.route("/<level>/<weight>/<character>/<label>/")
@emf.route("/<level>/<weight>/<character>/<label>/<emb>")
@emf.route("/<level>/<weight>/<character>/<label>/<emb>/")
def redirect_false_route(level=None,weight=None,character=None,label='',emb=None):
    ## jumps only have one field (here level)
    if weight is None:
        args = extract_data_from_jump_to(level)
        emf_logger.debug("args={0}".format(args))
    else:
        args = {'level':level,'weight':weight,'character':character,'label':label}
        #validate_parameters(level,weight,character,label,args)

    return redirect(url_for("emf.render_elliptic_modular_forms",**args), code=301)
    # return render_elliptic_modular_form_navigation_wp(**info)<|MERGE_RESOLUTION|>--- conflicted
+++ resolved
@@ -52,6 +52,7 @@
 
 
 # Used to be in the experimental part
+@emf.route("/ranges", methods=["GET"])
 @emf.route("/ranges/", methods=["GET"])
 def browse_web_modform_spaces_in_ranges(**kwds):
     r"""
@@ -66,21 +67,12 @@
 
 
 @emf.route("/", methods=met)
-<<<<<<< HEAD
 @emf.route("/<level>/", methods=met)
 @emf.route("/<level>/<weight>/", methods=met)
 @emf.route("/<level>/<weight>/<character>/", methods=met)
 @emf.route("/<level>/<weight>/<character>/<label>", methods=met)
 @emf.route("/<level>/<weight>/<character>/<label>/", methods=met)
-def render_elliptic_modular_forms(level=0, weight=0, character=None, label='', **kwds):
-=======
-@emf.route("/<int:level>/", methods=met)
-@emf.route("/<int:level>/<int:weight>/", methods=met)
-@emf.route("/<int:level>/<int:weight>/<int:character>/", methods=met)
-@emf.route("/<int:level>/<int:weight>/<int:character>/<label>", methods=met)
-@emf.route("/<int:level>/<int:weight>/<int:character>/<label>/", methods=met)
-def render_elliptic_modular_forms(level=0, weight=0, character=None, group=0, label='', **kwds):
->>>>>>> 0c08e9e0
+def render_elliptic_modular_forms(level=None, weight=None, character=None, label=None,group=0, **kwds):
     r"""
     Default input of same type as required. Note that for holomorphic modular forms: level=0 or weight=0 are non-existent.
     """
@@ -90,17 +82,9 @@
     emf_logger.debug("args={0}".format(request.form))
     emf_logger.debug("met={0}".format(request.method))
     keys = ['download', 'jump_to']
-<<<<<<< HEAD
-    info = get_args(request, level, weight, character, label, keys=keys)
+    info = get_args(request, level, weight, character, group, label, keys=keys)
     validate_parameters(level,weight,character,label,info)
     level = info['level']; weight = info['weight']; character = info['character']
-=======
-    info = get_args(request, level, weight, character, group, label, keys=keys)
-    level = info['level']
-    weight = info['weight']
-    character = info['character']
->>>>>>> 0c08e9e0
-    label = info['label']
     #if info.has_key('error'):
     #    return render_elliptic_modular_form_navigation_wp(error=info['error'])
     emf_logger.debug("info={0}".format(info))
@@ -109,9 +93,13 @@
     emf_logger.debug("wt=%s, %s" % (weight, type(weight)))
     group = info.get('group',None)
     emf_logger.debug("group=%s, %s" % (group, type(group)))
-    if group == 0:
-<<<<<<< HEAD
-        character = 1
+    if group == 0 or group is None:
+        if character == -1 or character == None:
+            character = 1
+            info['character'] = 1
+        else:
+            group = 1 #or trigger an error?
+        emf_logger.debug("character=%s, %s" % (character, type(character)))
     try:
         if 'download' in info:
             return get_downloads(**info)
@@ -130,47 +118,24 @@
             # return render_elliptic_modular_forms(**args)
         emf_logger.debug("HERE! weight={0} level={1} char={2}".format(weight,level,character))
         if level > 0 and weight > 0 and character > 0:
-=======
-        if character == -1 or character == None:
-            character = 1
-            info['character'] = 1
-        else:
-            group = 1 #or trigger an error?
-    emf_logger.debug("character=%s, %s" % (character, type(character)))
-    if 'download' in info:
-        return get_downloads(**info)
-    emf_logger.debug("info=%s" % info)
-    ## Consistency of arguments>
-    # if level<=0:  level=None
-    # if weight<=0:  weight=None
-    if 'jump_to' in info:  # try to find out which form we want to jump
-        s = my_get(info, 'jump_to', '', str)
-        emf_logger.info("info.keys1={0}".format(info.keys()))
-        info.pop('jump_to')
-        emf_logger.info("info.keys2={0}".format(info.keys()))
-        args = extract_data_from_jump_to(s)
-        emf_logger.debug("args=%s" % args)
-        return redirect(url_for("emf.render_elliptic_modular_forms", **args), code=301)
-        # return render_elliptic_modular_forms(**args)
-    emf_logger.debug("HERE! weight={0} level={1} char={2}".format(weight,level,character))
-    if not isinstance(level,basestring) and not isinstance(weight,basestring):
-        if level > 0 and weight > 0 and (not character is None) and character > 0:
->>>>>>> 0c08e9e0
-            if label != '':
+            if label != '' and not label is None:
                 return render_web_newform(**info)
             else: 
                 return render_web_modform_space(**info)
         if level > 0 and weight > 0 and (group == 1 or character == None):
             return render_web_modform_space_gamma1(**info)
+        return render_elliptic_modular_form_navigation_wp(**info)
         # Otherwise we go to the main navigation page
-    except Exception as e:
+    except IndexError as e:
         emf_logger.debug("catching exceptions. info={0}".format(info))
         errst = str(e)
         ## Try to customise some of the error messages:
         if 'Character' and 'not exist' in errst:
             errst += " Please choose a character from the table below!"
-        flash(errst,'error')
-    return render_elliptic_modular_form_navigation_wp(**info)
+            flash(errst,'error')
+            return render_elliptic_modular_form_navigation_wp(**info)
+        return render_elliptic_modular_form_navigation_wp()
+            
 
 from lmfdb.modular_forms.elliptic_modular_forms.backend.emf_download_utils import download_web_modform,get_coefficients
 
@@ -240,14 +205,33 @@
 def get_qexp_latex(level, weight, character, label, prec=10, **kwds):
     return get_qexp(level, weight, character, label, prec, latex=True, **kwds)
 
-<<<<<<< HEAD
-=======
-# If we don't match any arglist above we see if we have only a label
-@emf.route("/<test>/")
-def redirect_false_route(test=None):
-    args = extract_data_from_jump_to(test)
-    return redirect(url_for("emf.render_elliptic_modular_forms",**args), code=301)
-    # return render_elliptic_modular_form_navigation_wp(**info)
+
+###
+###  Routines that used to be in /experimental/ folder.
+###
+@emf.route("/Dots/<min_level>/<max_level>/<min_weight>/<max_weight>/",methods=met)
+def show_dots(min_level, max_level, min_weight, max_weight):
+    info = {}
+    info['contents'] = [paintSvgHolomorphic(min_level, max_level, min_weight, max_weight,char=1)]
+    info['min_level'] = min_level
+    info['max_level'] = max_level
+    info['min_weight'] = min_weight
+    info['max_weight'] = max_weight
+    return render_template("emf_browse_graph.html", title='Browsing dimensions of modular forms in the database', **info)
+
+
+@emf.route("/DotsPlot/<min_level>/<max_level>/<min_weight>/<max_weight>/<complete>/",methods=met)
+def show_dots2(min_level, max_level, min_weight, max_weight,complete):
+    info = {}
+    char = 1
+    info['contents'] = [paintSvgHolomorphic2(min_level, max_level, min_weight, max_weight,char,complete=complete)]
+    info['min_level'] = min_level
+    info['max_level'] = max_level
+    info['min_weight'] = min_weight
+    info['max_weight'] = max_weight
+    return render_template("emf_browse_graph.html", title='Browsing dimensions of modular forms in the database', **info)
+
+
 
 def get_args(request, level=0, weight=0, character=-1, group=2, label='', keys=[]):
     r"""
@@ -270,53 +254,8 @@
         if key in dd:
             info[key] = my_get(dd, key, '', str)
     return info
->>>>>>> 0c08e9e0
-
-###
-###  Routines that used to be in /experimental/ folder.
-###
-@emf.route("/Dots/<min_level>/<max_level>/<min_weight>/<max_weight>/",methods=met)
-def show_dots(min_level, max_level, min_weight, max_weight):
-    info = {}
-    info['contents'] = [paintSvgHolomorphic(min_level, max_level, min_weight, max_weight,char=1)]
-    info['min_level'] = min_level
-    info['max_level'] = max_level
-    info['min_weight'] = min_weight
-    info['max_weight'] = max_weight
-    return render_template("emf_browse_graph.html", title='Browsing dimensions of modular forms in the database', **info)
-
-
-@emf.route("/DotsPlot/<min_level>/<max_level>/<min_weight>/<max_weight>/<complete>/",methods=met)
-def show_dots2(min_level, max_level, min_weight, max_weight,complete):
-    info = {}
-    char = 1
-    info['contents'] = [paintSvgHolomorphic2(min_level, max_level, min_weight, max_weight,char,complete=complete)]
-    info['min_level'] = min_level
-    info['max_level'] = max_level
-    info['min_weight'] = min_weight
-    info['max_weight'] = max_weight
-    return render_template("emf_browse_graph.html", title='Browsing dimensions of modular forms in the database', **info)
-
-
-
-def get_args(request, level=0, weight=0, character=-1, label='', keys=[]):
-    r"""
-    Use default input of the same type as desired output.
-    """
-    if request.method == 'GET':
-        dd = to_dict(request.args)
-    else:
-        dd = to_dict(request.form)
-    emf_logger.debug("REQUEST:{0}".format(dd))
-    info = dict()
-    info['level'] = my_get(dd, 'level', level, int)
-    info['weight'] = my_get(dd, 'weight', weight, int)
-    info['character'] = my_get(dd, 'character', character, int)
-    info['label'] = my_get(dd, 'label', label, str)
-    for key in keys:
-        if key in dd:
-            info[key] = my_get(dd, key, '', str)
-    return info
+
+
 from markupsafe import Markup
 
 def validate_parameters(level=0,weight=0,character=None,label='',info={}):
@@ -325,13 +264,13 @@
     character = info['character']; label = info['label']
     t = True
     m = []
-    if not isinstance(level,int) or level <= 0:
+    if not level is None and (not isinstance(level,int) or level <= 0):
         m.append("Please provide a positive integer level! You gave: {0}".format(level)); t = False
         if level is None:
             info['level'] = None
         else:
             info['level'] = 0
-    if not isinstance(weight,int) or weight <=0:
+    if not weight is None and (not isinstance(weight,int) or weight <=0):
         m.append("Please provide a positive integer weight! You gave: {0}".format(weight)); t = False
         if weight is None:
             info['weight']=None
@@ -340,7 +279,7 @@
         if not isinstance(character,int) or character <= 0:
             m.append("Please provide positive integer character number! You gave: {0}".format(character)); t = False
             info['character'] = None
-    if not isinstance(label,basestring):
+    if not label is None and (not isinstance(label,basestring)):
         m.append('Please provide a label in string format! You gave: {0}'.format(label)); t=False
         info['label']=''
         if label is None:
@@ -348,6 +287,7 @@
     if not t:
         msg = "<br>".join(m)
         flash(Markup(msg),'error')
+        emf_logger.debug("validate: {0}".format(msg))
         
 # If we don't match any arglist above we see if we have only a label
 # or else catch malformed urls
