# This Blueprint is about p-adic fields (aka local number fields)
# Author: John Jones

from flask import abort, render_template, request, url_for, redirect
from sage.all import (
<<<<<<< HEAD
    PolynomialRing, ZZ, QQ, RR, latex, cached_function, Integers, euler_phi)
from sage.plot.all import line, points, text, Graphics, polygon
=======
    PolynomialRing, ZZ, QQ, RR, latex, cached_function, Integers, is_prime)
from sage.plot.all import line, points, text, Graphics
>>>>>>> 1e0773b9

from lmfdb import db
from lmfdb.app import app
from lmfdb.utils import (
    web_latex, coeff_to_poly, teXify_pol, display_multiset, display_knowl,
    parse_inertia, parse_newton_polygon, parse_bracketed_posints, parse_floats, parse_regex_restricted,
    parse_galgrp, parse_ints, clean_input, parse_rats, parse_noop, flash_error,
    SearchArray, TextBox, TextBoxWithSelect, SubsetBox, SelectBox, SneakyTextBox,
    HiddenBox, TextBoxNoEg, CountBox, to_dict, comma,
    search_wrap, count_wrap, embed_wrap, Downloader, StatsDisplay, totaler, proportioners, encode_plot,
    EmbeddedSearchArray, integer_options,
    redirect_no_cache, raw_typeset)
from lmfdb.utils.interesting import interesting_knowls
from lmfdb.utils.search_columns import SearchColumns, LinkCol, MathCol, ProcessedCol, MultiProcessedCol, ListCol, RationalListCol, PolynomialCol, eval_rational_list
from lmfdb.api import datapage
from lmfdb.local_fields import local_fields_page, logger
from lmfdb.local_fields.family import pAdicSlopeFamily, FAMILY_RE, latex_content, content_unformatter
from lmfdb.groups.abstract.main import abstract_group_display_knowl
from lmfdb.galois_groups.transitive_group import (
    transitive_group_display_knowl, group_display_inertia,
    knowl_cache, galdata, galunformatter,
    group_pretty_and_nTj, WebGaloisGroup)
from lmfdb.number_fields.web_number_field import (
    WebNumberField, string2list, nf_display_knowl)

import re
OLD_LF_RE = re.compile(r'^\d+\.\d+\.\d+\.\d+$')
NEW_LF_RE = re.compile(r'^\d+\.\d+\.\d+\.\d+[a-z]+\d+\.\d+$')

def get_bread(breads=[]):
    bc = [("$p$-adic fields", url_for(".index"))]
    for b in breads:
        bc.append(b)
    return bc

def learnmore_list():
    return [('Source and acknowledgments', url_for(".source")),
            ('Completeness of the data', url_for(".cande")),
            ('Reliability of the data', url_for(".reliability")),
            ('$p$-adic field labels', url_for(".labels_page"))]

# Return the learnmore list with the matchstring entry removed
def learnmore_list_remove(matchstring):
    return [t for t in learnmore_list() if t[0].find(matchstring) < 0]


def display_poly(coeffs):
    return web_latex(coeff_to_poly(coeffs))

def format_coeffs(coeffs):
    return latex(coeff_to_poly(coeffs))

def lf_formatfield(coef):
    coef = string2list(coef)
    thefield = WebNumberField.from_coeffs(coef)
    thepoly = coeff_to_poly(coef)
    thepolylatex = '$%s$' % latex(coeff_to_poly(coef))
    if thefield._data is None:
        return raw_typeset(thepoly, thepolylatex)
    return nf_display_knowl(thefield.get_label(),thepolylatex)

# Takes a string '[2,5/2]'
def artin2swan(li):
    if li is not None:
        l1=li.replace('[','')
        l1=l1.replace(']','')
        l1=l1.replace(' ','')
        if l1=='':
            return []
        return '['+','.join([str(QQ(z)-1) for z in l1.split(',')])+']'

def hidden2swan(hid):
    if hid is not None:
        parts=hid.split(']')
        a=parts[0].replace('[','')
        a=a.replace(' ','')
        if a=='':
            return hid
        return '['+','.join([str(QQ(z)-1) for z in a.split(',')])+']'+parts[1]

def local_algebra_data(labels):
    labs = labels.split(',')
    f1 = labs[0].split('.')
    labs = sorted(labs, key=lambda u: (int(j) for j in u.split('.')), reverse=True)
    ans = '<div align="center">'
    ans += '$%s$-adic algebra' % str(f1[0])
    ans += '</div>'
    ans += '<p>'
    ans += "<table class='ntdata'><th>Label<th>Polynomial<th>$e$<th>$f$<th>$c$<th>$G$<th>Artin slopes"
    if all(OLD_LF_RE.fullmatch(lab) for lab in labs):
        fall = {rec["old_label"]: rec for rec in db.lf_fields.search({"old_label":{"$in": labs}})}
    elif all(NEW_LF_RE.fullmatch(lab) for lab in labs):
        fall = {rec["new_label"]: rec for rec in db.lf_fields.search({"new_label":{"$in": labs}})}
    else:
        fall = {}
        for lab in labs:
            if OLD_LF_RE.fullmatch(lab):
                fall[lab] = db.lf_fields.lucky({"old_label":lab})
            elif NEW_LF_RE.fullmatch(lab):
                fall[lab] = db.lf_fields.lucky({"new_label":lab})
            else:
                fall[lab] = None
    for lab in labs:
        f = fall[lab]
        if f is None:
            ans += '<tr><td>Invalid label %s</td></tr>' % lab
            continue
        if f.get('new_label'):
            l = str(f['new_label'])
        else:
            l = str(f['old_label'])
        ans += '<tr><td><a href="%s">%s</a><td>'%(url_for_label(l),l)
        ans += format_coeffs(f['coeffs'])
        ans += '<td>%d<td>%d<td>%d<td>' % (f['e'],f['f'],f['c'])
        ans += transitive_group_display_knowl(f['galois_label'])
        if f.get('slopes') and f.get('t') and f.get('u'):
            ans += '<td>$' + show_slope_content(f['slopes'],f['t'],f['u'])+'$'
    ans += '</table>'
    if len(labs) != len(set(labs)):
        ans += '<p>Fields which appear more than once occur according to their given multiplicities in the algebra'
    return ans

def local_field_data(label):
    if OLD_LF_RE.fullmatch(label):
        f = db.lf_fields.lucky({"old_label": label})
    elif NEW_LF_RE.fullmatch(label):
        f = db.lf_fields.lucky({"new_label": label})
    else:
        return "Invalid label %s" % label
    nicename = ''
    if f['n'] < 3:
        nicename = ' = ' + prettyname(f)
    ans = '$p$-adic field %s%s<br><br>' % (label, nicename)
    ans += r'Extension of $\Q_{%s}$ defined by %s<br>' % (str(f['p']),web_latex(coeff_to_poly(f['coeffs'])))
    gn = f['n']
    ans += 'Degree: %s<br>' % str(gn)
    ans += 'Ramification index $e$: %s<br>' % str(f['e'])
    ans += 'Residue field degree $f$: %s<br>' % str(f['f'])
    ans += 'Discriminant ideal:  $(p^{%s})$ <br>' % str(f['c'])
    if f.get('galois_label') is not None:
        gt = int(f['galois_label'].split('T')[1])
        ans += 'Galois group $G$: %s<br>' % group_pretty_and_nTj(gn, gt, True)
    else:
        ans += 'Galois group $G$: not computed<br>'
    ans += '<div align="right">'
    ans += '<a href="%s">%s home page</a>' % (str(url_for("local_fields.by_label", label=label)),label)
    ans += '</div>'
    return ans


def lf_display_knowl(label, name=None):
    if name is None:
        name = label
    return '<a title = "%s [lf.field.data]" knowl="lf.field.data" kwargs="label=%s">%s</a>' % (label, label, name)


def local_algebra_display_knowl(labels):
    return '<a title = "{0} [lf.algebra.data]" knowl="lf.algebra.data" kwargs="labels={0}">{0}</a>' % (labels)

def eisensteinformlatex(pol, unram):
    # pol=coeffs,  unram =string
    R = PolynomialRing(QQ, 'y')
    Rx = PolynomialRing(R, 'x')
    unram2 = R(unram.replace('t', 'y'))
    pol = R(pol)
    if unram2.degree() == 1 or unram2.degree() == pol.degree():
        return latex(pol).replace('y', 'x')
    unram = latex(Rx(unram.replace('t', 'x')))
    l = []
    while pol != 0:
        qr = pol.quo_rem(unram2)
        l.append(qr[1])
        pol = qr[0]
    newpol = latex(Rx(l))
    newpol = newpol.replace('x', '(' + unram + ')')
    newpol = newpol.replace('y', 'x')
    return newpol

def plot_ramification_polygon(verts, p, polys=None, inds=None):
    # print("VERTS", verts)
    verts = [tuple(pt) for pt in verts]
    if not verts:
        # Unramified, so we won't be displaying the plot
        return
    # Extract the coefficients to be associated to x
    ymax = verts[0][1]
    xmax = verts[-1][0]
    # How far we need to shift text depends on the scale
    txshift = xmax / 80
    tyshift = xmax / 48
    #tick = xmax / 160
    nextq = p
    L = Graphics()
    if ymax > 0:
        asp_ratio = (xmax + 2*txshift) / (2 * (ymax + 2*tyshift)) # 2 comes from the fact that the actual image has width 500 and height 250.
    else:
        # Add in silly white dot
        L += points([(0,1)], color="white")
        asp_ratio = (xmax + 2*txshift) / (8 + 16*tyshift)
    for i in range(xmax+1):
        L += line([(-i, 0), (-i, ymax)], color="grey", thickness=0.5)
    for j in range(ymax+1):
        L += line([(0,j), (-xmax, j)], color="grey", thickness=0.5)
    #L += line([(0,0), (0, ymax)], color="grey")
    #L += line([(0,0), (-xmax, 0)], color="grey")
    #for i in range(1, ymax + 1):
    #    L += line([(0, i), (-tick, i)], color="grey")
    #for i in range(0, xmax + 1):
    #    L += line([(-i, 0), (-i, tick/asp_ratio)], color="grey")
    xticks = set(P[0] for P in verts)
    yticks = set(P[1] for P in verts)
    if inds is not None:
        xticks = xticks.union(p**i for i in range(len(inds)))
        yticks = yticks.union(ind for ind in inds)
    for x in xticks:
        L += text(
            f"${-x}$", (-x, -tyshift/asp_ratio),
            color="black")
    for y in yticks:
        L += text(
            f"${y}$", (txshift, y),
            horizontal_alignment="left",
            color="black")

    if polys is not None:
        R = ZZ["t"]["z"]
        polys = [R(poly) for poly in reversed(polys)]
        # print("POLYS", polys)

        def restag(c, a, b):
            return text(f"${latex(c)}$", (-a - txshift, b + tyshift/asp_ratio),
                        horizontal_alignment="left",
                        color="black")
        L += restag(polys[0][0], 1, ymax)
    for i in range(len(verts) - 1):
        P = verts[i]
        Q = verts[i+1]
        slope = ZZ(P[1] - Q[1]) / ZZ(Q[0] - P[0]) # actually the negative of the slope
        d = slope.denominator()
        if slope != 0:
            if polys is not None:
                # Need to check that this is compatible with the residual polynomial normalization
                while nextq <= Q[0]:
                    j = (nextq - P[0]) / d
                    if j in ZZ and polys[i][j]:
                        L += restag(polys[i][j], nextq, P[1] - (nextq - P[0]) * slope)
                    nextq *= p
            L += text(
                f"${slope}$", (-(P[0] + Q[0]) / 2 + txshift, (P[1] + Q[1]) / 2 - tyshift),
                horizontal_alignment="left",
                color="blue")
            #for x in range(P[0], Q[0] + 1):
            #    L += line(
            #        [(-x, Q[1]), (-x, P[1] - (x - P[0]) * slope)],
            #        color="grey",
            #    )
            #for y in range(Q[1], P[1]):
            #    L += line(
            #        [(-P[0] + (y - P[1]) / slope, y), (-P[0], y)],
            #        color="grey",
            #    )
        elif polys:
            # For tame inertia, the coefficients can occur at locations other than powers of p
<<<<<<< HEAD
            for j, c in enumerate(polys[i]):
                if j and c:
                    L += restag(c, P[0] + j, P[1])
    L += line([(-x,y) for (x,y) in verts], thickness=2)
    L += polygon([(-x,y) for (x,y) in verts] + [(-xmax, ymax)], alpha=0.1)
    if inds is not None:
        # print("INDS", inds)
        L += points([(-p**i, ind) for (i, ind) in enumerate(inds)], size=30, color="black")
=======
            for i, c in enumerate(poly):
                if i and c:
                    L += restag(c, P[0] + i, P[1])
    L += line(verts, thickness=2)
    L += points([(p**i, ind) for i, ind in enumerate(inds)], size=30, color="black")
>>>>>>> 1e0773b9
    L.axes(False)
    L.set_aspect_ratio(asp_ratio)
    return encode_plot(L, pad=0, pad_inches=0, bbox_inches="tight", figsize=(8,4))


@app.context_processor
def ctx_local_fields():
    return {'local_field_data': local_field_data,
            'local_algebra_data': local_algebra_data}


# Utilities for subfield display
def format_lfield(label, p):
    if OLD_LF_RE.fullmatch(label):
        data = db.lf_fields.lucky({"old_label": label}, ["n", "p", "rf", "old_label", "new_label"])
    else:
        data = db.lf_fields.lucky({"new_label": label}, ["n", "p", "rf", "old_label", "new_label"])
    return lf_display_knowl(label, name=prettyname(data))


# Input is a list of pairs, coeffs of field as string and multiplicity
def format_subfields(sublist, multdata, p):
    if not sublist:
        return ''
    subdata = zip(sublist, multdata)
    return display_multiset(subdata, format_lfield, p)


# Encode string for rational into our special format
def ratproc(inp):
    if '.' in inp:
        inp = RR(inp)
    qs = QQ(inp)
    sstring = str(qs*1.)
    sstring += '0'*14
    if qs < 10:
        sstring = '0'+sstring
    sstring = sstring[0:12]
    sstring += str(qs)
    return sstring

def show_slopes(sl):
    if str(sl) == "[]":
        return "None"
    return('$' + sl + '$')

def show_slopes2(sl):
    # uses empty brackets with a space instead of None
    if str(sl) == "[]":
        return r'[\ ]'
    return(sl)

def show_slope_content(sl,t,u):
    if sl is None or t is None or u is None:
        return 'not computed'
    sc = str(sl)
    if t > 1:
        sc += '_{%d}' % t
    if u > 1:
        sc += '^{%d}' % u
    return latex_content(sc)

relative_columns = ["base", "n0", "e0", "f0", "c0", "label_absolute", "n_absolute", "e_absolute", "f_absolute", "c_absolute"]

@local_fields_page.route("/")
def index():
    bread = get_bread()
    info = to_dict(request.args, search_array=LFSearchArray(), stats=LFStats())
    if any(col in info for col in relative_columns):
        info["relative"] = 1
    if len(request.args) != 0:
        info["search_type"] = search_type = info.get("search_type", info.get("hst", ""))
        if search_type in ['Families', 'FamilyCounts']:
            info['search_array'] = FamiliesSearchArray(relative=("relative" in info))
        if search_type in ['Counts', 'FamilyCounts']:
            return local_field_count(info)
        elif search_type in ['Families', 'RandomFamily']:
            return families_search(info)
        elif search_type in ['List', '', 'Random']:
            return local_field_search(info)
        else:
            flash_error("Invalid search type; if you did not enter it in the URL please report")
    info["field_count"] = db.lf_fields.stats.column_counts(["n", "p"])
    info["family_count"] = db.lf_families.count({"n0":1}, groupby=["n", "p"])
    return render_template("lf-index.html", title="$p$-adic fields", titletag="p-adic fields", bread=bread, info=info, learnmore=learnmore_list())

@local_fields_page.route("/families/")
def family_redirect():
    info = to_dict(request.args)
    info["search_type"] = "Families"
    if "relative" not in info:
        # Check for the presence of any relative-only arguments
        if any(x in info for x in relative_columns):
            info["relative"] = 1
    return redirect(url_for(".index", **info))


@local_fields_page.route("/<label>")
def by_label(label):
    clean_label = clean_input(label)
    if label != clean_label:
        return redirect(url_for_label(label=clean_label), 301)
    return render_field_webpage({'label': label})

def url_for_label(label):
    if label == "random":
        return url_for('.random_field')
    return url_for(".by_label", label=label)

def url_for_family(label):
    return url_for(".family_page", label=label)

def url_for_packet(packet):
    return url_for(".index", packet=packet)

def local_field_jump(info):
    if FAMILY_RE.fullmatch(info['jump']):
        return redirect(url_for_family(info['jump']), 301)
    else:
        return redirect(url_for_label(info['jump']), 301)

def unpack_slopes(slopes, t, u):
    return eval_rational_list(slopes), t, u

def format_eisen(eisstr):
    Pt = PolynomialRing(QQ, 't')
    Ptx = PolynomialRing(Pt, 'x')
    return latex(Ptx(str(eisstr).replace('y','x')))

class LF_download(Downloader):
    table = db.lf_fields
    title = '$p$-adic fields'
    inclusions = {
        'field': (
            ["p", "coeffs"],
            {
                "magma": 'Prec := 100; // Default precision of 100\n    base := pAdicField(out`p, Prec);\n    field := LocalField(base, PolynomialRing(base)!(out`coeffs));',
                "sage": 'Prec = 100 # Default precision of 100\n    base = Qp(p, Prec)\n    field = base.extension(QQ["x"](out["coeffs"]))',
                "gp": 'field = Polrev(mapget(out, "coeffs"));',
            }
        ),
    }

def galcolresponse(n,t,cache):
    if t is None:
        return 'not computed'
    return group_pretty_and_nTj(n, t, cache=cache)

def formatbracketcol(blist):
    if blist == []:
        return r'$[\ ]$'
    if blist == '':
        return 'not computed'
    return f'${blist}$'

def intcol(j):
    if j == '':
        return 'not computed'
    return f'${j}$'

#label_col = LinkCol("new_label", "lf.field.label", "Label", url_for_label)
label_col = MultiProcessedCol("label", "lf.field_label", "Label", ["old_label", "new_label"], (lambda old_label, new_label: f'<a href="{url_for_label(new_label)}">{new_label}</a>' if new_label else f'<a href="{url_for_label(old_label)}">{old_label}</a>'), apply_download=(lambda old_label, new_label: (new_label if new_label else old_label)))

def poly_col(relative=False):
    if relative:
        title = lambda info: "Polynomial" if info['family'].n0 == 1 else r"Polynomial $/ \Q_p$"
    else:
        title = "Polynomial"
    return MultiProcessedCol("coeffs", "lf.defining_polynomial", title, ["coeffs", "unram"], eisensteinformlatex, mathmode=True, short_title="polynomial", apply_download=lambda coeffs, unram: coeffs)
p_col = MathCol("p", "lf.qp", "$p$", short_title="prime")
c_col = MathCol("c", "lf.discriminant_exponent", "$c$", short_title="discriminant exponent")
e_col = MathCol("e", "lf.ramification_index", "$e$", short_title="ramification index")
f_col = MathCol("f", "lf.residue_field_degree", "$f$", short_title="residue field degree")
def gal_col(relative=False):
    if relative:
        title = lambda info: "Galois group" if info['family'].n0 == 1 else r"Galois group $/ \Q_p$"
    else:
        title = "Galois group"
    return MultiProcessedCol("gal", "nf.galois_group", title,
                             ["n", "gal", "cache"],
                             galcolresponse, short_title="Galois group",
                             apply_download=lambda n, t, cache: [n, t])
def aut_col(default):
    return MathCol("aut", "lf.automorphism_group", r"$\#\Aut(K/\Q_p)$", short_title="auts", default=default)
def slopes_col(default=True, relative=False):
    if relative:
        title = lambda info: "Artin slope content" if info['family'].n0 == 1 else r"Artin slope content $/ \Q_p$"
    else:
        title = "Artin slope content"
    return MultiProcessedCol("slopes", "lf.slopes", title,
                             ["slopes", "t", "u"],
                             show_slope_content, short_title="Artin slope content",
                             apply_download=unpack_slopes, default=default)
def hidden_col(default=True, relative=False):
    if relative:
        title = lambda info: "Hidden Artin slopes" if info['family'].n0 == 1 else r"Hidden Artin slopes $/ \Q_p$"
    else:
        title = "Hidden Artin slopes"
    return ProcessedCol("hidden", "lf.slopes",
                        title,
                        latex_content, short_title="hidden Artin slopes",
                        apply_download=False, default=default)

def swanslopes_col(default=False, relative=False):
    if relative:
        title = lambda info: "Swan slope content" if info['family'].n0 == 1 else r"Swan slope content $/ \Q_p$"
    else:
        title = "Swan slope content"
    return MultiProcessedCol("swanslopes", "lf.slopes", title,
                             ["slopes", "t", "u", "c"],
                             (lambda slopes, t, u, c: show_slope_content(artin2swan(slopes), t, u)),
                             short_title="Swan slope content",
                             apply_download=(lambda slopes, t, u: unpack_slopes(artin2swan(slopes), t, u)),
                             default=default)

def hiddenswan_col(default=False, relative=False):
    if relative:
        title = lambda info: "Hidden Swan slopes" if info['family'].n0 == 1 else r"Hidden Swan slopes $/ \Q_p$"
    else:
        title = "Hidden Swan slopes"
    return MultiProcessedCol("hiddenswan", "lf.slopes",
                             title,
                             ["hidden", "c"],
                             (lambda hidden, c: latex_content(hidden2swan(hidden))),
                             short_title="hidden Swan slopes",
                             apply_download=False,
                             default=default)

def insep_col(default=True, relative=False):
    if relative:
        title = lambda info: "Ind. of Insep." if info['family'].n0 == 1 else r"Ind. of Insep. $/ \Q_p$"
    else:
        title = "Ind. of Insep."
    return ProcessedCol("ind_of_insep", "lf.indices_of_inseparability", title, formatbracketcol, default=default, short_title="ind. of insep.")
def assoc_col(default=True, relative=False):
    if relative:
        title = lambda info: "Assoc. Inertia" if info['family'].n0 == 1 else r"Assoc. Inertia $/ \Q_p$"
    else:
        title = "Assoc. Inertia"
    return ProcessedCol("associated_inertia", "lf.associated_inertia", title, formatbracketcol, default=default)
def jump_col(default=True):
    return ListCol("jump_set", "lf.jump_set", "Jump Set", default=default, mathmode=True)
def respoly_col():
    return ProcessedCol("residual_polynomials", "lf.residual_polynomials", "Resid. Poly", default=False, mathmode=True, func=lambda rp: ','.join(teXify_pol(f) for f in rp))

lf_columns = SearchColumns([
    label_col,
    MathCol("n", "lf.degree", "$n$", short_title="degree", default=False),
    poly_col(),
    p_col,
    f_col,
    e_col,
    c_col,
    gal_col(False),
    ProcessedCol("u", "lf.unramified_degree", "$u$", intcol, short_title="unramified degree", default=False),
    ProcessedCol("t", "lf.tame_degree", "$t$", intcol, short_title="tame degree", default=False),
    RationalListCol("visible", "lf.slopes", "Visible Artin slopes",
                    show_slopes2, default=lambda info: info.get("visible"), short_title="visible Artin slopes"),
    # throw in c as a trick to differentiate it from just visible
    MultiProcessedCol("visibleswan", "lf.slopes", "Visible Swan slopes",
                      ["visible","c"],
                      (lambda visible, c: latex_content(show_slopes2(artin2swan(visible)))),
                      mathmode=False, default=False,
                      short_title="visible Swan slopes",
                      apply_download=(lambda slopes: eval_rational_list(artin2swan(slopes)))),
    slopes_col(),
    swanslopes_col(),
    hidden_col(default=False),
    hiddenswan_col(),
    aut_col(lambda info:info.get("aut")),
    # want apply_download for download conversion
    PolynomialCol("unram", "lf.unramified_subfield", "Unram. Ext.", default=lambda info:info.get("visible")),
    ProcessedCol("eisen", "lf.eisenstein_polynomial", "Eisen. Poly.", default=lambda info:info.get("visible"), mathmode=True, func=format_eisen),
    insep_col(default=lambda info: info.get("ind_of_insep")),
    assoc_col(default=lambda info: info.get("associated_inertia")),
    respoly_col(),
    jump_col(default=lambda info: info.get("jump_set"))],
    db_cols=["aut", "c", "coeffs", "e", "f", "gal", "old_label", "new_label", "n", "p", "slopes", "t", "u", "visible", "hidden", "ind_of_insep", "associated_inertia", "jump_set", "unram", "eisen", "family", "residual_polynomials"])

family_columns = SearchColumns([
    label_col,
    MultiProcessedCol("packet_link", "lf.packet", "Packet size", ["packet", "packet_size"], (lambda packet, size: '' if size is None else f'<a href="{url_for_packet(packet)}">{size}</a>'), default=lambda info: info.get("one_per") == "packet", contingent=lambda info: info['family'].n0 == 1),
    poly_col(relative=True),
    gal_col(lambda info: "Galois group" if info['family'].n0 == 1 else r"Galois group $/ \Q_p$"),
    MathCol("galsize", "nf.galois_group", lambda info: "Galois degree" if info['family'].n0 == 1 else r"Galois degree $/ \Q_p$", short_title="Galois degree"),
    aut_col(True),
    slopes_col(default=False, relative=True),
    swanslopes_col(relative=True),
    hidden_col(relative=True),
    hiddenswan_col(relative=True),
    insep_col(relative=True),
    assoc_col(relative=True),
    respoly_col(),
    jump_col()],
    db_cols=["old_label", "new_label", "packet", "packet_size", "coeffs", "unram", "n", "gal", "aut", "slopes", "t", "u", "c", "hidden", "ind_of_insep", "associated_inertia", "residual_polynomials", "jump_set"])

class PercentCol(MathCol):
    def display(self, rec):
        x = self.get(rec)
        if x == 0:
            return r"$0\%$"
        elif x == 1:
            return r"$100\%$"
        return fr"${100*x:.2f}\%$"

def pretty_link(label, p, n, rf):
    if OLD_LF_RE.fullmatch(label):
        name = {"old_label": label}
    else:
        name = {"new_label": label}
    name.update({"p": p, "n": n, "rf": rf})
    name = prettyname(name)
    return f'<a href="{url_for_label(label)}">{name}</a>'

families_columns = SearchColumns([
    LinkCol("label", "lf.family_label", "Label", url_for_family),
    MathCol("p", "lf.residue_field", "$p$", short_title="prime"),
    MathCol("n", "lf.degree", "$n$", short_title="degree"),
    MathCol("n0", "lf.degree", "$n_0$", short_title="base degree", default=False, contingent=lambda info: "relative" in info),
    MathCol("n_absolute", "lf.degree", r"$n_{\mathrm{abs}}$", short_title="abs. degree", default=False, contingent=lambda info: "relative" in info),
    MathCol("f", "lf.residue_field_degree", "$f$", short_title="res. field degree"),
    MathCol("f0", "lf.residue_field_degree", "$f_0$", short_title="base res. field degree", default=False, contingent=lambda info: "relative" in info),
    MathCol("f_absolute", "lf.residue_field_degree", r"$f_{\mathrm{abs}}$", short_title="abs. residue field degree", default=False, contingent=lambda info: "relative" in info),
    MathCol("e", "lf.ramification_index", "$e$", short_title="ram. index"),
    MathCol("e0", "lf.ramification_index", "$e_0$", short_title="base ram. index", default=False, contingent=lambda info: "relative" in info),
    MathCol("e_absolute", "lf.ramification_index", r"$e_{\mathrm{abs}}$", short_title="abs. ram. index", default=False, contingent=lambda info: "relative" in info),
    MathCol("c", "lf.discriminant_exponent", "$c$", short_title="disc. exponent"),
    MathCol("c0", "lf.discriminant_exponent", "$c_0$", short_title="base disc. exponent", default=False, contingent=lambda info: "relative" in info),
    MathCol("c_absolute", "lf.discriminant_exponent", r"$c_{\mathrm{abs}}$", short_title="abs. disc. exponent", default=False, contingent=lambda info: "relative" in info),
    MultiProcessedCol("base_field", "lf.family_base", "Base",
                      ["base", "p", "n0", "rf0"],
                      pretty_link, contingent=lambda info: "relative" in info),
    RationalListCol("visible", "lf.slopes", "Abs. Artin slopes",
                    show_slopes2, default=False, short_title="abs. Artin slopes"),
    RationalListCol("slopes", "lf.slopes", "Swan slopes", short_title="Swan slopes"),
    RationalListCol("means", "lf.means", "Means", delim=[r"\langle", r"\rangle"]),
    RationalListCol("rams", "lf.rams", "Rams", delim = "()"),
    ProcessedCol("poly", "lf.family_polynomial", "Generic poly", lambda pol: teXify_pol(pol, greek_vars=True, subscript_vars=True), mathmode=True, default=False),
    MathCol("ambiguity", "lf.family_ambiguity", "Ambiguity"),
    MathCol("field_count", "lf.family_field_count", "Field count"),
    MathCol("mass_relative", "lf.family_mass", "Mass", orig=["mass_relative_display"]),
    MathCol("mass_absolute", "lf.family_mass", "Mass (absolute)", orig=["mass_absolute_display"], default=False),
    MathCol("mass_stored", "lf.family_mass", "Mass stored", default=False),
    PercentCol("mass_found", "lf.family_mass", "Mass found", default=False),
    MathCol("wild_segments", "lf.wild_segments", "Wild segments", default=False),
    MathCol("packet_count", "lf.packet", "Num. Packets", contingent=lambda info: "relative" not in info),
])

def lf_postprocess(res, info, query):
    cache = knowl_cache(list({f"{rec['n']}T{rec['gal']}" for rec in res if rec.get('gal') is not None}))
    for rec in res:
        rec["cache"] = cache
        if rec.get('gal') is not None:
            gglabel = f"{rec['n']}T{rec['gal']}"
            rec["galsize"] = cache[gglabel]["order"]
        else:
            rec["galsize"] = " $not computed$ " # undo mathmode
    return res

def families_postprocess(res, info, query):
    quads = list(set(rec["base"] for rec in res if rec["n0"] == 2))
    if quads:
        rflook = {rec["new_label"]: rec["rf"] for rec in db.lf_fields.search({"new_label":{"$in":quads}}, ["new_label", "rf"])}
    for rec in res:
        if rec["n0"] == 1:
            rec["rf0"] = [1, 0]
        elif rec["n0"] == 2:
            rec["rf0"] = rflook[rec["base"]]
        else:
            rec["rf0"] = None
    return res

def common_parse(info, query):
    parse_ints(info,query,'p',name='Prime p')
    parse_ints(info,query,'n',name='Degree')
    parse_ints(info,query,'u',name='Unramified degree')
    parse_ints(info,query,'t',name='Tame degree')
    parse_galgrp(info,query,'gal',qfield=('galois_label','n'))
    parse_ints(info,query,'aut',name='Automorphisms')
    parse_ints(info,query,'c',name='Discriminant exponent c')
    parse_ints(info,query,'e',name='Ramification index e')
    parse_ints(info,query,'f',name='Residue field degree f')
    parse_rats(info,query,'topslope',qfield='top_slope',name='Top Artin slope', process=ratproc)
    parse_newton_polygon(info,query,"slopes", qfield="slopes_tmp", mode=info.get('slopes_quantifier'))
    parse_newton_polygon(info,query,"visible", qfield="visible_tmp", mode=info.get('visible_quantifier'))
    parse_newton_polygon(info,query,"ind_of_insep", qfield="ind_of_insep_tmp", mode=info.get('insep_quantifier'), reversed=True)
    parse_bracketed_posints(info,query,"associated_inertia")
    parse_bracketed_posints(info,query,"jump_set")
    parse_inertia(info,query,qfield=('inertia_gap','inertia'))
    parse_inertia(info,query,qfield=('wild_gap','wild_gap'), field='wild_gap')
    parse_noop(info,query,'packet')
    parse_noop(info,query,'family')
    parse_noop(info,query,'hidden')

def count_fields(p, n=None, f=None, e=None, eopts=None):
    # Implement a formula due to Monge for the number of fields with given n or e,f
    if n is None and (f is None or e is None):
        raise ValueError("Must specify n or (f and e)")
    if f is None:
        if e is None:
            if eopts is None:
                return sum(count_fields(p, e=e, f=n//e) for e in n.divisors())
            return sum(count_fields(p, e=e, f=n//e) for e in n.divisors() if e in eopts)
        elif n % e != 0:
            return 0
        f = n // e
    elif e is None:
        if n % f != 0:
            return 0
        e = n // f
    def eps(i):
        return sum(p**(-j) for j in range(1, i+1))
    def ee(i):
        return euler_phi(p**i)
    def sig(n0, e, f, s):
        nn = n0 * e * f
        return 1 + sum(p**i * (p**(eps(i) * nn) - p**(eps(i-1) * nn)) for i in range(1,s+1))
    def delta(m, s, i):
        if s == i == 0:
            return 1
        if s > i == 0:
            return (p**m - 1) * p**(m * (s-1))
        if s > i > 0:
            return (p - 1) * (p**m - 1) * p**(m * (s - 1) + i - 1)
        if s == i > 0:
            return (p - 1) * p**(m * s + s - 1)
        return 0
    def term(i, fp, ep):
        ep_val = ep.valuation(p)
        epp = e / (ee(i) * ep)
        if not epp.is_integer():
            return 0
        epp_val, epp_unit = epp.val_unit(p)
        fpp = f / fp
        a = 1 if ((p**fp - 1) / epp_unit).is_integer() else 0
        return a * euler_phi(epp_unit) * euler_phi(fpp) / ee(i) * sig(ee(i), ep, fp, ep_val) * delta(ee(i) * ep * fp, epp_val, i)

    return 1/f * sum(term(i, fp, ep) for i in range(e.valuation(p)+1) for fp in f.divisors() for ep in e.divisors())

def fix_top_slope(s):
    if isinstance(s, float):
        return QQ(s)
    elif isinstance(s, str):
        return QQ(s[12:])
    return s

def count_postprocess(res, info, query):
    # We account for two possible ways of encoding top_slope
    for key, val in list(res.items()):
        res[key[0],fix_top_slope(key[1])] = res.pop(key)
    # Fill in entries using field_count
    if info["search_type"] == "Counts" and set(query).issubset("pne"):
        groupby = info["groupby"]
        if groupby == ["p", "n"]:
            if "e" in info:
                # We need to handle the possibility that there are constraints on e
                eopts = integer_options(info["e"], upper_bound=47)
            else:
                eopts = None
            func = lambda p, n: count_fields(p, n=n, eopts=eopts)
        elif groupby == ["p", "e"]:
            n = db.lf_fields.distinct("n", query)
            if len(n) != 1:
                # There were no results...
                return res
            n = ZZ(n[0])
            func = lambda p, e: count_fields(p, n=n, e=e)
        elif groupby == ["n", "e"]:
            p = db.lf_fields.distinct("p", query)
            if len(p) != 1:
                # No results...
                return res
            p = ZZ(p[0])
            func = lambda n, e: count_fields(p, n=n, e=e)
        else:
            return res
        for a in info["row_heads"]:
            for b in info["col_heads"]:
                if (a,b) not in res:
                    cnt = func(ZZ(a),ZZ(b))
                    if cnt:
                        info["nolink"].add((a,b))
                        res[a,b] = cnt
    return res

@count_wrap(
    template="lf-count-results.html",
    table=db.lf_fields,
    groupby=["p", "n"],
    title="Local field count results",
    err_title="Local field search input error",
    postprocess=count_postprocess,
    bread=lambda: get_bread([("Count results", " ")]),
)
def local_field_count(info, query):
    if info["search_type"] == "Counts":
        table = db.lf_fields
        common_parse(info, query)
    else:
        common_family_parse(info, query)
        table = db.lf_families
        if "base" in query:
            p = query["base"].split(".")[0]
            if not p.isdigit():
                raise ValueError(f"Invalid base {query['base']}")
            p = int(p)
            if "p" in query:
                tmp = integer_options(info["p"], contained_in=table.distinct("p"))
                if p not in tmp:
                    raise ValueError("Base prime not compatible with constraints on p")
            info["p"] = str(p)
            query["p"] = p
        if "relative" not in info:
            query["n0"] = 1
    if "gal" in info and "n" not in info:
        # parse_galgrp adds restrictions on n
        if type(query["n"]) == int:
            info["n"] = str(query["n"])
        else:
            info["n"] = ",".join(query["n"]["$in"])
    groupby = []
    heads = []
    maxval = {"p": 200, "n": 47, "e": 47}
    for col in ["p", "n", "e", "c", "top_slope"]:
        if col in "pne" and info["search_type"] == "Counts":
            # Allow user to get virtual counts outside the specified range
            tmp = integer_options(info.get(col, f"1-{maxval[col]}"), upper_bound=maxval[col])
            if col == "p":
                tmp = [p for p in tmp if ZZ(p).is_prime()]
            elif col == "n" and "e" in info:
                # Constrain degrees to b only multiples of some e
                eopts = integer_options(info["e"], upper_bound=47)
                if 1 not in eopts:
                    emuls = set()
                    for e in eopts:
                        emuls.update([e*j for j in range(1, 47//e + 1)])
                    tmp = sorted(set(tmp).intersection(emuls))
        else:
            tmp = table.distinct(col, query)
        if len(tmp) > 1:
            if col == "top_slope":
                tmp = sorted(fix_top_slope(s) for s in tmp)
            groupby.append(col)
            heads.append(tmp)
        if len(groupby) == 2:
            break
    else:
        raise ValueError("To generate count table, you must not specify all of p, n, e, and c")
    query["__groupby__"] = info["groupby"] = groupby
    if info["search_type"] == "FamilyCounts":
        query["__table__"] = table
        query["__title__"] = "Family count results"

    info["nolink"] = set()
    urlgen_info = dict(info)
    urlgen_info.pop("hst", None)
    urlgen_info.pop("stats", None)
    if info["search_type"] == "FamilyCounts":
        urlgen_info["search_type"] = "Families"
    def url_generator(a, b):
        if (a,b) in info["nolink"]:
            return
        info_copy = dict(urlgen_info)
        info_copy.pop("search_array", None)
        if info["search_type"] == "Counts":
            info_copy.pop("search_type", None)
        info_copy.pop("nolink", None)
        info_copy.pop("groupby", None)
        info_copy[groupby[0]] = a
        info_copy[groupby[1]] = b
        return url_for(".index", **info_copy)

    info["row_heads"], info["col_heads"] = heads
    names = {"p": "Prime", "n": "Degree", "e": "Ramification index", "c": "Discriminant exponent", "top_slope": "Top Artin slope"}
    info["row_label"], info["col_label"] = [names[col] for col in groupby]
    info["url_func"] = url_generator

@search_wrap(table=db.lf_fields,
             title='$p$-adic field search results',
             titletag=lambda:'p-adic field search results',
             err_title='Local field search input error',
             columns=lf_columns,
             per_page=50,
             shortcuts={'jump': local_field_jump, 'download': LF_download()},
             postprocess=lf_postprocess,
             bread=lambda:get_bread([("Search results", ' ')]),
             learnmore=learnmore_list,
             url_for_label=url_for_label)
def local_field_search(info,query):
    common_parse(info, query)

def render_field_webpage(args):
    data = None
    info = {}
    if 'label' in args:
        label = clean_input(args['label'])
        if NEW_LF_RE.fullmatch(label):
            data = db.lf_fields.lucky({"new_label":label})
            if data is None:
                flash_error("Field %s was not found in the database.", label)
                return redirect(url_for(".index"))
        elif OLD_LF_RE.fullmatch(label):
            data = db.lf_fields.lucky({"old_label": label})
            if data is None:
                flash_error("Field %s was not found in the database.", label)
                return redirect(url_for(".index"))
            new_label = data.get("new_label")
            if new_label is not None:
                return redirect(url_for_label(label=new_label), 301)
        else:
            flash_error("%s is not a valid label for a $p$-adic field.", label)
            return redirect(url_for(".index"))
        title = '$p$-adic field ' + prettyname(data)
        titletag = 'p-adic field ' + prettyname(data)
        polynomial = coeff_to_poly(data['coeffs'])
        p = data['p']
        Qp = r'\Q_{%d}' % p
        e = data['e']
        f = data['f']
        n = data['n']
        cc = data['c']
<<<<<<< HEAD
        autstring = fr'$\#\Aut(K/\Q_{{{p}}})$'
        if data.get('galois_label') is not None:
=======
        gn = data['n']
        auttype = 'aut'
        if data.get('galois_label'):
>>>>>>> 1e0773b9
            gt = int(data['galois_label'].split('T')[1])
            the_gal = WebGaloisGroup.from_nt(n,gt)
            isgal = ' Galois' if the_gal.order() == n else ' not Galois'
            abelian = ' and abelian' if the_gal.is_abelian() else ''
            galphrase = 'This field is'+isgal+abelian+r' over $\Q_{%d}.$' % p
<<<<<<< HEAD
            if the_gal.order() == n:
                autstring = fr'$\#\Gal(K/\Q_{{{p}}})$'
=======
            if the_gal.order() == gn:
                auttype = 'gal'
            info['aut_gp_knowl'] = the_gal.aut_knowl()
        # we don't know the Galois group, but maybe the Aut group is obvious
        elif data['aut'] == 1:
            info['aut_gp_knowl'] = abstract_group_display_knowl('1.1')
        elif is_prime(data['aut']):
            info['aut_gp_knowl'] = abstract_group_display_knowl(f"{data['aut']}.1")
>>>>>>> 1e0773b9
        prop2 = [
            ('Label', label),
            ('Base', r'\(%s\)' % Qp),
            ('Degree', r'\(%s\)' % data['n']),
            ('e', r'\(%s\)' % e),
            ('f', r'\(%s\)' % f),
            ('c', r'\(%s\)' % cc),
            ('Galois group', group_pretty_and_nTj(n, gt) if data.get('galois_label') is not None else 'not computed'),
        ]
        # Look up the unram poly so we can link to it
        unramdata = db.lf_fields.lucky({'p': p, 'n': f, 'c': 0})
        if unramdata is None:
            logger.fatal("Cannot find unramified field!")
            unramfriend = ''
        else:
            ulabel = unramdata.get('new_label')
            if ulabel is None:
                ulabel = unramdata.get('old_label')
            unramfriend = url_for_label(ulabel)

        Px = PolynomialRing(QQ, 'x')
        Pt = PolynomialRing(QQ, 't')
        Ptx = PolynomialRing(Pt, 'x')
        if data['f'] == 1:
            unramp = r'$%s$' % Qp
            eisenp = Ptx(str(data['eisen']).replace('y','x'))
            eisenp = raw_typeset(eisenp, web_latex(eisenp))

        else:
            unramp = coeff_to_poly(unramdata['coeffs'])
            #unramp = data['unram'].replace('t','x')
            unramp = raw_typeset(unramp, web_latex(Px(str(unramp))))
            unramp = prettyname(unramdata)+' $\\cong '+Qp+'(t)$ where $t$ is a root of '+unramp
            eisenp = Ptx(str(data['eisen']).replace('y','x'))
            eisenp = raw_typeset(str(eisenp), web_latex(eisenp), extra=r'$\ \in'+Qp+'(t)[x]$')

        rflabel = db.lf_fields.lucky({'p': p, 'n': {'$in': [1, 2]}, 'rf': data['rf']}, projection=["new_label", "old_label"])
        if rflabel is None:
            logger.fatal("Cannot find discriminant root field!")
            rffriend = ''
        else:
            if rflabel.get("new_label"):
                rflabel = rflabel["new_label"]
            else:
                rflabel = rflabel["old_label"]
            rffriend = url_for_label(rflabel)
        gsm = data['gsm']
        if gsm == [0]:
            gsm = 'not computed'
        elif gsm == [-1]:
            gsm = 'Does not exist'
        else:
            gsm = lf_formatfield(','.join(str(b) for b in gsm))

        if data['wild_gap'] is not None and data['wild_gap'] != [0,0]:
            wild_inertia = abstract_group_display_knowl(f"{data['wild_gap'][0]}.{data['wild_gap'][1]}")
        else:
            wild_inertia = 'not computed'

        if data['f'] == 1 or data['e'] == 1:
            thepolynomial = raw_typeset(polynomial)
        else:
            eform = '$' + eisensteinformlatex(data['coeffs'], data['unram']) + '$'
            thepolynomial = raw_typeset(polynomial, eform)
        info.update({
<<<<<<< HEAD
            'polynomial': thepolynomial,
            'n': n,
            'p': p,
            'c': cc,
            'e': e,
            'f': f,
            'rf': lf_display_knowl( rflabel, name=printquad(data['rf'], p)),
            'base': lf_display_knowl(str(p)+'.1.0.1', name='$%s$' % Qp),
            'hw': data['hw'],
            'visible': latex_content(data['visible']),
            'visible_swan': latex_content(artin2swan(data['visible'])),
            'wild_inertia': wild_inertia,
            'unram': unramp,
            'ind_insep': latex_content(str(data['ind_of_insep'])),
            'eisen': eisenp,
            'gsm': gsm,
            'autstring': autstring,
            'subfields': format_subfields(data['subfield'],data['subfield_mult'],p),
            'aut': data['aut'],
            'ppow_roots_of_unity': data.get('ppow_roots_of_unity'),
        })
=======
                    'polynomial': thepolynomial,
                    'n': data['n'],
                    'p': p,
                    'c': data['c'],
                    'e': data['e'],
                    'f': data['f'],
                    'rf': lf_display_knowl(rflabel, name=printquad(data['rf'], p)),
                    'base': lf_display_knowl(str(p)+'.1.0.1', name='$%s$' % Qp),
                    'hw': data['hw'],
                    'visible': show_slopes(data['visible']),
                    'wild_inertia': wild_inertia,
                    'unram': unramp,
                    'ind_insep': show_slopes(str(data['ind_of_insep'])),
                    'eisen': eisenp,
                    'gsm': gsm,
                    'auttype': auttype,
                    'subfields': format_subfields(data['subfield'],data['subfield_mult'],p),
                    'aut': data['aut'],
                    })
>>>>>>> 1e0773b9
        friends = []
        if data.get("ppow_roots_of_unity") is not None:
            prou = data["ppow_roots_of_unity"]
            rou = (p**f - 1) * p**prou
            if f > 1:
                rou_expr = [f"({p}^{{ {f} }} - 1)"]
            elif p > 2:
                rou_expr = [f"({p} - 1)"]
            else:
                rou_expr = []
            if prou == 1:
                rou_expr.append(f"{p}")
            elif prou > 1:
                rou_expr.append(f"{p}^{{ {prou} }}")
            rou_expr = r" \cdot ".join(rou_expr)
            if rou_expr == "2": # only case where we don't want an = sign
                info["roots_of_unity"] = "$2$"
            else:
                info["roots_of_unity"] = f"${rou} = {rou_expr}$"
        else:
            info["roots_of_unity"] = "not computed"
        if data.get("galois_degree") is not None:
            info["galois_degree"] = data["galois_degree"]
        else:
            info["galois_degree"] = "not computed"
        if data.get("family") is not None:
            friends.append(('Absolute family', url_for(".family_page", label=data["family"])))
            subfields = [f"{p}.1.1.0a1.1"]
            if data["subfield"]:
                if all(OLD_LF_RE.fullmatch(slabel) for slabel in data["subfield"]):
                    new_labels = list(db.lf_fields.search({"old_label":{"$in": data["subfield"]}}, "new_label"))
                    if all(slabel is not None for slabel in new_labels):
                        subfields.extend(new_labels)
                    else:
                        subfields.extend(data["subfield"])
                elif all(NEW_LF_RE.fullmatch(slabel) for slabel in data["subfield"]):
                    subfields.extend(data["subfield"])
            friends.append(('Families containing this field', url_for(".index", relative=1, search_type="Families", label_absolute=data["family"],base=",".join(subfields))))
            rec = db.lf_families.lucky({"label":data["family"]}, ["means", "rams"])
            info["means"] = latex_content(rec["means"]).replace("[", r"\langle").replace("]", r"\rangle")
            info["rams"] = latex_content(rec["rams"]).replace("[", "(").replace("]", ")")
        if n < 16 and NEW_LF_RE.fullmatch(label):
            friends.append(('Families with this base', url_for(".index", relative=1, search_type="Families", base=label)))
        if data.get('slopes') is not None:
            info['slopes'] = latex_content(data['slopes'])
            info['swanslopes'] = latex_content(artin2swan(data['slopes']))
        if data.get('inertia') is not None:
            info['inertia'] = group_display_inertia(data['inertia'])
        for k in ['gms', 't', 'u']:
            if data.get(k) is not None:
                info[k] = data[k]
        if data.get('ram_poly_vert') is not None:
            info['ram_polygon_plot'] = plot_ramification_polygon(data['ram_poly_vert'], p, data['residual_polynomials'], data['ind_of_insep'])
        if data.get('residual_polynomials') is not None:
            info['residual_polynomials'] = ",".join(f"${teXify_pol(poly)}$" for poly in data['residual_polynomials'])
        if data.get('associated_inertia') is not None:
            info['associated_inertia'] = ",".join(f"${ai}$" for ai in data['associated_inertia'])
        if data.get('galois_label') is not None:
            info.update({'gal': group_pretty_and_nTj(n, gt, True),
                         'galphrase': galphrase,
                         'gt': gt})
            friends.append(('Galois group', "/GaloisGroup/%dT%d" % (n, gt)))
        if data.get('jump_set') is not None:
            info['jump_set'] = data['jump_set']
            if info['jump_set'] == []:
                info['jump_set'] = r"[\ ]"
        if unramfriend != '':
            friends.append(('Unramified subfield', unramfriend))
        if rffriend != '':
            friends.append(('Discriminant root field', rffriend))
        if data['is_completion']:
            # Need to check whether number fields are storing completions using new labels or old labels
            zeta3loc = db.nf_fields.lookup("2.0.3.1", "local_algs")
            if zeta3loc == ["3.2.1.2"]:
                # Old labels
                lstr = data["old_label"]
            elif zeta3loc == ["3.1.2.1a1.2"]:
                # New labels
                lstr = data["new_label"]
            else:
                # Error; fall back on old label
                print("ZETALOC", zeta3loc)
                flash_error("Incorrect local algebra for Q(zeta3)")
                lstr = data["old_label"]
            friends.append(('Number fields with this completion',
                url_for('number_fields.number_field_render_webpage')+f"?completions={lstr}"))
        downloads = [('Underlying data', url_for('.lf_data', label=label))]

        if data.get('new_label'):
            _, _, _, fam, i = data['new_label'].split(".")
            _, fama, subfam = re.split(r"(\D+)", fam)
            bread = get_bread([(str(p), url_for('.index', p=p)),
                               (f"{f}.{e}", url_for('.index', p=p, e=e, f=f)),
                               (str(cc), url_for('.index', p=p, e=e, f=f, c=cc)),
                               (fama, url_for('.family_page', label=data['family'])),
                               (f'{subfam}.{i}', ' ')])
        else:
            bread = get_bread([(str(p), url_for('.index', p=p)),
                               (str(n), url_for('.index', p=p, n=n)),
                               (str(cc), url_for('.index', p=p, n=n, c=cc)),
                               (data['label'], ' ')])
        return render_template(
            "lf-show-field.html",
            title=title,
            titletag=titletag,
            bread=bread,
            info=info,
            properties=prop2,
            friends=friends,
            downloads=downloads,
            learnmore=learnmore_list(),
            KNOWL_ID="lf.%s" % label, # TODO: BROKEN
        )

def prettyname(ent):
    if ent['n'] <= 2:
        return printquad(ent['rf'], ent['p'])
    if ent.get('new_label'):
        return ent['new_label']
    return ent['old_label']

@cached_function
def getu(p):
    if p == 2:
        return 5
    return int(Integers(p).quadratic_nonresidue())

def printquad(code, p):
    if code == [1, 0]:
        return(r'$\Q_{%s}$' % p)
    u = getu(p)
    if code == [1, 1]:
        return(r'$\Q_{%s}(\sqrt{%s})$' % (p,u))
    if code == [-1, 1]:
        return(r'$\Q_{%s}(\sqrt{-%s})$' % (p,u))
    s = code[0]
    if code[1] == 1:
        s = str(s) + r'\cdot '+str(u)
    return(r'$\Q_{' + str(p) + r'}(\sqrt{' + str(s) + '})$')

@local_fields_page.route("/data/<label>")
def lf_data(label):
    if NEW_LF_RE.fullmatch(label):
        title = f"Local field data - {label}"
        bread = get_bread([(label, url_for_label(label)), ("Data", " ")])
        sorts = [["p", "n", "e", "c", "ctr_family", "ctr_subfamily", "ctr"]]
        return datapage(label, "lf_fields", title=title, bread=bread, label_cols=["new_label"], sorts=sorts)
    elif OLD_LF_RE.fullmatch(label):
        title = f"Local field data - {label}"
        bread = get_bread([(label, url_for_label(label)), ("Data", " ")])
        sorts = [["p", "n", "c", "old_label"]]
        return datapage(label, "lf_fields", title=title, bread=bread, label_cols=["old_label"], sorts=sorts)
    elif FAMILY_RE.fullmatch(label):
        title = f"Local field family data - {label}"
        bread = get_bread([(label, url_for_family(label)), ("DATA", " ")])
        return datapage(label, "lf_families", title=title, bread=bread)
    else:
        return abort(404, f"Invalid label {label}")

@local_fields_page.route("/random")
@redirect_no_cache
def random_field():
    label = db.lf_fields.random()
    return url_for(".by_label", label=label)

@local_fields_page.route("/interesting")
def interesting():
    return interesting_knowls(
        "lf",
        db.lf_fields,
        url_for_label,
        title=r"Some interesting $p$-adic fields",
        bread=get_bread([("Interesting", " ")]),
        learnmore=learnmore_list()
    )

@local_fields_page.route("/stats")
def statistics():
    title = "Local fields: statistics"
    bread = get_bread([("Statistics", " ")])
    return render_template("display_stats.html", info=LFStats(), title=title, bread=bread, learnmore=learnmore_list())

@local_fields_page.route("/dynamic_stats")
def dynamic_statistics():
    info = to_dict(request.args, search_array=LFSearchArray())
    LFStats().dynamic_setup(info)
    title = "p-adic fields: Dynamic statistics"
    return render_template(
        "dynamic_stats.html",
        info=info,
        title=title,
        bread=get_bread([("Dynamic Statistics", " ")]),
        learnmore=learnmore_list(),
    )

@local_fields_page.route("/Completeness")
def cande():
    t = 'Completeness of $p$-adic field data'
    tt = 'Completeness of p-adic field data'
    bread = get_bread([("Completeness", )])
    return render_template("single.html", kid='rcs.cande.lf',
                           title=t, titletag=tt, bread=bread,
                           learnmore=learnmore_list_remove('Completeness'))

@local_fields_page.route("/Labels")
def labels_page():
    t = 'Labels for $p$-adic fields'
    tt = 'Labels for p-adic fields'
    bread = get_bread([("Labels", '')])
    return render_template("single.html", kid='lf.field.label',
                  learnmore=learnmore_list_remove('label'),
                  title=t, titletag=tt, bread=bread)

@local_fields_page.route("/Source")
def source():
    t = 'Source and acknowledgments for $p$-adic field pages'
    ttag = 'Source and acknowledgments for p-adic field pages'
    bread = get_bread([("Source", '')])
    return render_template("multi.html", kids=['rcs.source.lf',
                           'rcs.ack.lf','rcs.cite.lf'],
                           title=t,
                           titletag=ttag, bread=bread,
                           learnmore=learnmore_list_remove('Source'))

@local_fields_page.route("/Reliability")
def reliability():
    t = 'Reliability of $p$-adic field data'
    ttag = 'Reliability of p-adic field data'
    bread = get_bread([("Reliability", '')])
    return render_template("single.html", kid='rcs.rigor.lf',
                           title=t, titletag=ttag, bread=bread,
                           learnmore=learnmore_list_remove('Reliability'))

@local_fields_page.route("/family/<label>")
def family_page(label):
    m = FAMILY_RE.fullmatch(label)
    if m is None:
        flash_error("Invalid label %s", label)
        return redirect(url_for(".index"))
    try:
        family = pAdicSlopeFamily(label)
    except NotImplementedError:
        flash_error("No famly with label %s in the database", label)
        return redirect(url_for(".index"))
    info = to_dict(request.args, search_array=FamilySearchArray(), family_label=label, family=family, stats=LFStats())
    p, n = family.p, family.n
    if family.n0 == 1:
        info['bread'] = get_bread([("Families", url_for(".index", search_type="Families")),
                                   (str(p), url_for(".index", search_type="Families", p=p)),
                                   (str(family.n), url_for(".index", search_type="Families", p=p, n=n)),
                                   (label, "")])
    else:
        info['bread'] = get_bread([("Families", url_for(".index", search_type="Families", relative=1)),
                                   (family.base, url_for(".index", search_type="Families", relative=1, base=family.base)),
                                   (str(family.n), url_for(".index", search_type="Families", relative=1, base=family.base, n=n)),
                                   (label, "")])
    info['title'] = f"$p$-adic family {label}"
    info['titletag'] = f"p-adic family {label}"
    info['show_count'] = True
    info['properties'] = [
        ('Label', label),
        ('Base', f'<a href="{url_for(".by_label", label=family.base)}">{family.base}</a>'), # it would be nice to pretty print the base
        ('Degree', rf'\({n}\)'),
        ('e', rf'\({family.e}\)'),
        ('f', rf'\({family.f}\)'),
        ('c', rf'\({family.c}\)'),
    ]
    info['downloads'] = [('Underlying data', url_for('.lf_data', label=label))]
    if family.n0 == 1:
        info['friends'] = [('Relative constituents', url_for(".index", relative=1, search_type="Families", label_absolute=family.label))]
    else:
        info['friends'] = [('Absolute family', url_for(".family_page", label=family.label_absolute))]
    info['latex_content'] = latex_content
    return render_family(info)

@embed_wrap(
    table=db.lf_fields,
    template="lf-family.html",
    err_title="Local field family error",
    columns=family_columns,
    learnmore=learnmore_list,
    postprocess=lf_postprocess,
    # Each of the following arguments is set here so that it is overridden when constructing template_kwds,
    # which prioritizes values found in info (which are set in family_page() before calling render_family)
    bread=lambda:None,
    properties=lambda:None,
    family=lambda:None,
    friends=lambda:None,
    downloads=lambda:None,
)
def render_family(info, query):
    family = info["family"]
    query["family"] = family.label_absolute
    if family.n0 > 1:
        query["subfield"] = {"$contains": family.oldbase}
    #query["p"] = family.p
    #query["visible"] = str(family.artin_slopes)
    #query["f"] = 1 # TODO: Update to allow for tame extensions
    #query["e"] = family.n

    parse_galgrp(info,query,'gal',qfield=('galois_label','n'))
    parse_rats(info,query,'topslope',qfield='top_slope',name='Top Artin slope', process=ratproc)
    parse_newton_polygon(info,query,"slopes", qfield="slopes_tmp", mode=info.get('slopes_quantifier'))
    parse_newton_polygon(info,query,"ind_of_insep", qfield="ind_of_insep_tmp", mode=info.get('insep_quantifier'), reversed=True)
    parse_bracketed_posints(info,query,"associated_inertia")
    if 'one_per' in info and info['one_per'] == 'packet':
        query["__one_per__"] = "packet"
    parse_noop(info,query,"hidden")

def common_family_parse(info, query):
    parse_ints(info,query,'p',name='Prime p')
    parse_ints(info,query,'n',name='Degree')
    parse_ints(info,query,'n0',name='Base degree')
    parse_ints(info,query,'n_absolute',name='Absolute degree')
    parse_ints(info,query,'e',name='Ramification index')
    parse_ints(info,query,'e0',name='Base ramification index')
    parse_ints(info,query,'e_absolute',name='Absolute ramification index')
    parse_ints(info,query,'f',name='Residue field degree')
    parse_ints(info,query,'f0',name='Base residue field degree')
    parse_ints(info,query,'f_absolute',name='Absolute residue field degree')
    parse_ints(info,query,'c',name='Discriminant exponent c')
    parse_ints(info,query,'c0',name='Base discriminant exponent c')
    parse_ints(info,query,'c_absolute',name='Absolute discriminant exponent c')
    parse_ints(info,query,'w',name='Wild ramification exponent')
    parse_regex_restricted(info,query,'base',regex=NEW_LF_RE,errknowl='lf.field.label',errtitle='label')
    parse_noop(info,query,'label_absolute',name='Absolute label') # TODO: Add a regex here
    parse_floats(info,query,'mass_relative',name='Mass', qfield='mass_relative')
    parse_floats(info,query,'mass_absolute',name='Mass', qfield='mass_absolute')
    parse_floats(info,query,'mass_found',name='Mass found')
    parse_ints(info,query,'ambiguity',name='Ambiguity')
    parse_ints(info,query,'field_count',name='Field count')
    parse_ints(info,query,'wild_segments',name='Wild segments')
    #parse_newton_polygon(info,query,"visible", qfield="visible_tmp", mode=info.get('visible_quantifier'))

@search_wrap(
    table=db.lf_families,
    columns=families_columns,
    title='Absolute $p$-adic families search results',
    titletag=lambda:'p-adic families search results',
    err_title='p-adic families search input error',
    learnmore=learnmore_list,
    bread=lambda:get_bread([("Families", "")]),
    postprocess=families_postprocess,
    url_for_label=url_for_family,
)
def families_search(info, query):
    if "relative" in info:
        query["__title__"] = "Relative $p$-adic families search results"
    else:
        query["n0"] = 1
    common_family_parse(info, query)

def common_boxes():
    degree = TextBox(
        name='n',
        label='Degree',
        short_label='Degree $n$',
        knowl='lf.degree',
        example='6',
        example_span='6, or a range like 3..5')
    qp = TextBox(
        name='p',
        label=r'Residue field characteristic',
        short_label='Residue characteristic $p$',
        knowl='lf.residue_field',
        example='3',
        example_span='3, or a range like 3..7')
    c = TextBox(
        name='c',
        label='Discriminant exponent',
        short_label='Discriminant exponent $c$',
        knowl='lf.discriminant_exponent',
        example='8',
        example_span='8, or a range like 2..6')
    e = TextBox(
        name='e',
        label='Ramification index',
        short_label='Ramification index $e$',
        knowl='lf.ramification_index',
        example='3',
        example_span='3, or a range like 2..6')
    f = TextBox(
        name='f',
        label='Residue field degree',
        short_label='Residue field degree $f$',
        knowl='lf.residue_field_degree',
        example='3',
        example_span='3, or a range like 2..6')
    topslope = TextBox(
        name='topslope',
        label='Top Artin slope',
        knowl='lf.top_slope',
        example='4/3',
        example_span='4/3, or a range like 3..5')
    slopes_quantifier = SubsetBox(
        name="slopes_quantifier",
    )
    slopes = TextBoxWithSelect(
        name='slopes',
        label='Galois Artin slopes',
        short_label='Galois Artin',
        knowl='lf.hidden_slopes',
        select_box=slopes_quantifier,
        example='[2,2,3]',
        example_span='[2,2,3] or [3,7/2,4]')
    visible_quantifier = SubsetBox(
        name="visible_quantifier",
    )
    visible = TextBoxWithSelect(
        name='visible',
        label='Visible Artin slopes',
        short_label='Visible Artin',
        knowl='lf.slopes',
        select_box=visible_quantifier,
        example='[2,2,3]',
        example_span='[2,2,3] or [2,3,17/4]')
    insep_quantifier = SubsetBox(
        name="insep_quantifier",
    )
    ind_insep = TextBoxWithSelect(
        name='ind_of_insep',
        label='Indices of insep.',
        short_label='Indices',
        knowl='lf.indices_of_inseparability',
        select_box=insep_quantifier,
        example='[1,1,0]',
        example_span='[1,1,0] or [18,10,4,0]')
    associated_inertia = TextBox(
        name='associated_inertia',
        label='Assoc. Inertia',
        knowl='lf.associated_inertia',
        example='[1,2,1]',
        example_span='[1,2,1] or [1,1,1,1]')
    jump_set = TextBox(
        name='jump_set',
        label='Jump Set',
        knowl='lf.jump_set',
        example='[1,2]',
        example_span='[1,2] or [1,3,8]')
    gal = TextBoxNoEg(
        name='gal',
        label='Galois group',
        short_label='Galois group',
        knowl='nf.galois_search',
        example='5T3',
        example_span='e.g. 8.3, C5 or 7T2')
    aut = TextBox(
        name='aut',
        label='Num. automorphisms',
        knowl='lf.automorphism_group',
        example='1',
        example_span='2, or a range like 2..3'
    )
    u = TextBox(
        name='u',
        label='Galois unramified degree',
        short_label='Galois unram. degree $u$',
        knowl='lf.unramified_degree',
        example='3',
        example_span='3, or a range like 1..4'
    )
    t = TextBox(
        name='t',
        label='Galois tame degree',
        short_label='Galois tame degree $t$',
        knowl='lf.tame_degree',
        example='2',
        example_span='2, or a range like 2..3'
    )
    inertia = TextBox(
        name='inertia_gap',
        label='Inertia subgroup',
        knowl='lf.inertia_group_search',
        example='3.1',
        example_span='8.3, C5 or 7T2',
    )
    wild = TextBox(
        name='wild_gap',
        label='Wild inertia subgroup',
        knowl='lf.wild_inertia_group_search',
        example='4.1',
        example_span='8.3, C5 or 7T2',
    )
    family = SneakyTextBox(
        name='family',
        label='Family',
        knowl='lf.family',
    )
    packet = SneakyTextBox(
        name='packet',
        label='Packet',
        knowl='lf.packet',
    )
    hidden = SneakyTextBox(
        name="hidden",
        label="Hidden content",
        knowl="lf.slopes")
    return degree, qp, c, e, f, topslope, slopes, visible, ind_insep, associated_inertia, jump_set, gal, aut, u, t, inertia, wild, family, packet, hidden

class FamilySearchArray(EmbeddedSearchArray):
    sorts = [
        ("", "Label", ['ctr_subfamily', 'ctr']),
        ("gal", "Galois group", ['galT', 'ctr_subfamily', 'ctr']),
        ("s", "top slope", ['top_slope', 'ctr_subfamily', 'ctr']),
        ("ind_of_insep", "Index of insep", ['ind_of_insep', 'ctr_subfamily', 'ctr']),
    ]
    def __init__(self):
        degree, qp, c, e, f, topslope, slopes, visible, ind_insep, associated_inertia, jump_set, gal, aut, u, t, inertia, wild, family, packet, hidden = common_boxes()
        one_per = SelectBox(
            name="one_per",
            label="Fields per packet",
            knowl="lf.packet",
            options=[("", "all"),
                     ("packet", "one")])
        self.refine_array = [[gal, slopes, ind_insep, hidden], [associated_inertia, jump_set, one_per]]

class FamiliesSearchArray(SearchArray):
    def __init__(self, relative=False):
        #degree, qp, c, e, f, topslope, slopes, visible, ind_insep, associated_inertia, jump_set, gal, aut, u, t, inertia, wild, family, packet = common_boxes()
        degree = TextBox(
            name='n',
            label='Rel. degree $n$' if relative else 'Degree $n$',
            knowl='lf.degree',
            example='6',
            example_span='6, or a range like 3..5')
        qp = TextBox(
            name='p',
            label=r'Residue characteristic $p$',
            knowl='lf.residue_field',
            example='3',
            example_span='3, or a range like 3..7')
        c = TextBox(
            name='c',
            label='Rel. disc. exponent $c$' if relative else 'Discriminant exponent $c$',
            knowl='lf.discriminant_exponent',
            example='8',
            example_span='8, or a range like 2..6')
        e = TextBox(
            name='e',
            label='Rel. ram. index $e$' if relative else 'Ramification index $e$',
            knowl='lf.ramification_index',
            example='3',
            example_span='3, or a range like 2..6')
        f = TextBox(
            name='f',
            label='Rel. res. field degree $f$' if relative else 'Residue field degree $f$',
            knowl='lf.residue_field_degree',
            example='3',
            example_span='3, or a range like 2..6')
        n0 = TextBox(
            name='n0',
            label='Base degree $n_0$',
            knowl='lf.degree',
            example='6',
            example_span='6, or a range like 3..5')
        c0 = TextBox(
            name='c0',
            label='Base disc. exponent $c_0$',
            knowl='lf.discriminant_exponent',
            example='8',
            example_span='8, or a range like 2..6')
        e0 = TextBox(
            name='e0',
            label='Base ram. index $e_0$',
            knowl='lf.ramification_index',
            example='3',
            example_span='3, or a range like 2..6')
        f0 = TextBox(
            name='f0',
            label='Base res. field degree $f_0$',
            knowl='lf.residue_field_degree',
            example='3',
            example_span='3, or a range like 2..6')
        n_absolute = TextBox(
            name='n_absolute',
            label=r'Abs. degree $n_{\mathrm{abs}}$',
            knowl='lf.degree',
            example='6',
            example_span='6, or a range like 3..5')
        c_absolute = TextBox(
            name='c_absolute',
            label=r'Abs. disc. exponent $c_{\mathrm{abs}}$',
            knowl='lf.discriminant_exponent',
            example='8',
            example_span='8, or a range like 2..6')
        e_absolute = TextBox(
            name='e_absolute',
            label=r'Abs. ram. index $e_{\mathrm{abs}}$',
            knowl='lf.ramification_index',
            example='3',
            example_span='3, or a range like 2..6')
        f_absolute = TextBox(
            name='f_absolute',
            label=r'Abs. res. field degree $f_{\mathrm{abs}}$',
            knowl='lf.residue_field_degree',
            example='3',
            example_span='3, or a range like 2..6')
        #w = TextBox(
        #    name='w',
        #    label='Wild ramification exponent $w$',
        #    knowl='lf.ramification_index',
        #    example='3',
        #    example_span='3, or a range like 2..6')
        base = TextBox(
            name='base',
            label='Base',
            knowl='lf.family_base',
            example='2.2.1.0a1.1')
        mass_relative = TextBox(
            name='mass_relative',
            label='Mass',
            knowl='lf.family_mass',
            example='255/8',
            example_span='9/2, or a range like 1-10')
        mass_absolute = TextBox(
            name='mass_absolute',
            label='Absolute mass',
            knowl='lf.family_mass',
            example='255/8',
            example_span='9/2, or a range like 1-10')
        #mass_found = TextBox(
        #    name='mass_found',
        #    label='Mass found',
        #    knowl='lf.family_mass',
        #    example='0.5-',
        #    example_span='0, or a range like 0.1-0.4')
        ambiguity = TextBox(
            name='ambiguity',
            label='Ambiguity',
            knowl='lf.family_ambiguity',
            example='1',
            example_span='1, or a range like 2-8')
        field_count = TextBox(
            name='field_count',
            label='Field count',
            knowl='lf.family_field_count',
            example='1',
            example_span='2, or a range like 2-8')
        wild_segments = TextBox(
            name='wild_segments',
            label='Wild segments',
            knowl='lf.wild_segments',
            example='1',
            example_span='2, or a range like 2-4')
        label_absolute = TextBox(
            name='label_absolute',
            label='Absolute label',
            knowl='lf.family_label',
            example='2.1.4.6a')
        if relative:
            relbox = HiddenBox("relative", "")
            self.refine_array = [[qp, degree, e, f, c],
                                 [base, n0, e0, f0, c0],
                                 [label_absolute, n_absolute, e_absolute, f_absolute, c_absolute],
                                 #[visible, slopes, rams, means, slope_multiplicities],
                                 [mass_relative, mass_absolute, ambiguity, field_count, wild_segments, relbox]]
            self.sorts = [
                ("", "base", ['p', 'n0', 'e0', 'c0', 'ctr0_family', 'ctr0_subfamily', 'ctr0', 'n', 'e', 'c', 'ctr']),
                ("c", "discriminant exponent", ['p', 'n', 'e', 'c', 'n0', 'e0', 'c0', 'ctr0_family', 'ctr0_subfamily', 'ctr0', 'ctr']),
                ("top_slope", "top slope", ['top_slope', 'slopes', 'visible', 'p', 'n0', 'e0', 'c0', 'ctr0_family', 'ctr0_subfamily', 'ctr0', 'n', 'e', 'c', 'ctr']),
                ("ambiguity", "ambiguity", ['p', 'n0', 'e0', 'c0', 'ctr0_family', 'ctr0_subfamily', 'ctr0', 'n', 'ambiguity', 'e', 'c', 'ctr']),
                ("field_count", "num fields", ['field_count', 'p', 'n0', 'e0', 'c0', 'ctr0_family', 'ctr0_subfamily', 'ctr0', 'n', 'e', 'c', 'ctr']),
                ("mass", "mass", ['mass_relative', 'p', 'n0', 'e0', 'c0', 'ctr0_family', 'ctr0_subfamily', 'ctr0', 'n', 'e', 'c', 'ctr']),
                #("mass_found", "mass found", ['mass_found', 'mass_relative', 'p', 'n0', 'e0', 'c0', 'n', 'e', 'c', 'ctr']),
            ]
        else:
            self.refine_array = [[qp, degree, e, f, c],
                                 [mass_relative, ambiguity, field_count, wild_segments]]
            self.sorts = [
                ("", "discriminant exponent", ['p', 'n', 'e', 'c', 'ctr']),
                ("top_slope", "top slope", ['top_slope', 'slopes', 'visible', 'p', 'n', 'e', 'c', 'ctr']),
                ("ambiguity", "ambiguity", ['p', 'n', 'ambiguity', 'e', 'c', 'ctr']),
                ("field_count", "num fields", ['p', 'n', 'field_count', 'e', 'c', 'ctr']),
                ("mass", "mass", ['mass_relative', 'p', 'n', 'e', 'c', 'ctr']),
                #("mass_found", "mass found", ['mass_found', 'mass_relative', 'p', 'n', 'e', 'c', 'ctr']),
            ]


    def search_types(self, info):
        return self._search_again(info, [
            ('Families', 'List of families'),
            ('FamilyCounts', 'Counts table'),
            ('RandomFamily', 'Random family')])

    def _buttons(self, info):
        if self._st(info) == "FamilyCounts":
            return []
        return super()._buttons(info)

class LFSearchArray(SearchArray):
    noun = "field"

    sorts = [("", "prime", ['p', 'n', 'e', 'c', 'ctr_family', 'ctr_subfamily', 'ctr']),
             ("n", "degree", ['n', 'e', 'p', 'c', 'ctr_family', 'ctr_subfamily', 'ctr']),
             ("c", "discriminant exponent", ['c', 'p', 'n', 'e', 'ctr_family', 'ctr_subfamily', 'ctr']),
             ("e", "ramification index", ['n', 'e', 'p', 'c', 'ctr_family', 'ctr_subfamily', 'ctr']),
             ("f", "residue degree", ['f', 'n', 'p', 'c', 'ctr_family', 'ctr_subfamily', 'ctr']),
             ("gal", "Galois group", ['n', 'galT', 'p', 'e', 'c', 'ctr_family', 'ctr_subfamily', 'ctr']),
             ("u", "Galois unramified degree", ['u', 'f', 'n', 'p', 'c', 'ctr_family', 'ctr_subfamily', 'ctr']),
             ("t", "Galois tame degree", ['t', 'e', 'n', 'p', 'c', 'ctr_family', 'ctr_subfamily', 'ctr']),
             ("s", "top slope", ['top_slope', 'p', 'n', 'e', 'c', 'ctr_family', 'ctr_subfamily', 'ctr']),
             ("jump", "jump set", ['jump_set', 'p', 'n', 'e', 'c', 'ctr_family', 'ctr_subfamily', 'ctr'])]
    jump_example = "2.1.4.6a2.1"
    jump_egspan = "e.g. 2.1.4.6a2.1"
    jump_knowl = "lf.search_input"
    jump_prompt = "Label"

    def __init__(self):
        degree, qp, c, e, f, topslope, slopes, visible, ind_insep, associated_inertia, jump_set, gal, aut, u, t, inertia, wild, family, packet, hidden = common_boxes()
        results = CountBox()

        self.browse_array = [[degree, qp], [e, f], [c, topslope], [u, t],
                             [slopes, visible], [ind_insep, associated_inertia],
                             [jump_set, aut], [gal, inertia], [wild], [results]]
        self.refine_array = [[degree, qp, c, gal],
                             [e, f, t, u],
                             [aut, inertia, ind_insep, associated_inertia, jump_set],
                             [topslope, slopes, visible, wild],
                             [family, packet, hidden]]

    def search_types(self, info):
        return self._search_again(info, [
            ('List', 'List of fields'),
            ('Counts', 'Counts table'),
            ('Random', 'Random field')])

    def _buttons(self, info):
        if self._st(info) == "Counts":
            return []
        return super()._buttons(info)

def ramdisp(p):
    return {'cols': ['n', 'e'],
            'constraint': {'p': p, 'n': {'$lte': 23}},
            'top_title':[('degree', 'lf.degree'),
                         ('and', None),
                         ('ramification index', 'lf.ramification_index'),
                         ('for %s-adic fields' % p, None)],
            'totaler': totaler(col_counts=False),
            'proportioner': proportioners.per_row_total}

def discdisp(p):
    return {'cols': ['n', 'c'],
            'constraint': {'p': p, 'n': {'$lte': 23}},
            'top_title':[('degree', 'lf.degree'),
                         ('and', None),
                         ('discriminant exponent', 'lf.discriminant_exponent'),
                         ('for %s-adic fields' % p, None)],
            'totaler': totaler(col_counts=False),
            'proportioner': proportioners.per_row_query(lambda n: {'n':int(n)})}

def galdisp(p, n):
    return {'cols': ['galois_label'],
            'constraint': {'p': p, 'n': n},
            'top_title':[('Galois groups', 'nf.galois_group'),
                         ('for %s-adic fields of' % p, None),
                         ('degree', 'lf.degree'),
                         (str(n), None)]}

# We want to look up gap ids and names only once, rather than once for each Galois group
@cached_function
def galcache():
    return knowl_cache(db.lf_fields.distinct("galois_label"))
def galformatter(gal):
    n, t = galdata(gal)
    return '<span class="nowrap">' + group_pretty_and_nTj(n, t, True, cache=galcache()).replace("(as", '</span><br><span class="nowrap">(as') + "</span>"
class LFStats(StatsDisplay):
    table = db.lf_fields
    baseurl_func = ".index"
    short_display = {'galois_label': 'Galois group',
                     'n': 'degree',
                     'e': 'ramification index',
                     'c': 'discriminant exponent',
                     'hidden': 'hidden slopes'}
    sort_keys = {'galois_label': galdata}
    formatters = {
        'galois_label': galformatter,
        'hidden': latex_content,
    }
    query_formatters = {
        'galois_label': (lambda gal: r'gal=%s' % (galunformatter(gal))),
        'hidden': (lambda hid: r'hidden=%s' % (content_unformatter(hid))),
    }

    stat_list = [
        ramdisp(2),
        ramdisp(3),
        discdisp(2),
        discdisp(3),
        galdisp(2, 4),
        galdisp(2, 6),
        galdisp(2, 8),
        galdisp(2, 10),
        galdisp(2, 12),
        galdisp(2, 14),
        galdisp(2, 16),
        galdisp(3, 6),
        galdisp(3, 9),
        galdisp(3, 12),
        galdisp(3, 15),
        galdisp(5, 10),
        galdisp(5, 15),
        galdisp(7, 14)
    ]

    def __init__(self):
        self.numfields = db.lf_fields.count()
        self.num_abs_families = db.lf_families.count({"n0":1})
        self.num_rel_families = db.lf_families.count({"n0":{"$gt": 1}})

    @staticmethod
    def dynamic_parse(info, query):
        from .main import common_parse
        common_parse(info, query)

    dynamic_parent_page = "padic-refine-search.html"
    dynamic_cols = ["galois_label", "slopes"]

    @property
    def short_summary(self):
        return 'The database currently contains %s %s, %s absolute %s, and %s relative families.  Here are some <a href="%s">further statistics</a>.' % (
            comma(self.numfields),
            display_knowl("lf.padic_field", r"$p$-adic fields"),
            comma(self.num_abs_families),
            display_knowl("lf.family_polynomial", "families"),
            comma(self.num_rel_families),
            url_for(".statistics"),
        )

    @property
    def summary(self):
<<<<<<< HEAD
        return r'The database currently contains %s %s, including all with $p < 200$ and %s $n < 24$.  It also contains all %s absolute %s with $p < 200$ and degree $n < 48$, as well as all %s relative families with $p < 200$, base degree $n_0 < 16$ and absolute degree $n_{\mathrm{absolute}} < 48$.' % (
=======
        return r'The database currently contains %s %s, including all with $p < 200$ and %s $n < 24$.' % (
>>>>>>> 1e0773b9
            comma(self.numfields),
            display_knowl("lf.padic_field", r"$p$-adic fields"),
            display_knowl("lf.degree", "degree"),
            comma(self.num_abs_families),
            display_knowl("lf.family_polynomial", "families"),
            comma(self.num_rel_families),
        )
<|MERGE_RESOLUTION|>--- conflicted
+++ resolved
@@ -3,13 +3,8 @@
 
 from flask import abort, render_template, request, url_for, redirect
 from sage.all import (
-<<<<<<< HEAD
-    PolynomialRing, ZZ, QQ, RR, latex, cached_function, Integers, euler_phi)
+    PolynomialRing, ZZ, QQ, RR, latex, cached_function, Integers, euler_phi, is_prime)
 from sage.plot.all import line, points, text, Graphics, polygon
-=======
-    PolynomialRing, ZZ, QQ, RR, latex, cached_function, Integers, is_prime)
-from sage.plot.all import line, points, text, Graphics
->>>>>>> 1e0773b9
 
 from lmfdb import db
 from lmfdb.app import app
@@ -273,7 +268,6 @@
             #    )
         elif polys:
             # For tame inertia, the coefficients can occur at locations other than powers of p
-<<<<<<< HEAD
             for j, c in enumerate(polys[i]):
                 if j and c:
                     L += restag(c, P[0] + j, P[1])
@@ -282,13 +276,6 @@
     if inds is not None:
         # print("INDS", inds)
         L += points([(-p**i, ind) for (i, ind) in enumerate(inds)], size=30, color="black")
-=======
-            for i, c in enumerate(poly):
-                if i and c:
-                    L += restag(c, P[0] + i, P[1])
-    L += line(verts, thickness=2)
-    L += points([(p**i, ind) for i, ind in enumerate(inds)], size=30, color="black")
->>>>>>> 1e0773b9
     L.axes(False)
     L.set_aspect_ratio(asp_ratio)
     return encode_plot(L, pad=0, pad_inches=0, bbox_inches="tight", figsize=(8,4))
@@ -910,24 +897,14 @@
         f = data['f']
         n = data['n']
         cc = data['c']
-<<<<<<< HEAD
-        autstring = fr'$\#\Aut(K/\Q_{{{p}}})$'
+        auttype = 'aut'
         if data.get('galois_label') is not None:
-=======
-        gn = data['n']
-        auttype = 'aut'
-        if data.get('galois_label'):
->>>>>>> 1e0773b9
             gt = int(data['galois_label'].split('T')[1])
             the_gal = WebGaloisGroup.from_nt(n,gt)
             isgal = ' Galois' if the_gal.order() == n else ' not Galois'
             abelian = ' and abelian' if the_gal.is_abelian() else ''
             galphrase = 'This field is'+isgal+abelian+r' over $\Q_{%d}.$' % p
-<<<<<<< HEAD
             if the_gal.order() == n:
-                autstring = fr'$\#\Gal(K/\Q_{{{p}}})$'
-=======
-            if the_gal.order() == gn:
                 auttype = 'gal'
             info['aut_gp_knowl'] = the_gal.aut_knowl()
         # we don't know the Galois group, but maybe the Aut group is obvious
@@ -935,7 +912,6 @@
             info['aut_gp_knowl'] = abstract_group_display_knowl('1.1')
         elif is_prime(data['aut']):
             info['aut_gp_knowl'] = abstract_group_display_knowl(f"{data['aut']}.1")
->>>>>>> 1e0773b9
         prop2 = [
             ('Label', label),
             ('Base', r'\(%s\)' % Qp),
@@ -1001,7 +977,6 @@
             eform = '$' + eisensteinformlatex(data['coeffs'], data['unram']) + '$'
             thepolynomial = raw_typeset(polynomial, eform)
         info.update({
-<<<<<<< HEAD
             'polynomial': thepolynomial,
             'n': n,
             'p': p,
@@ -1018,32 +993,11 @@
             'ind_insep': latex_content(str(data['ind_of_insep'])),
             'eisen': eisenp,
             'gsm': gsm,
-            'autstring': autstring,
+            'auttype': auttype,
             'subfields': format_subfields(data['subfield'],data['subfield_mult'],p),
             'aut': data['aut'],
             'ppow_roots_of_unity': data.get('ppow_roots_of_unity'),
         })
-=======
-                    'polynomial': thepolynomial,
-                    'n': data['n'],
-                    'p': p,
-                    'c': data['c'],
-                    'e': data['e'],
-                    'f': data['f'],
-                    'rf': lf_display_knowl(rflabel, name=printquad(data['rf'], p)),
-                    'base': lf_display_knowl(str(p)+'.1.0.1', name='$%s$' % Qp),
-                    'hw': data['hw'],
-                    'visible': show_slopes(data['visible']),
-                    'wild_inertia': wild_inertia,
-                    'unram': unramp,
-                    'ind_insep': show_slopes(str(data['ind_of_insep'])),
-                    'eisen': eisenp,
-                    'gsm': gsm,
-                    'auttype': auttype,
-                    'subfields': format_subfields(data['subfield'],data['subfield_mult'],p),
-                    'aut': data['aut'],
-                    })
->>>>>>> 1e0773b9
         friends = []
         if data.get("ppow_roots_of_unity") is not None:
             prou = data["ppow_roots_of_unity"]
@@ -1875,11 +1829,7 @@
 
     @property
     def summary(self):
-<<<<<<< HEAD
         return r'The database currently contains %s %s, including all with $p < 200$ and %s $n < 24$.  It also contains all %s absolute %s with $p < 200$ and degree $n < 48$, as well as all %s relative families with $p < 200$, base degree $n_0 < 16$ and absolute degree $n_{\mathrm{absolute}} < 48$.' % (
-=======
-        return r'The database currently contains %s %s, including all with $p < 200$ and %s $n < 24$.' % (
->>>>>>> 1e0773b9
             comma(self.numfields),
             display_knowl("lf.padic_field", r"$p$-adic fields"),
             display_knowl("lf.degree", "degree"),
