--- conflicted
+++ resolved
@@ -367,7 +367,17 @@
         return 'not computed'
     return group_pretty_and_nTj(n, t, cache=cache)
 
-<<<<<<< HEAD
+def formatbracketcol(blist):
+    if blist == []:
+        return r'$[\ ]$'
+    if blist == '':
+        return 'not computed'
+    return f'${blist}$'
+
+def intcol(j):
+    if j == '':
+        return 'not computed'
+    return f'${j}$'
 
 #label_col = LinkCol("new_label", "lf.field.label", "Label", url_for_label)
 label_col = MultiProcessedCol("label", "lf.field_label", "Label", ["label", "new_label"], (lambda label, new_label: f'<a href="{url_for_label(new_label)}">{new_label}</a>' if new_label else f'<a href="{url_for_label(label)}">{label}</a>'))
@@ -405,16 +415,16 @@
     f_col,
     c_col,
     gal_col,
-    MathCol("u", "lf.unramified_degree", "$u$", short_title="unramified degree", default=False),
-    MathCol("t", "lf.tame_degree", "$t$", short_title="tame degree", default=False),
+    ProcessedCol("u", "lf.unramified_degree", "$u$", intcol, short_title="unramified degree", default=False),
+    ProcessedCol("t", "lf.tame_degree", "$t$", intcol, short_title="tame degree", default=False),
     visible_col(lambda info: info.get("visible")),
     slopes_col(True),
     aut_col(lambda info:info.get("aut")),
     # want apply_download for download conversion
     PolynomialCol("unram", "lf.unramified_subfield", "Unram. Ext.", default=lambda info:info.get("visible")),
     ProcessedCol("eisen", "lf.eisenstein_polynomial", "Eisen. Poly.", default=lambda info:info.get("visible"), mathmode=True, func=format_eisen),
-    MathCol("ind_of_insep", "lf.indices_of_inseparability", "Ind. of Insep.", default=lambda info: info.get("ind_of_insep")),
-    ListCol("associated_inertia", "lf.associated_inertia", "Assoc. Inertia", default=lambda info: info.get("associated_inertia"), mathmode=True),
+    ProcessedCol("ind_of_insep", "lf.indices_of_inseparability", "Ind. of Insep.", formatbracketcol, default=lambda info: info.get("ind_of_insep"), mathmode=True),
+    ProcessedCol("associated_inertia", "lf.associated_inertia", "Assoc. Inertia", formatbracketcol, default=lambda info: info.get("associated_inertia"), mathmode=True),
     ProcessedCol("residual_polynomials", "lf.residual_polynomials", "Resid. Poly", default=False, mathmode=True, func=lambda rp: ','.join(teXify_pol(f) for f in rp)),
     ListCol("jump_set", "lf.jump_set", "Jump Set", default=lambda info: info.get("jump_set"), mathmode=True)],
     db_cols=["aut", "c", "coeffs", "e", "f", "gal", "label", "new_label", "n", "p", "slopes", "t", "u", "visible", "ind_of_insep", "associated_inertia", "jump_set", "unram","eisen", "family", "residual_polynomials"])
@@ -480,46 +490,7 @@
     MathCol("wild_segments", "lf.wild_segments", "Wild segments", default=False),
     MathCol("packet_count", "lf.packet", "Num. Packets"),
 ])
-=======
-def formatbracketcol(blist):
-    if blist == []:
-        return r'$[\ ]$'
-    if blist == '':
-        return 'not computed'
-    return f'${blist}$'
-
-def intcol(j):
-    if j == '':
-        return 'not computed'
-    return f'${j}$'
-
-lf_columns = SearchColumns([
-    LinkCol("label", "lf.field.label", "Label", url_for_label),
-    MathCol("n", "lf.degree", "$n$", short_title="degree", default=False),
-    ProcessedCol("coeffs", "lf.defining_polynomial", "Polynomial", format_coeffs, mathmode=True),
-    MathCol("p", "lf.qp", "$p$", short_title="prime"),
-    MathCol("e", "lf.ramification_index", "$e$", short_title="ramification index"),
-    MathCol("f", "lf.residue_field_degree", "$f$", short_title="residue field degree"),
-    MathCol("c", "lf.discriminant_exponent", "$c$", short_title="discriminant exponent"),
-    MultiProcessedCol("gal", "nf.galois_group", "Galois group",
-                      ["n", "gal", "cache"],
-                      galcolresponse,
-                      apply_download=lambda n, t, cache: [n, t]),
-    ProcessedCol("u", "lf.unramified_degree", "$u$", intcol, short_title="unramified degree", default=False),
-    ProcessedCol("t", "lf.tame_degree", "$t$", intcol, short_title="tame degree", default=False),
-    ListCol("visible", "lf.visible_slopes", "Visible slopes",
-                    show_slopes2, default=lambda info: info.get("visible"), mathmode=True),
-    MultiProcessedCol("slopes", "lf.slope_content", "Slope content",
-                      ["slopes", "t", "u"],
-                      show_slope_content,
-                      mathmode=True, apply_download=unpack_slopes),
-    # want apply_download for download conversion
-    PolynomialCol("unram", "lf.unramified_subfield", "Unram. Ext.", default=lambda info:info.get("visible")),
-    ProcessedCol("eisen", "lf.eisenstein_polynomial", "Eisen. Poly.", default=lambda info:info.get("visible"), mathmode=True, func=format_eisen),
-    ProcessedCol("ind_of_insep", "lf.indices_of_inseparability", "Ind. of Insep.", formatbracketcol, default=lambda info: info.get("ind_of_insep")),
-    ProcessedCol("associated_inertia", "lf.associated_inertia", "Assoc. Inertia", formatbracketcol, default=lambda info: info.get("associated_inertia"))],
-    db_cols=["c", "coeffs", "e", "f", "gal", "label", "n", "p", "slopes", "t", "u", "visible", "ind_of_insep", "associated_inertia","unram","eisen"])
->>>>>>> 3f4298ff
+
 
 def lf_postprocess(res, info, query):
     cache = knowl_cache(list({f"{rec['n']}T{rec['gal']}" for rec in res if 'gal' in rec}))
@@ -750,15 +721,12 @@
             wild_inertia = 'Not computed'
 
         info.update({
-<<<<<<< HEAD
             'polynomial': raw_typeset(polynomial),
             'n': n,
             'p': p,
             'c': cc,
             'e': e,
             'f': f,
-            't': data['t'],
-            'u': data['u'],
             'rf': lf_display_knowl( rflabel, name=printquad(data['rf'], p)),
             'base': lf_display_knowl(str(p)+'.1.0.1', name='$%s$' % Qp),
             'hw': data['hw'],
@@ -771,52 +739,22 @@
             'autstring': autstring,
             'subfields': format_subfields(data['subfield'],data['subfield_mult'],p),
             'aut': data['aut'],
-            'residual_polynomials': ",".join(f"${teXify_pol(poly)}$" for poly in data['residual_polynomials']),
-            'associated_inertia': ",".join(f"${ai}$" for ai in data['associated_inertia']),
             'ppow_roots_of_unity': data['ppow_roots_of_unity'],
         })
         friends = [('Family', url_for(".family_page", label=data["family"]))]
-=======
-                    'polynomial': raw_typeset(polynomial),
-                    'n': data['n'],
-                    'p': p,
-                    'c': data['c'],
-                    'e': data['e'],
-                    'f': data['f'],
-                    'rf': lf_display_knowl( rflabel, name=printquad(data['rf'], p)),
-                    'base': lf_display_knowl(str(p)+'.1.0.1', name='$%s$' % Qp),
-                    'hw': data['hw'],
-                    'visible': show_slopes(data['visible']),
-                    'wild_inertia': wild_inertia,
-                    'unram': unramp,
-                    'ind_insep': show_slopes(str(data['ind_of_insep'])),
-                    'eisen': eisenp,
-                    'gsm': gsm,
-                    'autstring': autstring,
-                    'subfields': format_subfields(data['subfield'],data['subfield_mult'],p),
-                    'aut': data['aut'],
-                    })
-        friends = []
->>>>>>> 3f4298ff
         if 'slopes' in data:
             info['slopes'] = show_slopes(data['slopes'])
         if 'inertia' in data:
-<<<<<<< HEAD
             info['inertia'] = group_display_inertia(data['inertia'])
-        if 'gms' in data:
-            info.update({'gms': data['gms']})
-=======
-            info.update({'inertia': group_display_inertia(data['inertia'])})
         for k in ['gms', 't', 'u']:
             if k in data:
-                info.update({k: data[k]})
->>>>>>> 3f4298ff
+                info[k] = data[k]
         if 'ram_poly_vert' in data:
             info['ram_polygon_plot'] = plot_ramification_polygon(data['ram_poly_vert'], p, data['residual_polynomials'], data['ind_of_insep'])
         if 'residual_polynomials' in data:
-            info.update({'residual_polynomials': ",".join(f"${teXify_pol(poly)}$" for poly in data['residual_polynomials'])})
+            info['residual_polynomials'] = ",".join(f"${teXify_pol(poly)}$" for poly in data['residual_polynomials'])
         if 'associated_inertia' in data:
-            info.update({'associated_inertia': ",".join(f"${ai}$" for ai in data['associated_inertia'])})
+            info['associated_inertia'] = ",".join(f"${ai}$" for ai in data['associated_inertia'])
         if 'galois_label' in data:
             info.update({'gal': group_pretty_and_nTj(gn, gt, True),
                          'galphrase': galphrase,
