# This Blueprint is about p-adic fields (aka local number fields)
# Author: John Jones

from flask import abort, render_template, request, url_for, redirect
from sage.all import (
    PolynomialRing, ZZ, QQ, RR, latex, cached_function, Integers)
from sage.plot.all import line, points, text, Graphics

from lmfdb import db
from lmfdb.app import app
from lmfdb.utils import (
    web_latex, coeff_to_poly, teXify_pol, display_multiset, display_knowl,
    parse_inertia, parse_newton_polygon, parse_bracketed_posints, parse_floats,
    parse_galgrp, parse_ints, clean_input, parse_rats, parse_noop, flash_error,
    SearchArray, TextBox, TextBoxWithSelect, SubsetBox, SelectBox, SneakyTextBox,
    HiddenBox, TextBoxNoEg, CountBox, to_dict, comma,
    search_wrap, count_wrap, embed_wrap, Downloader, StatsDisplay, totaler, proportioners, encode_plot,
    EmbeddedSearchArray, integer_options,
    redirect_no_cache, raw_typeset)
from lmfdb.utils.interesting import interesting_knowls
from lmfdb.utils.search_columns import SearchColumns, LinkCol, MathCol, ProcessedCol, MultiProcessedCol, ListCol, RationalListCol, PolynomialCol, eval_rational_list
from lmfdb.api import datapage
from lmfdb.local_fields import local_fields_page, logger
from lmfdb.local_fields.family import pAdicSlopeFamily, FAMILY_RE
from lmfdb.groups.abstract.main import abstract_group_display_knowl
from lmfdb.galois_groups.transitive_group import (
    transitive_group_display_knowl, group_display_inertia,
    knowl_cache, galdata, galunformatter,
    group_pretty_and_nTj, WebGaloisGroup)
from lmfdb.number_fields.web_number_field import (
    WebNumberField, string2list, nf_display_knowl)

from collections import Counter
import re
OLD_LF_RE = re.compile(r'^\d+\.\d+\.\d+\.\d+$')
NEW_LF_RE = re.compile(r'^\d+\.\d+\.\d+\.\d+[a-z]+\d+\.\d+$')

def get_bread(breads=[]):
    bc = [("$p$-adic fields", url_for(".index"))]
    for b in breads:
        bc.append(b)
    return bc

def learnmore_list():
    return [('Source and acknowledgments', url_for(".source")),
            ('Completeness of the data', url_for(".cande")),
            ('Reliability of the data', url_for(".reliability")),
            ('$p$-adic field labels', url_for(".labels_page"))]

# Return the learnmore list with the matchstring entry removed
def learnmore_list_remove(matchstring):
    return [t for t in learnmore_list() if t[0].find(matchstring) < 0]


def display_poly(coeffs):
    return web_latex(coeff_to_poly(coeffs))

def format_coeffs(coeffs):
    return latex(coeff_to_poly(coeffs))

def lf_formatfield(coef):
    coef = string2list(coef)
    thefield = WebNumberField.from_coeffs(coef)
    thepoly = coeff_to_poly(coef)
    thepolylatex = '$%s$' % latex(coeff_to_poly(coef))
    if thefield._data is None:
        return raw_typeset(thepoly, thepolylatex)
    return nf_display_knowl(thefield.get_label(),thepolylatex)

def local_algebra_data(labels):
    labs = labels.split(',')
    f1 = labs[0].split('.')
    labs = sorted(labs, key=lambda u: (int(j) for j in u.split('.')), reverse=True)
    ans = '<div align="center">'
    ans += '$%s$-adic algebra' % str(f1[0])
    ans += '</div>'
    ans += '<p>'
    ans += "<table class='ntdata'><th>Label<th>Polynomial<th>$e$<th>$f$<th>$c$<th>$G$<th>Artin slopes"
    if all(OLD_LF_RE.fullmatch(lab) for lab in labs):
        fall = {rec["label"]: rec for rec in db.lf_fields.search({"label":{"$in": labs}})}
    elif all(NEW_LF_RE.fullmatch(lab) for lab in labs):
        fall = {rec["new_label"]: rec for rec in db.lf_fields.search({"new_label":{"$in": labs}})}
    else:
        fall = {}
        for lab in labs:
            if OLD_LF_RE.fullmatch(lab):
                fall[lab] = db.lf_fields.lucky({"label":lab})
            elif NEW_LF_RE.fullmatch(lab):
                fall[lab] = db.lf_fields.lucky({"new_label":lab})
            else:
                fall[lab] = None
    for lab in labs:
        f = fall[lab]
        if f is None:
            ans += '<tr><td>Invalid label %s</td></tr>' % lab
            continue
        l = str(f['new_label'])
        ans += '<tr><td><a href="%s">%s</a><td>'%(url_for_label(l),l)
        ans += format_coeffs(f['coeffs'])
        ans += '<td>%d<td>%d<td>%d<td>' % (f['e'],f['f'],f['c'])
        ans += transitive_group_display_knowl(f['galois_label'])
        ans += '<td>$' + show_slope_content(f['slopes'],f['t'],f['u'])+'$'
    ans += '</table>'
    if len(labs) != len(set(labs)):
        ans += '<p>Fields which appear more than once occur according to their given multiplicities in the algebra'
    return ans

def local_field_data(label):
    if OLD_LF_RE.fullmatch(label):
        f = db.lf_fields.lookup(label)
    elif NEW_LF_RE.fullmatch(label):
        f = db.lf_fields.lucky({"new_label": label})
    else:
        return "Invalid label %s" % label
    nicename = ''
    if f['n'] < 3:
        nicename = ' = ' + prettyname(f)
    ans = '$p$-adic field %s%s<br><br>' % (label, nicename)
    ans += r'Extension of $\Q_{%s}$ defined by %s<br>' % (str(f['p']),web_latex(coeff_to_poly(f['coeffs'])))
    gn = f['n']
    ans += 'Degree: %s<br>' % str(gn)
    ans += 'Ramification index $e$: %s<br>' % str(f['e'])
    ans += 'Residue field degree $f$: %s<br>' % str(f['f'])
    ans += 'Discriminant ideal:  $(p^{%s})$ <br>' % str(f['c'])
    if 'galois_label' in f:
        gt = int(f['galois_label'].split('T')[1])
        ans += 'Galois group $G$: %s<br>' % group_pretty_and_nTj(gn, gt, True)
    else:
        ans += 'Galois group $G$: not computed<br>'
    ans += '<div align="right">'
    ans += '<a href="%s">%s home page</a>' % (str(url_for("local_fields.by_label", label=label)),label)
    ans += '</div>'
    return ans


def lf_display_knowl(label, name=None):
    if name is None:
        name = label
    return '<a title = "%s [lf.field.data]" knowl="lf.field.data" kwargs="label=%s">%s</a>' % (label, label, name)


def local_algebra_display_knowl(labels):
    return '<a title = "{0} [lf.algebra.data]" knowl="lf.algebra.data" kwargs="labels={0}">{0}</a>' % (labels)

def eisensteinformlatex(pol, unram):
    # pol=coeffs,  unram =string
    R = PolynomialRing(QQ, 'y')
    Rx = PolynomialRing(R, 'x')
    unram2 = R(unram.replace('t', 'y'))
    unram = latex(Rx(unram.replace('t', 'x')))
    pol = R(pol)
    l = []
    while pol != 0:
        qr = pol.quo_rem(unram2)
        l.append(qr[1])
        pol = qr[0]
    newpol = latex(Rx(l))
    newpol = newpol.replace('x', '(' + unram + ')')
    newpol = newpol.replace('y', 'x')
    return newpol

def plot_ramification_polygon(verts, p, polys=None, inds=None):
    # print("VERTS", verts)
    verts = [tuple(pt) for pt in verts]
    if not verts:
        # Unramified, so we won't be displaying the plot
        return
    # Extract the coefficients to be associated to x
    ymax = verts[0][1]
    xmax = verts[-1][0]
    # How far we need to shift text depends on the scale
    txshift = xmax / 80
    tyshift = xmax / 48
    tick = xmax / 160
    nextq = p
    L = Graphics()
    if ymax > 0:
        asp_ratio = (xmax + 2*txshift) / (2 * (ymax + 2*tyshift)) # 2 comes from the fact that the actual image has width 500 and height 250.
    else:
        # Add in silly white dot
        L += points([(0,1)], color="white")
        asp_ratio = (xmax + 2*txshift) / (8 + 16*tyshift)
    L += line([(0,0), (0, ymax)], color="grey")
    L += line([(0,0), (-xmax, 0)], color="grey")
    for i in range(1, ymax + 1):
        L += line([(0, i), (-tick, i)], color="grey")
    for i in range(0, xmax + 1):
        L += line([(-i, 0), (-i, tick/asp_ratio)], color="grey")
    for P in verts:
        L += text(
            f"${-P[0]}$", (-P[0], -tyshift/asp_ratio),
            color="black")
        L += text(
            f"${P[1]}$", (txshift, P[1]),
            horizontal_alignment="left",
            color="black")

    if polys is not None:
        R = ZZ["t"]["z"]
        polys = [R(poly) for poly in polys]
        # print("POLYS", polys)

        def restag(c, a, b):
            return text(f"${latex(c)}$", (-a - txshift, b + tyshift/asp_ratio),
                        horizontal_alignment="left",
                        color="black")
        L += restag(polys[0][0], 1, ymax)
    for i in range(len(verts) - 1):
        P = verts[i]
        Q = verts[i+1]
        slope = ZZ(P[1] - Q[1]) / ZZ(Q[0] - P[0]) # actually the negative of the slope
        d = slope.denominator()
        if slope != 0:
            if polys is not None:
                # Need to check that this is compatible with the residual polynomial normalization
                while nextq <= Q[0]:
                    j = (nextq - P[0]) / d
                    if j in ZZ and polys[i][j]:
                        L += restag(polys[i][j], nextq, P[1] - (nextq - P[0]) * slope)
                    nextq *= p
            L += text(
                f"${slope}$", (-P[0] + txshift, (P[1] + Q[1]) / 2),
                horizontal_alignment="left",
                color="blue")
            for x in range(P[0], Q[0] + 1):
                L += line(
                    [(-x, Q[1]), (-x, P[1] - (x - P[0]) * slope)],
                    color="grey",
                )
            for y in range(Q[1], P[1]):
                L += line(
                    [(-P[0] + (y - P[1]) / slope, y), (-P[0], y)],
                    color="grey",
                )
        elif polys:
            # For tame inertia, the coefficients can occur at locations other than powers of p
            for j, c in enumerate(polys[i]):
                if j and c:
                    L += restag(c, P[0] + j, P[1])
    L += line([(-x,y) for (x,y) in verts], thickness=2)
    if inds is not None:
        # print("INDS", inds)
        L += points([(-p**i, ind) for (i, ind) in enumerate(inds)], size=30, color="black")
    L.axes(False)
    L.set_aspect_ratio(asp_ratio)
    return encode_plot(L, pad=0, pad_inches=0, bbox_inches="tight", figsize=(8,4))


@app.context_processor
def ctx_local_fields():
    return {'local_field_data': local_field_data,
            'local_algebra_data': local_algebra_data}


# Utilities for subfield display
def format_lfield(label, p):
    if OLD_LF_RE.fullmatch(label):
        data = db.lf_fields.lookup(label, ["n", "p", "rf", "new_label"])
    else:
        data = db.lf_fields.lucky({"new_label": label}, ["n", "p", "rf", "new_label"])
    return lf_display_knowl(label, name=prettyname(data))


# Input is a list of pairs, coeffs of field as string and multiplicity
def format_subfields(sublist, multdata, p):
    if not sublist:
        return ''
    subdata = zip(sublist, multdata)
    return display_multiset(subdata, format_lfield, p)


# Encode string for rational into our special format
def ratproc(inp):
    if '.' in inp:
        inp = RR(inp)
    qs = QQ(inp)
    sstring = str(qs*1.)
    sstring += '0'*14
    if qs < 10:
        sstring = '0'+sstring
    sstring = sstring[0:12]
    sstring += str(qs)
    return sstring

def show_slopes(sl):
    if str(sl) == "[]":
        return "None"
    return('$' + sl + '$')

def show_slopes2(sl):
    # uses empty brackets with a space instead of None
    if str(sl) == "[]":
        return r'[\ ]'
    return(sl)

def show_slope_content(sl,t,u):
    if sl is None or t is None or u is None:
        return ' $not computed$ ' # actually killing math mode
    sc = str(sl)
    if sc == '[]':
        sc = r'[\ ]'
    if t > 1:
        sc += '_{%d}' % t
    if u > 1:
        sc += '^{%d}' % u
    return(sc)

def show_hidden_slopes(sl, vis):
    if sl is None:
        return " $not computed$ " # actually killing math mode
    hidden = sorted((Counter(eval_rational_list(sl)) - Counter(eval_rational_list(vis))).elements())
    if not hidden:
        return r'[\ ]'
    return str(hidden)

@local_fields_page.route("/")
def index():
    bread = get_bread()
    info = to_dict(request.args, search_array=LFSearchArray(), stats=LFStats())
    if len(request.args) != 0:
        info["search_type"] = search_type = info.get("search_type", info.get("hst", ""))
        if search_type in ['Families', 'FamilyCounts']:
            info['search_array'] = FamiliesSearchArray(relative=("relative" in info))
        if search_type in ['Counts', 'FamilyCounts']:
            return local_field_count(info)
        elif search_type in ['Families', 'RandomFamily']:
            return families_search(info)
        elif search_type in ['List', '', 'Random']:
            return local_field_search(info)
        else:
            flash_error("Invalid search type; if you did not enter it in the URL please report")
    info["field_count"] = db.lf_fields.stats.column_counts(["n", "p"])
    info["family_count"] = db.lf_families.count({"n0":1}, groupby=["n", "p"])
    return render_template("lf-index.html", title="$p$-adic fields", titletag="p-adic fields", bread=bread, info=info, learnmore=learnmore_list())

@local_fields_page.route("/families/")
def family_redirect():
    info = to_dict(request.args)
    info["search_type"] = "Families"
    if "relative" not in info:
        # Check for the presence of any relative-only arguments
        if any(x in info for x in ["base", "n0", "e0", "f0", "c0", "label_absolute", "n_absolute", "e_absolute", "f_absolute", "c_absolute"]):
            info["relative"] = 1
    return redirect(url_for(".index", **info))


@local_fields_page.route("/<label>")
def by_label(label):
    clean_label = clean_input(label)
    if label != clean_label:
        return redirect(url_for_label(label=clean_label), 301)
    return render_field_webpage({'label': label})

def url_for_label(label):
    if label == "random":
        return url_for('.random_field')
    return url_for(".by_label", label=label)

def url_for_family(label):
    return url_for(".family_page", label=label)

def url_for_packet(packet):
    return url_for(".index", packet=packet)

def local_field_jump(info):
    if FAMILY_RE.fullmatch(info['jump']):
        return redirect(url_for_family(info['jump']), 301)
    else:
        return redirect(url_for_label(info['jump']), 301)

def unpack_slopes(slopes, t, u):
    return eval_rational_list(slopes), t, u

def unpack_hidden(slopes, visible):
    return sorted((Counter(eval_rational_list(slopes)) - Counter(eval_rational_list(visible))).elements())

def format_eisen(eisstr):
    Pt = PolynomialRing(QQ, 't')
    Ptx = PolynomialRing(Pt, 'x')
    return latex(Ptx(str(eisstr).replace('y','x')))

class LF_download(Downloader):
    table = db.lf_fields
    title = '$p$-adic fields'
    inclusions = {
        'field': (
            ["p", "coeffs"],
            {
                "magma": 'Prec := 100; // Default precision of 100\n    base := pAdicField(out`p, Prec);\n    field := LocalField(base, PolynomialRing(base)!(out`coeffs));',
                "sage": 'Prec = 100 # Default precision of 100\n    base = Qp(p, Prec)\n    field = base.extension(QQ["x"](out["coeffs"]))',
                "gp": 'field = Polrev(mapget(out, "coeffs"));',
            }
        ),
    }

def galcolresponse(n,t,cache):
    if t is None:
        return 'not computed'
    return group_pretty_and_nTj(n, t, cache=cache)

def formatbracketcol(blist):
    if blist == []:
        return r'$[\ ]$'
    if blist == '':
        return 'not computed'
    return f'${blist}$'

def intcol(j):
    if j == '':
        return 'not computed'
    return f'${j}$'

<<<<<<< HEAD
#label_col = LinkCol("new_label", "lf.field.label", "Label", url_for_label)
label_col = MultiProcessedCol("label", "lf.field_label", "Label", ["label", "new_label"], (lambda label, new_label: f'<a href="{url_for_label(new_label)}">{new_label}</a>' if new_label else f'<a href="{url_for_label(label)}">{label}</a>'), apply_download=lambda label, new_label: new_label)

def packet_col(default):
    return MultiProcessedCol("packet_link", "lf.packet", "Packet", ["packet", "packet_size"], (lambda packet, size: f'<a href="{url_for_packet(packet)}">{size}</a>'), default=default)
def degree_col(default):
    return MathCol("n", "lf.degree", "$n$", short_title="degree", default=default)
poly_col = ProcessedCol("coeffs", "lf.defining_polynomial", "Polynomial", format_coeffs, mathmode=True)
p_col = MathCol("p", "lf.qp", "$p$", short_title="prime")
c_col = MathCol("c", "lf.discriminant_exponent", "$c$", short_title="discriminant exponent")
e_col = MathCol("e", "lf.ramification_index", "$e$", short_title="ramification index")
f_col = MathCol("f", "lf.residue_field_degree", "$f$", short_title="residue field degree")
gal_col = MultiProcessedCol("gal", "nf.galois_group", "Galois group",
                            ["n", "gal", "cache"],
                            galcolresponse,
                            apply_download=lambda n, t, cache: [n, t])
def aut_col(default):
    return MathCol("aut", "lf.automorphism_group", r"$\#\Aut(K/\Q_p)$", short_title="auts", default=default)
def visible_col(default):
    return RationalListCol("visible", "lf.visible_slopes", "Visible Artin slopes",
                   show_slopes2, default=default)
def slopes_col(default):
    return MultiProcessedCol("slopes", "lf.slope_content", "Artin slope content",
                             ["slopes", "t", "u"],
                             show_slope_content,
                             mathmode=True, apply_download=unpack_slopes, default=default)
=======
>>>>>>> f628e885

lf_columns = SearchColumns([
    label_col,
    degree_col(False),
    poly_col,
    p_col,
    e_col,
    f_col,
    c_col,
    gal_col,
    ProcessedCol("u", "lf.unramified_degree", "$u$", intcol, short_title="unramified degree", default=False),
    ProcessedCol("t", "lf.tame_degree", "$t$", intcol, short_title="tame degree", default=False),
    visible_col(lambda info: info.get("visible")),
    slopes_col(True),
    aut_col(lambda info:info.get("aut")),
    # want apply_download for download conversion
    PolynomialCol("unram", "lf.unramified_subfield", "Unram. Ext.", default=lambda info:info.get("visible")),
    ProcessedCol("eisen", "lf.eisenstein_polynomial", "Eisen. Poly.", default=lambda info:info.get("visible"), mathmode=True, func=format_eisen),
    ProcessedCol("ind_of_insep", "lf.indices_of_inseparability", "Ind. of Insep.", formatbracketcol, default=lambda info: info.get("ind_of_insep")),
    ProcessedCol("associated_inertia", "lf.associated_inertia", "Assoc. Inertia", formatbracketcol, default=lambda info: info.get("associated_inertia")),
    ProcessedCol("residual_polynomials", "lf.residual_polynomials", "Resid. Poly", default=False, mathmode=True, func=lambda rp: ','.join(teXify_pol(f) for f in rp)),
    ListCol("jump_set", "lf.jump_set", "Jump Set", default=lambda info: info.get("jump_set"), mathmode=True)],
    db_cols=["aut", "c", "coeffs", "e", "f", "gal", "label", "new_label", "n", "p", "slopes", "t", "u", "visible", "ind_of_insep", "associated_inertia", "jump_set", "unram","eisen", "family", "residual_polynomials"])

family_columns = SearchColumns([
    label_col,
    packet_col(lambda info: info.get("one_per") == "packet"),
    poly_col,
    gal_col,
    MathCol("galsize", "nf.galois_group", "Galois degree"),
    aut_col(True),
    slopes_col(False),
    MultiProcessedCol("hidden", "lf.visible_slopes", "Hidden Artin slopes",
                      ["slopes", "visible"],
                      show_hidden_slopes,
                      mathmode=True, apply_download=unpack_hidden),
    MathCol("ind_of_insep", "lf.indices_of_inseparability", "Ind. of Insep."),
    MathCol("associated_inertia", "lf.associated_inertia", "Assoc. Inertia"),
    MathCol("jump_set", "lf.jump_set", "Jump Set")])

class PercentCol(MathCol):
    def display(self, rec):
        x = self.get(rec)
        if x == 0:
            return r"$0\%$"
        elif x == 1:
            return r"$100\%$"
        return fr"${100*x:.2f}\%$"

def pretty_link(label, p, n, rf):
    name = prettyname({"p": p, "n": n, "rf": rf, "new_label": label})
    return f'<a href="{url_for_label(label)}">{name}</a>'

families_columns = SearchColumns([
    LinkCol("label", "lf.family_label", "Label", url_for_family),
    MathCol("p", "lf.residue_field", "$p$", short_title="prime"),
    MathCol("n", "lf.degree", "$n$", short_title="degree"),
    MathCol("n0", "lf.degree", "$n_0$", short_title="base degree", default=False),
    MathCol("n_absolute", "lf.degree", r"$n_{\mathrm{abs}}$", short_title="abs. degree", default=False),
    MathCol("f", "lf.residue_field_degree", "$f$", short_title="res. field degree"),
    MathCol("f0", "lf.residue_field_degree", "$f_0$", short_title="base res. field degree", default=False),
    MathCol("f_absolute", "lf.residue_field_degree", r"$f_{\mathrm{abs}}$", short_title="abs. residue field degree", default=False),
    MathCol("e", "lf.ramification_index", "$e$", short_title="ram. index"),
    MathCol("e0", "lf.ramification_index", "$e_0$", short_title="base ram. index", default=False),
    MathCol("e_absolute", "lf.ramification_index", r"$e_{\mathrm{abs}}$", short_title="abs. ram. index", default=False),
    MathCol("c", "lf.discriminant_exponent", "$c$", short_title="disc. exponent"),
    MathCol("c0", "lf.discriminant_exponent", "$c_0$", short_title="base disc. exponent", default=False),
    MathCol("c_absolute", "lf.discriminant_exponent", r"$c_{\mathrm{abs}}$", short_title="abs. disc. exponent", default=False),
    MultiProcessedCol("base_field", "lf.family_base", "Base",
                      ["base", "p", "n0", "rf0"],
                      pretty_link, default=lambda info: "relative" in info),
    RationalListCol("visible", "lf.visible_slopes", "Abs. Artin slopes",
                    show_slopes2, default=False),
    RationalListCol("slopes", "lf.swan_slopes", "Swan slopes"),
    RationalListCol("means", "lf.means", "Means", delim=[r"\langle", r"\rangle"]),
    RationalListCol("rams", "lf.rams", "Rams", delim = "()"),
    ProcessedCol("poly", "lf.family_polynomial", "Generic poly", lambda pol: teXify_pol(pol, greek_vars=True, subscript_vars=True), mathmode=True, default=False),
    MathCol("ambiguity", "lf.family_ambiguity", "Ambiguity"),
    MathCol("field_count", "lf.family_field_count", "Field count"),
    MathCol("mass_relative", "lf.family_mass", "Mass", orig=["mass_relative_display"]),
    MathCol("mass_absolute", "lf.family_mass", "Mass (absolute)", orig=["mass_absolute_display"], default=False),
    MathCol("mass_stored", "lf.family_mass", "Mass stored", default=False),
    PercentCol("mass_found", "lf.family_mass", "Mass found", default=False),
    MathCol("wild_segments", "lf.wild_segments", "Wild segments", default=False),
    MathCol("packet_count", "lf.packet", "Num. Packets"),
])


def lf_postprocess(res, info, query):
    cache = knowl_cache(list({f"{rec['n']}T{rec['gal']}" for rec in res if 'gal' in rec}))
    for rec in res:
        rec["cache"] = cache
        if 'gal' in rec:
            gglabel = f"{rec['n']}T{rec['gal']}"
            rec["galsize"] = cache[gglabel]["order"]
        else:
            rec["galsize"] = " $not computed$ " # undo mathmode
    return res

def families_postprocess(res, info, query):
    quads = list(set(rec["base"] for rec in res if rec["n0"] == 2))
    if quads:
        rflook = {rec["new_label"]: rec["rf"] for rec in db.lf_fields.search({"new_label":{"$in":quads}}, ["new_label", "rf"])}
    for rec in res:
        if rec["n0"] == 1:
            rec["rf0"] = [1, 0]
        elif rec["n0"] == 2:
            rec["rf0"] = rflook[rec["base"]]
        else:
            rec["rf0"] = None
    return res

def common_parse(info, query):
    parse_ints(info,query,'p',name='Prime p')
    parse_ints(info,query,'n',name='Degree')
    parse_ints(info,query,'u',name='Unramified degree')
    parse_ints(info,query,'t',name='Tame degree')
    parse_galgrp(info,query,'gal',qfield=('galois_label','n'))
    parse_ints(info,query,'aut',name='Automorphisms')
    parse_ints(info,query,'c',name='Discriminant exponent c')
    parse_ints(info,query,'e',name='Ramification index e')
    parse_ints(info,query,'f',name='Residue field degree f')
    parse_rats(info,query,'topslope',qfield='top_slope',name='Top Artin slope', process=ratproc)
    parse_newton_polygon(info,query,"slopes", qfield="slopes_tmp", mode=info.get('slopes_quantifier'))
    parse_newton_polygon(info,query,"visible", qfield="visible_tmp", mode=info.get('visible_quantifier'))
    parse_newton_polygon(info,query,"ind_of_insep", qfield="ind_of_insep_tmp", mode=info.get('insep_quantifier'), reversed=True)
    parse_bracketed_posints(info,query,"associated_inertia")
    parse_bracketed_posints(info,query,"jump_set")
    parse_inertia(info,query,qfield=('inertia_gap','inertia'))
    parse_inertia(info,query,qfield=('wild_gap','wild_gap'), field='wild_gap')
    parse_noop(info,query,'packet')
    parse_noop(info,query,'family')

def fix_top_slope(s):
    if isinstance(s, float):
        return QQ(s)
    elif isinstance(s, str):
        return QQ(s[12:])
    return s

def count_postprocess(res, info, query):
    # We account for two possible ways of encoding top_slope
    for key, val in list(res.items()):
        res[key[0],fix_top_slope(key[1])] = res.pop(key)
    return res

@count_wrap(
    template="lf-count-results.html",
    table=db.lf_fields,
    groupby=["p", "n"],
    title="Local field count results",
    err_title="Local field search input error",
    postprocess=count_postprocess,
    bread=lambda: get_bread([("Count results", " ")]),
)
def local_field_count(info, query):
    if info["search_type"] == "Counts":
        table = db.lf_fields
        common_parse(info, query)
    else:
        common_family_parse(info, query)
        table = db.lf_families
        if "base" in query:
            p = query["base"].split(".")[0]
            if not p.isdigit():
                raise ValueError(f"Invalid base {query['base']}")
            p = int(p)
            if "p" in query:
                tmp = integer_options(info["p"], contained_in=table.distinct("p"))
                if p not in tmp:
                    raise ValueError("Base prime not compatible with constraints on p")
            info["p"] = str(p)
            query["p"] = p
    if "gal" in info and "n" not in info:
        # parse_galgrp adds restrictions on n
        if type(query["n"]) == int:
            info["n"] = str(query["n"])
        else:
            info["n"] = ",".join(query["n"]["$in"])
    groupby = []
    heads = []
    for col in ["p", "n", "e", "c", "top_slope"]:
        tmp = table.distinct(col, query)
        if len(tmp) > 1:
            if col == "top_slope":
                tmp = sorted(fix_top_slope(s) for s in tmp)
            groupby.append(col)
            heads.append(tmp)
        if len(groupby) == 2:
            break
    else:
        raise ValueError("To generate count table, you must not specify all of p, n, e, and c")
    query["__groupby__"] = groupby
    if info["search_type"] == "FamilyCounts":
        query["__table__"] = table

    urlgen_info = dict(info)
    urlgen_info.pop("hst", None)
    urlgen_info.pop("stats", None)
    if info["search_type"] == "FamilyCounts":
        urlgen_info["search_type"] = "Families"
    def url_generator(a, b):
        info_copy = dict(urlgen_info)
        info_copy.pop("search_array", None)
        info_copy.pop("search_type", None)
        info_copy[groupby[0]] = a
        info_copy[groupby[1]] = b
        return url_for(".index", **info_copy)

    info["row_heads"], info["col_heads"] = heads
    names = {"p": "Prime", "n": "Degree", "e": "Ramification index", "c": "Discriminant exponent", "top_slope": "Top Artin slope"}
    info["row_label"], info["col_label"] = [names[col] for col in groupby]
    info["url_func"] = url_generator

@search_wrap(table=db.lf_fields,
             title='$p$-adic field search results',
             titletag=lambda:'p-adic field search results',
             err_title='Local field search input error',
             columns=lf_columns,
             per_page=50,
             shortcuts={'jump': local_field_jump, 'download': LF_download()},
             postprocess=lf_postprocess,
             bread=lambda:get_bread([("Search results", ' ')]),
             learnmore=learnmore_list,
             url_for_label=url_for_label)
def local_field_search(info,query):
    common_parse(info, query)

def render_field_webpage(args):
    data = None
    info = {}
    if 'label' in args:
        label = clean_input(args['label'])
        data = db.lf_fields.lucky({"new_label":label})
        if data is None:
            data = db.lf_fields.lookup(label)
            if data is None:
                if NEW_LF_RE.fullmatch(label) or OLD_LF_RE.fullmatch(label):
                    flash_error("Field %s was not found in the database.", label)
                else:
                    flash_error("%s is not a valid label for a $p$-adic field.", label)
                return redirect(url_for(".index"))
            new_label = data.get("new_label")
            if new_label is not None:
                return redirect(url_for_label(label=new_label), 301)
        title = '$p$-adic field ' + prettyname(data)
        titletag = 'p-adic field ' + prettyname(data)
        polynomial = coeff_to_poly(data['coeffs'])
        p = data['p']
        Qp = r'\Q_{%d}' % p
        e = data['e']
        f = data['f']
        n = data['n']
        cc = data['c']
        gn = data['n']
        autstring = fr'$\#\Aut(K/\Q_{{{p}}})$'
        if 'galois_label' in data:
            gt = int(data['galois_label'].split('T')[1])
            the_gal = WebGaloisGroup.from_nt(gn,gt)
            isgal = ' Galois' if the_gal.order() == gn else ' not Galois'
            abelian = ' and abelian' if the_gal.is_abelian() else ''
            galphrase = 'This field is'+isgal+abelian+r' over $\Q_{%d}.$' % p
            if the_gal.order() == gn:
                autstring = fr'$\#\Gal(K/\Q_{{{p}}})$'
        prop2 = [
            ('Label', label),
            ('Base', r'\(%s\)' % Qp),
            ('Degree', r'\(%s\)' % data['n']),
            ('e', r'\(%s\)' % e),
            ('f', r'\(%s\)' % f),
            ('c', r'\(%s\)' % cc),
            ('Galois group', group_pretty_and_nTj(gn, gt) if 'galois_label' in data else 'not computed'),
        ]
        # Look up the unram poly so we can link to it
        unramdata = db.lf_fields.lucky({'p': p, 'n': f, 'c': 0})
        if unramdata is None:
            logger.fatal("Cannot find unramified field!")
            unramfriend = ''
        else:
            unramfriend = url_for_label(unramdata['new_label'])

        Px = PolynomialRing(QQ, 'x')
        Pt = PolynomialRing(QQ, 't')
        Ptx = PolynomialRing(Pt, 'x')
        if data['f'] == 1:
            unramp = r'$%s$' % Qp
            eisenp = Ptx(str(data['eisen']).replace('y','x'))
            eisenp = raw_typeset(eisenp, web_latex(eisenp))

        else:
            unramp = coeff_to_poly(unramdata['coeffs'])
            #unramp = data['unram'].replace('t','x')
            unramp = raw_typeset(unramp, web_latex(Px(str(unramp))))
            unramp = prettyname(unramdata)+' $\\cong '+Qp+'(t)$ where $t$ is a root of '+unramp
            eisenp = Ptx(str(data['eisen']).replace('y','x'))
            eisenp = raw_typeset(str(eisenp), web_latex(eisenp), extra=r'$\ \in'+Qp+'(t)[x]$')

        rflabel = db.lf_fields.lucky({'p': p, 'n': {'$in': [1, 2]}, 'rf': data['rf']}, projection="new_label")
        if rflabel is None:
            logger.fatal("Cannot find discriminant root field!")
            rffriend = ''
        else:
            rffriend = url_for_label(rflabel)
        gsm = data['gsm']
        if gsm == [0]:
            gsm = 'not computed'
        elif gsm == [-1]:
            gsm = 'Does not exist'
        else:
            gsm = lf_formatfield(','.join(str(b) for b in gsm))

        if 'wild_gap' in data and data['wild_gap'] != [0,0]:
            wild_inertia = abstract_group_display_knowl(f"{data['wild_gap'][0]}.{data['wild_gap'][1]}")
        else:
            wild_inertia = 'not computed'

        if data['f'] == 1 or data['e'] == 1:
            thepolynomial = raw_typeset(polynomial)
        else:
            eform = '$' + eisensteinformlatex(data['coeffs'], data['unram']) + '$'
            thepolynomial = raw_typeset(polynomial, eform)
        info.update({
<<<<<<< HEAD
            'polynomial': raw_typeset(polynomial),
            'n': n,
            'p': p,
            'c': cc,
            'e': e,
            'f': f,
            'rf': lf_display_knowl( rflabel, name=printquad(data['rf'], p)),
            'base': lf_display_knowl(str(p)+'.1.0.1', name='$%s$' % Qp),
            'hw': data['hw'],
            'visible': show_slopes(data['visible']),
            'wild_inertia': wild_inertia,
            'unram': unramp,
            'ind_insep': show_slopes(str(data['ind_of_insep'])),
            'eisen': eisenp,
            'gsm': gsm,
            'autstring': autstring,
            'subfields': format_subfields(data['subfield'],data['subfield_mult'],p),
            'aut': data['aut'],
            'ppow_roots_of_unity': data.get('ppow_roots_of_unity'),
        })
=======
                    'polynomial': thepolynomial,
                    'n': data['n'],
                    'p': p,
                    'c': data['c'],
                    'e': data['e'],
                    'f': data['f'],
                    'rf': lf_display_knowl(rflabel, name=printquad(data['rf'], p)),
                    'base': lf_display_knowl(str(p)+'.1.0.1', name='$%s$' % Qp),
                    'hw': data['hw'],
                    'visible': show_slopes(data['visible']),
                    'wild_inertia': wild_inertia,
                    'unram': unramp,
                    'ind_insep': show_slopes(str(data['ind_of_insep'])),
                    'eisen': eisenp,
                    'gsm': gsm,
                    'autstring': autstring,
                    'subfields': format_subfields(data['subfield'],data['subfield_mult'],p),
                    'aut': data['aut'],
                    })
>>>>>>> f628e885
        friends = []
        if "ppow_roots_of_unity" in data:
            prou = data["ppow_roots_of_unity"]
            rou = (p**f - 1) * p**prou
            if f > 1:
                rou_expr = [f"({p}^{{ {f} }} - 1)"]
            elif p > 2:
                rou_expr = [f"({p} - 1)"]
            else:
                rou_expr = []
            if prou == 1:
                rou_expr.append(f"{p}")
            elif prou > 1:
                rou_expr.append(f"{p}^{{ {prou} }}")
            rou_expr = r" \cdot ".join(rou_expr)
            if rou_expr == "2": # only case where we don't want an = sign
                info["roots_of_unity"] = "$2$"
            else:
                info["roots_of_unity"] = f"${rou} = {rou_expr}$"
        else:
            info["roots_of_unity"] = "Not computed"
        if "family" in data:
            friends.append(('Family', url_for(".family_page", label=data["family"])))
        if n < 16:
            friends.append(('Families of extensions', url_for(".index", relative=1, search_type="Families", base=label)))
        if 'slopes' in data:
            info['slopes'] = show_slopes(data['slopes'])
        if 'inertia' in data:
            info['inertia'] = group_display_inertia(data['inertia'])
        for k in ['gms', 't', 'u']:
            if k in data:
                info[k] = data[k]
        if 'ram_poly_vert' in data:
            info['ram_polygon_plot'] = plot_ramification_polygon(data['ram_poly_vert'], p, data['residual_polynomials'], data['ind_of_insep'])
        if 'residual_polynomials' in data:
            info['residual_polynomials'] = ",".join(f"${teXify_pol(poly)}$" for poly in data['residual_polynomials'])
        if 'associated_inertia' in data:
            info['associated_inertia'] = ",".join(f"${ai}$" for ai in data['associated_inertia'])
        if 'galois_label' in data:
            info.update({'gal': group_pretty_and_nTj(gn, gt, True),
                         'galphrase': galphrase,
                         'gt': gt})
            friends.append(('Galois group', "/GaloisGroup/%dT%d" % (gn, gt)))
        if 'jump_set' in data:
            info['jump_set'] = data['jump_set']
            if info['jump_set'] == []:
                info['jump_set'] = r"[\ ]"
        if unramfriend != '':
            friends.append(('Unramified subfield', unramfriend))
        if rffriend != '':
            friends.append(('Discriminant root field', rffriend))
        if data['is_completion']:
            friends.append(('Number fields with this completion',
                url_for('number_fields.number_field_render_webpage')+"?completions={}".format(label)))
        downloads = [('Underlying data', url_for('.lf_data', label=label))]

        if data.get('new_label'):
            _, _, _, fam, i = data['new_label'].split(".")
            _, fama, subfam = re.split(r"(\D+)", fam)
            bread = get_bread([(str(p), url_for('.index', p=p)),
                               (f"{f}.{e}", url_for('.index', p=p, e=e, f=f)),
                               (str(cc), url_for('.index', p=p, e=e, f=f, c=cc)),
                               (fama, url_for('.family_page', label=data['family'])),
                               (f'{subfam}.{i}', ' ')])
        else:
            bread = get_bread([(str(p), url_for('.index', p=p)),
                               (str(n), url_for('.index', p=p, n=n)),
                               (str(cc), url_for('.index', p=p, n=n, c=cc)),
                               (data['label'], ' ')])
        return render_template(
            "lf-show-field.html",
            title=title,
            titletag=titletag,
            bread=bread,
            info=info,
            properties=prop2,
            friends=friends,
            downloads=downloads,
            learnmore=learnmore_list(),
            KNOWL_ID="lf.%s" % label, # TODO: BROKEN
        )

def prettyname(ent):
    if ent['n'] <= 2:
        return printquad(ent['rf'], ent['p'])
    return ent.get('new_label', ent.get('label'))

@cached_function
def getu(p):
    if p == 2:
        return 5
    return int(Integers(p).quadratic_nonresidue())

def printquad(code, p):
    if code == [1, 0]:
        return(r'$\Q_{%s}$' % p)
    u = getu(p)
    if code == [1, 1]:
        return(r'$\Q_{%s}(\sqrt{%s})$' % (p,u))
    if code == [-1, 1]:
        return(r'$\Q_{%s}(\sqrt{-%s})$' % (p,u))
    s = code[0]
    if code[1] == 1:
        s = str(s) + r'\cdot '+str(u)
    return(r'$\Q_{' + str(p) + r'}(\sqrt{' + str(s) + '})$')

@local_fields_page.route("/data/<label>")
def lf_data(label):
    if not NEW_LF_RE.fullmatch(label):
        return abort(404, f"Invalid label {label}")
    title = f"Local field data - {label}"
    bread = get_bread([(label, url_for_label(label)), ("Data", " ")])
    sorts = [["p", "n", "e", "c", "ctr_family", "ctr_subfamily", "ctr"]]
    return datapage(label, "lf_fields", title=title, bread=bread, label_cols=["new_label"], sorts=sorts)

@local_fields_page.route("/random")
@redirect_no_cache
def random_field():
    label = db.lf_fields.random()
    return url_for(".by_label", label=label)

@local_fields_page.route("/interesting")
def interesting():
    return interesting_knowls(
        "lf",
        db.lf_fields,
        url_for_label,
        title=r"Some interesting $p$-adic fields",
        bread=get_bread([("Interesting", " ")]),
        learnmore=learnmore_list()
    )

@local_fields_page.route("/stats")
def statistics():
    title = "Local fields: statistics"
    bread = get_bread([("Statistics", " ")])
    return render_template("display_stats.html", info=LFStats(), title=title, bread=bread, learnmore=learnmore_list())

@local_fields_page.route("/dynamic_stats")
def dynamic_statistics():
    info = to_dict(request.args, search_array=LFSearchArray())
    LFStats().dynamic_setup(info)
    title = "p-adic fields: Dynamic statistics"
    return render_template(
        "dynamic_stats.html",
        info=info,
        title=title,
        bread=get_bread([("Dynamic Statistics", " ")]),
        learnmore=learnmore_list(),
    )

@local_fields_page.route("/Completeness")
def cande():
    t = 'Completeness of $p$-adic field data'
    tt = 'Completeness of p-adic field data'
    bread = get_bread([("Completeness", )])
    return render_template("single.html", kid='rcs.cande.lf',
                           title=t, titletag=tt, bread=bread,
                           learnmore=learnmore_list_remove('Completeness'))

@local_fields_page.route("/Labels")
def labels_page():
    t = 'Labels for $p$-adic fields'
    tt = 'Labels for p-adic fields'
    bread = get_bread([("Labels", '')])
    return render_template("single.html", kid='lf.field.label',
                  learnmore=learnmore_list_remove('label'),
                  title=t, titletag=tt, bread=bread)

@local_fields_page.route("/Source")
def source():
    t = 'Source and acknowledgments for $p$-adic field pages'
    ttag = 'Source and acknowledgments for p-adic field pages'
    bread = get_bread([("Source", '')])
    return render_template("multi.html", kids=['rcs.source.lf',
                           'rcs.ack.lf','rcs.cite.lf'],
                           title=t,
                           titletag=ttag, bread=bread,
                           learnmore=learnmore_list_remove('Source'))

@local_fields_page.route("/Reliability")
def reliability():
    t = 'Reliability of $p$-adic field data'
    ttag = 'Reliability of p-adic field data'
    bread = get_bread([("Reliability", '')])
    return render_template("single.html", kid='rcs.source.lf',
                           title=t, titletag=ttag, bread=bread,
                           learnmore=learnmore_list_remove('Reliability'))

@local_fields_page.route("/family/<label>")
def family_page(label):
    m = FAMILY_RE.match(label)
    if m is None:
        flash_error("Invalid label %s", label)
        return redirect(url_for(".index"))

    family = pAdicSlopeFamily(label)
    info = to_dict(request.args, search_array=FamilySearchArray(), family_label=label, family=family, stats=LFStats())
    p, n = family.p, family.n
    if family.n0 == 1:
        info['bread'] = get_bread([("Families", url_for(".index", search_type="Families")),
                                   (str(p), url_for(".index", search_type="Families", p=p)),
                                   (str(family.n), url_for(".index", search_type="Families", p=p, n=n)),
                                   (label, "")])
    else:
        info['bread'] = get_bread([("Families", url_for(".index", search_type="Families", relative=1)),
                                   (family.base, url_for(".index", search_type="Families", relative=1, base=family.base)),
                                   (str(family.n), url_for(".index", search_type="Families", relative=1, base=family.base, n=n)),
                                   (label, "")])
    info['title'] = f"$p$-adic family {label}"
    info['show_count'] = True
    info['properties'] = [
        ('Label', label),
        ('Base', f'<a href="{url_for(".by_label", label=family.base)}">{family.base}</a>'), # it would be nice to pretty print the base
        ('Degree', rf'\({n}\)'),
        ('e', rf'\({family.e}\)'),
        ('f', rf'\({family.f}\)'),
        ('c', rf'\({family.c}\)'),
    ]
    if family.n0 == 1:
        info['friends'] = [('Relative constituents', url_for(".index", relative=1, search_type="Families", label_absolute=family.label))]
    else:
        info['friends'] = [('Absolute family', url_for(".family_page", label=family.label_absolute))]
    return render_family(info)

@embed_wrap(
    table=db.lf_fields,
    template="lf-family.html",
    err_title="Local field family error",
    columns=family_columns,
    learnmore=learnmore_list,
    postprocess=lf_postprocess,
    # Each of the following arguments is set here so that it is overridden when constructing template_kwds,
    # which prioritizes values found in info (which are set in family_page() before calling render_family)
    bread=lambda:None,
    properties=lambda:None,
    family=lambda:None,
    friends=lambda:None,
)
def render_family(info, query):
    family = info["family"]
    query["family"] = family.label_absolute
    if family.n0 > 1:
        query["subfield"] = {"$contains": family.oldbase}
    #query["p"] = family.p
    #query["visible"] = str(family.artin_slopes)
    #query["f"] = 1 # TODO: Update to allow for tame extensions
    #query["e"] = family.n

    parse_galgrp(info,query,'gal',qfield=('galois_label','n'))
    parse_rats(info,query,'topslope',qfield='top_slope',name='Top Artin slope', process=ratproc)
    parse_newton_polygon(info,query,"slopes", qfield="slopes_tmp", mode=info.get('slopes_quantifier'))
    parse_newton_polygon(info,query,"ind_of_insep", qfield="ind_of_insep_tmp", mode=info.get('insep_quantifier'), reversed=True)
    parse_bracketed_posints(info,query,"associated_inertia")
    if 'one_per' in info and info['one_per'] == 'packet':
        query["__one_per__"] = "packet"

def common_family_parse(info, query):
    parse_ints(info,query,'p',name='Prime p')
    parse_ints(info,query,'n',name='Degree')
    parse_ints(info,query,'n0',name='Base degree')
    parse_ints(info,query,'n_absolute',name='Absolute degree')
    parse_ints(info,query,'e',name='Ramification index')
    parse_ints(info,query,'e0',name='Base ramification index')
    parse_ints(info,query,'e_absolute',name='Absolute ramification index')
    parse_ints(info,query,'f',name='Residue field degree')
    parse_ints(info,query,'f0',name='Base residue field degree')
    parse_ints(info,query,'f_absolute',name='Absolute residue field degree')
    parse_ints(info,query,'c',name='Discriminant exponent c')
    parse_ints(info,query,'c0',name='Base discriminant exponent c')
    parse_ints(info,query,'c_absolute',name='Absolute discriminant exponent c')
    parse_ints(info,query,'w',name='Wild ramification exponent')
    parse_noop(info,query,'base',name='Base')
    parse_noop(info,query,'label_absolute',name='Absolute label')
    parse_floats(info,query,'mass_relative',name='Mass', qfield='mass_relative')
    parse_floats(info,query,'mass_absolute',name='Mass', qfield='mass_absolute')
    parse_floats(info,query,'mass_found',name='Mass found')
    parse_ints(info,query,'ambiguity',name='Ambiguity')
    parse_ints(info,query,'field_count',name='Field count')
    parse_ints(info,query,'wild_segments',name='Wild segments')
    #parse_newton_polygon(info,query,"visible", qfield="visible_tmp", mode=info.get('visible_quantifier'))

@search_wrap(
    table=db.lf_families,
    columns=families_columns,
    title='$p$-adic families search results',
    titletag=lambda:'p-adic families search results',
    err_title='p-adic families search input error',
    learnmore=learnmore_list,
    bread=lambda:get_bread([("Families", "")]),
    postprocess=families_postprocess,
    url_for_label=url_for_family,
)
def families_search(info, query):
    if "relative" not in info:
        query["n0"] = 1
    common_family_parse(info, query)

def common_boxes():
    degree = TextBox(
        name='n',
        label='Degree',
        short_label='Degree $n$',
        knowl='lf.degree',
        example='6',
        example_span='6, or a range like 3..5')
    qp = TextBox(
        name='p',
        label=r'Residue field characteristic',
        short_label='Residue characteristic $p$',
        knowl='lf.residue_field',
        example='3',
        example_span='3, or a range like 3..7')
    c = TextBox(
        name='c',
        label='Discriminant exponent',
        short_label='Discriminant exponent $c$',
        knowl='lf.discriminant_exponent',
        example='8',
        example_span='8, or a range like 2..6')
    e = TextBox(
        name='e',
        label='Ramification index',
        short_label='Ramification index $e$',
        knowl='lf.ramification_index',
        example='3',
        example_span='3, or a range like 2..6')
    f = TextBox(
        name='f',
        label='Residue field degree',
        short_label='Residue field degree $f$',
        knowl='lf.residue_field_degree',
        example='3',
        example_span='3, or a range like 2..6')
    topslope = TextBox(
        name='topslope',
        label='Top Artin slope',
        knowl='lf.top_slope',
        example='4/3',
        example_span='4/3, or a range like 3..5')
    slopes_quantifier = SubsetBox(
        name="slopes_quantifier",
    )
    slopes = TextBoxWithSelect(
        name='slopes',
        label='Wild Artin slopes',
        short_label='Wild Artin',
        knowl='lf.wild_slopes',
        select_box=slopes_quantifier,
        example='[2,2,3]',
        example_span='[2,2,3] or [3,7/2,4]')
    visible_quantifier = SubsetBox(
        name="visible_quantifier",
    )
    visible = TextBoxWithSelect(
        name='visible',
        label='Visible Artin slopes',
        short_label='Visible',
        knowl='lf.visible_slopes',
        select_box=visible_quantifier,
        example='[2,2,3]',
        example_span='[2,2,3] or [2,3,17/4]')
    insep_quantifier = SubsetBox(
        name="insep_quantifier",
    )
    ind_insep = TextBoxWithSelect(
        name='ind_of_insep',
        label='Ind. of insep.',
        short_label='Indices',
        knowl='lf.indices_of_inseparability',
        select_box=insep_quantifier,
        example='[1,1,0]',
        example_span='[1,1,0] or [18,10,4,0]')
    associated_inertia = TextBox(
        name='associated_inertia',
        label='Assoc. Inertia',
        knowl='lf.associated_inertia',
        example='[1,2,1]',
        example_span='[1,2,1] or [1,1,1,1]')
    jump_set = TextBox(
        name='jump_set',
        label='Jump Set',
        knowl='lf.jump_set',
        example='[1,2]',
        example_span='[1,2] or [1,3,8]')
    gal = TextBoxNoEg(
        name='gal',
        label='Galois group',
        short_label='Galois group',
        knowl='nf.galois_search',
        example='5T3',
        example_span='e.g. [8,3], 8.3, C5 or 7T2')
    aut = TextBox(
        name='aut',
        label='Num. automorphisms',
        knowl='lf.automorphism_group',
        example='1',
        example_span='2, or a range like 2..3'
    )
    u = TextBox(
        name='u',
        label='Galois unramified degree',
        short_label='Galois unram. degree $u$',
        knowl='lf.unramified_degree',
        example='3',
        example_span='3, or a range like 1..4'
    )
    t = TextBox(
        name='t',
        label='Galois tame degree',
        short_label='Galois tame degree $t$',
        knowl='lf.tame_degree',
        example='2',
        example_span='2, or a range like 2..3'
    )
    inertia = TextBox(
        name='inertia_gap',
        label='Inertia subgroup',
        knowl='lf.inertia_group_search',
        example='[3,1]',
        example_span='e.g. [8,3], 8.3, C5 or 7T2',
    )
    wild = TextBox(
        name='wild_gap',
        label='Wild inertia subgroup',
        knowl='lf.wild_inertia_group_search',
        example='[4,1]',
        example_span='e.g. [8,3], 8.3, C5 or 7T2',
    )
    family = SneakyTextBox(
        name='family',
        label='Family',
        knowl='lf.family',
    )
    packet = SneakyTextBox(
        name='packet',
        label='Packet',
        knowl='lf.packet',
    )
    return degree, qp, c, e, f, topslope, slopes, visible, ind_insep, associated_inertia, jump_set, gal, aut, u, t, inertia, wild, family, packet

class FamilySearchArray(EmbeddedSearchArray):
    sorts = [
        ("", "Label", ['ctr']),
        ("gal", "Galois group", ['galT', 'ctr']),
        ("s", "top slope", ['top_slope', 'ctr']),
        ("ind_of_insep", "Index of insep", ['ind_of_insep', 'ctr']),
    ]
    def __init__(self):
        degree, qp, c, e, f, topslope, slopes, visible, ind_insep, associated_inertia, jump_set, gal, aut, u, t, inertia, wild, family, packet = common_boxes()
        one_per = SelectBox(
            name="one_per",
            label="Fields per packet",
            knowl="lf.packet",
            options=[("", "all"),
                     ("packet", "one")])
        self.refine_array = [[gal, slopes, ind_insep], [associated_inertia, jump_set, one_per]]

class FamiliesSearchArray(SearchArray):
    def __init__(self, relative=False):
        #degree, qp, c, e, f, topslope, slopes, visible, ind_insep, associated_inertia, jump_set, gal, aut, u, t, inertia, wild, family, packet = common_boxes()
        degree = TextBox(
            name='n',
            label='Rel. degree $n$' if relative else 'Degree $n$',
            knowl='lf.degree',
            example='6',
            example_span='6, or a range like 3..5')
        qp = TextBox(
            name='p',
            label=r'Residue characteristic $p$',
            knowl='lf.residue_field',
            example='3',
            example_span='3, or a range like 3..7')
        c = TextBox(
            name='c',
            label='Rel. disc. exponent $c$' if relative else 'Discriminant exponent $c$',
            knowl='lf.discriminant_exponent',
            example='8',
            example_span='8, or a range like 2..6')
        e = TextBox(
            name='e',
            label='Rel. ram. index $e$' if relative else 'Ramification index $e$',
            knowl='lf.ramification_index',
            example='3',
            example_span='3, or a range like 2..6')
        f = TextBox(
            name='f',
            label='Rel. res. field degree $f$' if relative else 'Residue field degree $f$',
            knowl='lf.residue_field_degree',
            example='3',
            example_span='3, or a range like 2..6')
        n0 = TextBox(
            name='n0',
            label='Base degree $n_0$',
            knowl='lf.degree',
            example='6',
            example_span='6, or a range like 3..5')
        c0 = TextBox(
            name='c0',
            label='Base disc. exponent $c_0$',
            knowl='lf.discriminant_exponent',
            example='8',
            example_span='8, or a range like 2..6')
        e0 = TextBox(
            name='e0',
            label='Base ram. index $e_0$',
            knowl='lf.ramification_index',
            example='3',
            example_span='3, or a range like 2..6')
        f0 = TextBox(
            name='f0',
            label='Base res. field degree $f_0$',
            knowl='lf.residue_field_degree',
            example='3',
            example_span='3, or a range like 2..6')
        n_absolute = TextBox(
            name='n_absolute',
            label=r'Abs. degree $n_{\mathrm{abs}}$',
            knowl='lf.degree',
            example='6',
            example_span='6, or a range like 3..5')
        c_absolute = TextBox(
            name='c_absolute',
            label=r'Abs. disc. exponent $c_{\mathrm{abs}}$',
            knowl='lf.discriminant_exponent',
            example='8',
            example_span='8, or a range like 2..6')
        e_absolute = TextBox(
            name='e_absolute',
            label=r'Abs. ram. index $e_{\mathrm{abs}}$',
            knowl='lf.ramification_index',
            example='3',
            example_span='3, or a range like 2..6')
        f_absolute = TextBox(
            name='f_absolute',
            label=r'Abs. res. field degree $f_{\mathrm{abs}}$',
            knowl='lf.residue_field_degree',
            example='3',
            example_span='3, or a range like 2..6')
        #w = TextBox(
        #    name='w',
        #    label='Wild ramification exponent $w$',
        #    knowl='lf.ramification_index',
        #    example='3',
        #    example_span='3, or a range like 2..6')
        base = TextBox(
            name='base',
            label='Base',
            knowl='lf.family_base',
            example='2.2.1.0a1.1')
        mass_relative = TextBox(
            name='mass_relative',
            label='Mass',
            knowl='lf.family_mass',
            example='255/8',
            example_span='9/2, or a range like 1-10')
        mass_absolute = TextBox(
            name='mass_absolute',
            label='Absolute mass',
            knowl='lf.family_mass',
            example='255/8',
            example_span='9/2, or a range like 1-10')
        #mass_found = TextBox(
        #    name='mass_found',
        #    label='Mass found',
        #    knowl='lf.family_mass',
        #    example='0.5-',
        #    example_span='0, or a range like 0.1-0.4')
        ambiguity = TextBox(
            name='ambiguity',
            label='Ambiguity',
            knowl='lf.family_ambiguity',
            example='1',
            example_span='1, or a range like 2-8')
        field_count = TextBox(
            name='field_count',
            label='Field count',
            knowl='lf.family_field_count',
            example='1',
            example_span='2, or a range like 2-8')
        wild_segments = TextBox(
            name='wild_segments',
            label='Wild segments',
            knowl='lf.wild_segments',
            example='1',
            example_span='2, or a range like 2-4')
        label_absolute = TextBox(
            name='label_absolute',
            label='Absolute label',
            knowl='lf.family_label',
            example='2.1.4.6a')
        if relative:
            relbox = HiddenBox("relative", "")
            self.refine_array = [[qp, degree, e, f, c],
                                 [base, n0, e0, f0, c0],
                                 [label_absolute, n_absolute, e_absolute, f_absolute, c_absolute],
                                 #[visible, slopes, rams, means, slope_multiplicities],
                                 [mass_relative, mass_absolute, ambiguity, field_count, wild_segments, relbox]]
            self.sorts = [
                ("", "base", ['p', 'n0', 'e0', 'c0', 'n', 'e', 'c', 'ctr']),
                ("c", "discriminant exponent", ['p', 'n', 'e', 'c', 'n0', 'e0', 'c0', 'ctr']),
                ("top_slope", "top slope", ['top_slope', 'slopes', 'visible', 'p', 'n0', 'e0', 'c0', 'n', 'e', 'c', 'ctr']),
                ("ambiguity", "ambiguity", ['p', 'n0', 'e0', 'c0', 'n', 'ambiguity', 'e', 'c', 'ctr']),
                ("field_count", "num fields", ['p', 'n0', 'e0', 'c0', 'n', 'field_count', 'e', 'c', 'ctr']),
                ("mass", "mass", ['mass_relative', 'p', 'n0', 'e0', 'c0', 'n', 'e', 'c', 'ctr']),
                #("mass_found", "mass found", ['mass_found', 'mass_relative', 'p', 'n0', 'e0', 'c0', 'n', 'e', 'c', 'ctr']),
            ]
        else:
            self.refine_array = [[qp, degree, e, f, c],
                                 [mass_relative, ambiguity, field_count, wild_segments]]
            self.sorts = [
                ("", "discriminant exponent", ['p', 'n', 'e', 'c', 'ctr']),
                ("top_slope", "top slope", ['top_slope', 'slopes', 'visible', 'p', 'n', 'e', 'c', 'ctr']),
                ("ambiguity", "ambiguity", ['p', 'n', 'ambiguity', 'e', 'c', 'ctr']),
                ("field_count", "num fields", ['p', 'n', 'field_count', 'e', 'c', 'ctr']),
                ("mass", "mass", ['mass_relative', 'p', 'n', 'e', 'c', 'ctr']),
                #("mass_found", "mass found", ['mass_found', 'mass_relative', 'p', 'n', 'e', 'c', 'ctr']),
            ]


    def search_types(self, info):
        return self._search_again(info, [
            ('Families', 'List of families'),
            ('FamilyCounts', 'Counts table'),
            ('RandomFamily', 'Random family')])

    def _buttons(self, info):
        if self._st(info) == "FamilyCounts":
            return []
        return super()._buttons(info)

class LFSearchArray(SearchArray):
    noun = "field"

    sorts = [("", "prime", ['p', 'n', 'e', 'c', 'ctr_family', 'ctr_subfamily', 'ctr']),
             ("n", "degree", ['n', 'e', 'p', 'c', 'ctr_family', 'ctr_subfamily', 'ctr']),
             ("c", "discriminant exponent", ['c', 'p', 'n', 'e', 'ctr_family', 'ctr_subfamily', 'ctr']),
             ("e", "ramification index", ['n', 'e', 'p', 'c', 'ctr_family', 'ctr_subfamily', 'ctr']),
             ("f", "residue degree", ['f', 'n', 'p', 'c', 'ctr_family', 'ctr_subfamily', 'ctr']),
             ("gal", "Galois group", ['n', 'galT', 'p', 'e', 'c', 'ctr_family', 'ctr_subfamily', 'ctr']),
             ("u", "Galois unramified degree", ['u', 'f', 'n', 'p', 'c', 'ctr_family', 'ctr_subfamily', 'ctr']),
             ("t", "Galois tame degree", ['t', 'e', 'n', 'p', 'c', 'ctr_family', 'ctr_subfamily', 'ctr']),
             ("s", "top slope", ['top_slope', 'p', 'n', 'e', 'c', 'ctr_family', 'ctr_subfamily', 'ctr']),
             ("jump", "jump set", ['jump_set', 'p', 'n', 'e', 'c', 'ctr_family', 'ctr_subfamily', 'ctr'])]
    jump_example = "2.1.4.6a2.1"
    jump_egspan = "e.g. 2.1.4.6a2.1"
    jump_knowl = "lf.search_input"
    jump_prompt = "Label"

    def __init__(self):
        degree, qp, c, e, f, topslope, slopes, visible, ind_insep, associated_inertia, jump_set, gal, aut, u, t, inertia, wild, family, packet = common_boxes()
        results = CountBox()

        self.browse_array = [[degree, qp], [e, f], [c, topslope], [u, t],
                             [slopes, visible], [ind_insep, associated_inertia],
                             [jump_set, aut], [gal, inertia], [wild], [results]]
        self.refine_array = [[degree, qp, c, gal],
                             [e, f, t, u],
                             [aut, inertia, ind_insep, associated_inertia, jump_set],
                             [topslope, slopes, visible, wild],
                             [family, packet]]

    def search_types(self, info):
        return self._search_again(info, [
            ('List', 'List of fields'),
            ('Counts', 'Counts table'),
            ('Random', 'Random field')])

    def _buttons(self, info):
        if self._st(info) == "Counts":
            return []
        return super()._buttons(info)

def ramdisp(p):
    return {'cols': ['n', 'e'],
            'constraint': {'p': p, 'n': {'$lte': 15}},
            'top_title':[('degree', 'lf.degree'),
                         ('and', None),
                         ('ramification index', 'lf.ramification_index'),
                         ('for %s-adic fields' % p, None)],
            'totaler': totaler(col_counts=False),
            'proportioner': proportioners.per_row_total}

def discdisp(p):
    return {'cols': ['n', 'c'],
            'constraint': {'p': p, 'n': {'$lte': 15}},
            'top_title':[('degree', 'lf.degree'),
                         ('and', None),
                         ('discriminant exponent', 'lf.discriminant_exponent'),
                         ('for %s-adic fields' % p, None)],
            'totaler': totaler(col_counts=False),
            'proportioner': proportioners.per_row_query(lambda n: {'n':int(n)})}

def galdisp(p, n):
    return {'cols': ['galois_label'],
            'constraint': {'p': p, 'n': n},
            'top_title':[('Galois groups', 'nf.galois_group'),
                         ('for %s-adic fields of' % p, None),
                         ('degree', 'lf.degree'),
                         (str(n), None)]}

# We want to look up gap ids and names only once, rather than once for each Galois group
@cached_function
def galcache():
    return knowl_cache(db.lf_fields.distinct("galois_label"))
def galformatter(gal):
    n, t = galdata(gal)
    return '<span class="nowrap">' + group_pretty_and_nTj(n, t, True, cache=galcache()).replace("(as", '</span><br><span class="nowrap">(as') + "</span>"
class LFStats(StatsDisplay):
    table = db.lf_fields
    baseurl_func = ".index"
    short_display = {'galois_label': 'Galois group',
                     'n': 'degree',
                     'e': 'ramification index',
                     'c': 'discriminant exponent'}
    sort_keys = {'galois_label': galdata}
    formatters = {
        'galois_label': galformatter
    }
    query_formatters = {
        'galois_label': (lambda gal: r'gal=%s' % (galunformatter(gal)))
    }

    stat_list = [
        ramdisp(2),
        ramdisp(3),
        discdisp(2),
        discdisp(3),
        galdisp(2, 4),
        galdisp(2, 6),
        galdisp(2, 8),
        galdisp(2, 10),
        galdisp(2, 12),
        galdisp(2, 14),
        galdisp(3, 6),
        galdisp(3, 9),
        galdisp(3, 12),
        galdisp(3, 15),
        galdisp(5, 10),
        galdisp(5, 15),
        galdisp(7, 14)
    ]

    def __init__(self):
        self.numfields = db.lf_fields.count()
        self.num_abs_families = db.lf_families.count({"n0":1})
        self.num_rel_families = db.lf_families.count({"n0":{"$gt": 1}})

    @staticmethod
    def dynamic_parse(info, query):
        from .main import common_parse
        common_parse(info, query)

    dynamic_parent_page = "padic-refine-search.html"
    dynamic_cols = ["galois_label", "slopes"]

    @property
    def short_summary(self):
        return self.summary + '  Here are some <a href="%s">further statistics</a>.' % (url_for(".statistics"))

    @property
    def summary(self):
        return r'The database currently contains %s %s, including all with $p < 200$ and %s $n < 18$.  It also contains all %s absolute %s with $p < 200$ and degree $n < 48$, as well as all %s relative families with $p < 200$, base degree $n_0 < 16$ and absolute degree $n_{\mathrm{absolute}} < 48$.' % (
            comma(self.numfields),
            display_knowl("lf.padic_field", r"$p$-adic fields"),
            display_knowl("lf.degree", "degree"),
            comma(self.num_abs_families),
            display_knowl("lf.family_polynomial", "families"),
            comma(self.num_rel_families),
        )
<|MERGE_RESOLUTION|>--- conflicted
+++ resolved
@@ -410,7 +410,6 @@
         return 'not computed'
     return f'${j}$'
 
-<<<<<<< HEAD
 #label_col = LinkCol("new_label", "lf.field.label", "Label", url_for_label)
 label_col = MultiProcessedCol("label", "lf.field_label", "Label", ["label", "new_label"], (lambda label, new_label: f'<a href="{url_for_label(new_label)}">{new_label}</a>' if new_label else f'<a href="{url_for_label(label)}">{label}</a>'), apply_download=lambda label, new_label: new_label)
 
@@ -437,8 +436,6 @@
                              ["slopes", "t", "u"],
                              show_slope_content,
                              mathmode=True, apply_download=unpack_slopes, default=default)
-=======
->>>>>>> f628e885
 
 lf_columns = SearchColumns([
     label_col,
@@ -761,8 +758,7 @@
             eform = '$' + eisensteinformlatex(data['coeffs'], data['unram']) + '$'
             thepolynomial = raw_typeset(polynomial, eform)
         info.update({
-<<<<<<< HEAD
-            'polynomial': raw_typeset(polynomial),
+            'polynomial': thepolynomial,
             'n': n,
             'p': p,
             'c': cc,
@@ -782,27 +778,6 @@
             'aut': data['aut'],
             'ppow_roots_of_unity': data.get('ppow_roots_of_unity'),
         })
-=======
-                    'polynomial': thepolynomial,
-                    'n': data['n'],
-                    'p': p,
-                    'c': data['c'],
-                    'e': data['e'],
-                    'f': data['f'],
-                    'rf': lf_display_knowl(rflabel, name=printquad(data['rf'], p)),
-                    'base': lf_display_knowl(str(p)+'.1.0.1', name='$%s$' % Qp),
-                    'hw': data['hw'],
-                    'visible': show_slopes(data['visible']),
-                    'wild_inertia': wild_inertia,
-                    'unram': unramp,
-                    'ind_insep': show_slopes(str(data['ind_of_insep'])),
-                    'eisen': eisenp,
-                    'gsm': gsm,
-                    'autstring': autstring,
-                    'subfields': format_subfields(data['subfield'],data['subfield_mult'],p),
-                    'aut': data['aut'],
-                    })
->>>>>>> f628e885
         friends = []
         if "ppow_roots_of_unity" in data:
             prou = data["ppow_roots_of_unity"]
