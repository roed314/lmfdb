#-*- coding: utf-8 -*-
# This Blueprint is about Local Number Fields
# Author: John Jones

from flask import render_template, request, url_for, redirect
from sage.all import PolynomialRing, QQ, RR, latex

from lmfdb import db
from lmfdb.app import app
from lmfdb.utils import (
    web_latex, coeff_to_poly, pol_to_html, display_multiset, display_knowl,
    parse_galgrp, parse_ints, clean_input, parse_rats, flash_error,
<<<<<<< HEAD
    SearchArray, TextBox, TextBoxNoEg,
    search_wrap)
=======
    search_wrap, Downloader)
>>>>>>> 5978b44c
from lmfdb.local_fields import local_fields_page, logger
from lmfdb.galois_groups.transitive_group import (
    group_display_knowl, group_display_inertia,
    group_pretty_and_nTj, small_group_data, WebGaloisGroup)
from lmfdb.number_fields.web_number_field import (
    WebNumberField, string2list, nf_display_knowl)

import re

LF_credit = 'J. Jones and D. Roberts'

def get_bread(breads=[]):
    bc = [("Local Number Fields", url_for(".index"))]
    for b in breads:
        bc.append(b)
    return bc

def learnmore_list():
    return [('Completeness of the data', url_for(".cande")),
            ('Source of the data', url_for(".source")),
            ('Reliability of the data', url_for(".reliability")),
            ('Local field labels', url_for(".labels_page"))]

# Return the learnmore list with the matchstring entry removed
def learnmore_list_remove(matchstring):
    return [t for t in learnmore_list() if t[0].find(matchstring) < 0]


def display_poly(coeffs):
    return web_latex(coeff_to_poly(coeffs))

def format_coeffs(coeffs):
    return pol_to_html(str(coeff_to_poly(coeffs)))

def lf_formatfield(coef):
    coef = string2list(coef)
    thefield = WebNumberField.from_coeffs(coef)
    thepoly = '$%s$' % latex(coeff_to_poly(coef))
    if thefield._data is None:
        return thepoly
    return nf_display_knowl(thefield.get_label(),thepoly)

def local_algebra_data(labels):
    labs = labels.split(',')
    f1 = labs[0].split('.')
    labs = sorted(labs, key=lambda u: (int(j) for j in u.split('.')), reverse=True)
    ans = '<div align="center">'
    ans += '$%s$-adic algebra'%str(f1[0])
    ans += '</div>'
    ans += '<p>'
    ans += "<table class='ntdata'><th>Label<th>Polynomial<th>$e$<th>$f$<th>$c$<th>$G$<th>Slopes"
    fall = [db.lf_fields.lookup(label) for label in labs]
    for f in fall:
        l = str(f['label'])
        ans += '<tr><td><a href="/LocalNumberField/%s">%s</a><td>'%(l,l)
        ans += format_coeffs(f['coeffs'])
        ans += '<td>%d<td>%d<td>%d<td>'%(f['e'],f['f'],f['c'])
        galnt = [int(z) for z in f['galois_label'].split('T')]
        ans += group_display_knowl(galnt[0],galnt[1])
        ans += '<td>$'+ show_slope_content(f['slopes'],f['t'],f['u'])+'$'
    ans += '</table>'
    if len(labs) != len(set(labs)):
        ans +='<p>Fields which appear more than once occur according to their given multiplicities in the algebra'
    return ans

def local_field_data(label):
    f = db.lf_fields.lookup(label)
    nicename = ''
    if f['n'] < 3:
        nicename = ' = '+ prettyname(f)
    ans = 'Local number field %s%s<br><br>'% (label, nicename)
    ans += r'Extension of $\Q_{%s}$ defined by %s<br>'%(str(f['p']),web_latex(coeff_to_poly(f['coeffs'])))
    gt = int(f['galois_label'].split('T')[1])
    gn = f['n']
    ans += 'Degree: %s<br>' % str(gn)
    ans += 'Ramification index $e$: %s<br>' % str(f['e'])
    ans += 'Residue field degree $f$: %s<br>' % str(f['f'])
    ans += 'Discriminant ideal:  $(p^{%s})$ <br>' % str(f['c'])
    ans += 'Galois group $G$: %s<br>' % group_pretty_and_nTj(gn, gt, True)
    ans += '<div align="right">'
    ans += '<a href="%s">%s home page</a>' % (str(url_for("local_fields.by_label", label=label)),label)
    ans += '</div>'
    return ans


def lf_display_knowl(label, name=None):
    if name is None:
        name = label
    return '<a title = "%s [lf.field.data]" knowl="lf.field.data" kwargs="label=%s">%s</a>' % (label, label, name)

def local_algebra_display_knowl(labels):
    return '<a title = "{0} [lf.algebra.data]" knowl="lf.algebra.data" kwargs="labels={0}">{0}</a>' % (labels)

@app.context_processor
def ctx_local_fields():
    return {'local_field_data': local_field_data,
            'small_group_data': small_group_data,
            'local_algebra_data': local_algebra_data}

# Utilities for subfield display
def format_lfield(coefmult,p):
    coefmult = [int(c) for c in coefmult.split(",")]
    data = db.lf_fields.lucky({'coeffs':coefmult, 'p': p}, projection=1)
    if data is None:
        # This should not happen, what do we do?
        # This is wrong
        return ''
    return lf_display_knowl(data['label'], name = prettyname(data))


# Input is a list of pairs, coeffs of field as string and multiplicity
def format_subfields(subdata, p):
    if not subdata:
        return ''
    return display_multiset(subdata, format_lfield, p)


# Encode string for rational into our special format
def ratproc(inp):
    if '.' in inp:
        inp = RR(inp)
    qs = QQ(inp)
    sstring = str(qs*1.)
    sstring += '0'*14
    if qs < 10:
        sstring = '0'+sstring
    sstring = sstring[0:12]
    sstring += str(qs)
    return sstring

@local_fields_page.route("/")
def index():
    bread = get_bread()
    if len(request.args) != 0:
        return local_field_search(request.args)
    info = {'search_array': LFSearchArray()}
    return render_template("lf-index.html", title="Local Number Fields", bread=bread, credit=LF_credit, info=info, learnmore=learnmore_list())


@local_fields_page.route("/<label>")
def by_label(label):
    clean_label = clean_input(label)
    if label != clean_label:
        return redirect(url_for_label(label=clean_label), 301)
    return render_field_webpage({'label': label})

def url_for_label(label):
    if label == "random":
        return url_for('.random_field')
    return url_for(".by_label", label=label)

def local_field_jump(info):
    return redirect(url_for_label(info['jump_to']), 301)

class LF_download(Downloader):
    table = db.lf_fields
    title = 'Local Number Fields'
    columns = ['p', 'coeffs']
    data_format = ['p', '[coeffs]']
    data_description = 'defining the local field over Qp by adjoining a root of f(x).'
    function_body = {'magma':['Prec := 100; // Default precision of 100',
                              'return [LocalField( pAdicField(r[1], Prec) , PolynomialRing(pAdicField(r[1], Prec))![c : c in r[2]] ) : r in data];'],
                     'sage':['Prec = 100 # Default precision of 100',
                             "return [pAdicExtension(Qp(r[0], Prec), PolynomialRing(Qp(r[0], Prec),'x')(r[1]), var_name='x') for r in data]"],
                     'gp':['[[c[1], Polrev(c[2])]|c<-data];']}


@search_wrap(template="lf-search.html",
             table=db.lf_fields,
             title='Local Number Field Search Results',
             err_title='Local Field Search Input Error',
             per_page=50,
             shortcuts={'jump_to': local_field_jump, 'download': LF_download()},
             bread=lambda:get_bread([("Search Results", ' ')]),
             learnmore=learnmore_list,
             url_for_label=url_for_label,
             credit=lambda:LF_credit)
def local_field_search(info,query):
    parse_ints(info,query,'p',name='Prime p')
    parse_ints(info,query,'n',name='Degree')
    parse_galgrp(info,query,'gal',qfield=('galois_label','n'))
    parse_ints(info,query,'c',name='Discriminant exponent c')
    parse_ints(info,query,'e',name='Ramification index e')
    parse_rats(info,query,'topslope',qfield='top_slope',name='Top slope', process=ratproc)
    info['group_display'] = group_pretty_and_nTj
    info['display_poly'] = format_coeffs
    info['slopedisp'] = show_slope_content
    info['search_array'] = LFSearchArray()

def render_field_webpage(args):
    data = None
    info = {}
    if 'label' in args:
        label = clean_input(args['label'])
        data = db.lf_fields.lookup(label)
        if data is None:
            if re.match(r'^\d+\.\d+\.\d+\.\d+$', label):
                flash_error("Field %s was not found in the database.", label)
            else:
                flash_error("%s is not a valid label for a local number field.", label)
            return redirect(url_for(".index"))
        title = 'Local Number Field ' + prettyname(data)
        polynomial = coeff_to_poly(data['coeffs'])
        p = data['p']
        Qp = r'\Q_{%d}' % p
        e = data['e']
        f = data['f']
        cc = data['c']
        gt = int(data['galois_label'].split('T')[1])
        gn = data['n']
        the_gal = WebGaloisGroup.from_nt(gn,gt)
        isgal = ' Galois' if the_gal.order() == gn else ' not Galois'
        abelian = ' and abelian' if the_gal.is_abelian() else ''
        galphrase = 'This field is'+isgal+abelian+r' over $\Q_{%d}$.'%p
        autstring = r'\Gal' if the_gal.order() == gn else r'\Aut'
        prop2 = [
            ('Label', label),
            ('Base', r'\(%s\)' % Qp),
            ('Degree', r'\(%s\)' % data['n']),
            ('e', r'\(%s\)' % e),
            ('f', r'\(%s\)' % f),
            ('c', r'\(%s\)' % cc),
            ('Galois group', group_pretty_and_nTj(gn, gt)),
        ]
        # Look up the unram poly so we can link to it
        unramlabel = db.lf_fields.lucky({'p': p, 'n': f, 'c': 0}, projection=0)
        if unramlabel is None:
            logger.fatal("Cannot find unramified field!")
            unramfriend = ''
        else:
            unramfriend = "/LocalNumberField/%s" % unramlabel
            unramdata = db.lf_fields.lookup(unramlabel)

        Px = PolynomialRing(QQ, 'x')
        Pt = PolynomialRing(QQ, 't')
        Ptx = PolynomialRing(Pt, 'x')
        if data['f'] == 1:
            unramp = r'$%s$' % Qp
            eisenp = Ptx(str(data['eisen']).replace('y','x'))
            eisenp = web_latex(eisenp)

        else:
            unramp = data['unram'].replace('t','x')
            unramp = web_latex(Px(str(unramp)))
            unramp = prettyname(unramdata)+' $\\cong '+Qp+'(t)$ where $t$ is a root of '+unramp
            eisenp = Ptx(str(data['eisen']).replace('y','x'))
            eisenp = '$'+web_latex(eisenp, False)+'\\in'+Qp+'(t)[x]$'


        rflabel = db.lf_fields.lucky({'p': p, 'n': {'$in': [1, 2]}, 'rf': data['rf']}, projection=0)
        if rflabel is None:
            logger.fatal("Cannot find discriminant root field!")
            rffriend = ''
        else:
            rffriend = "/LocalNumberField/%s" % rflabel
        gsm = data['gsm']
        if gsm == [0]:
            gsm = 'Not computed'
        elif gsm == [-1]:
            gsm = 'Does not exist'
        else:
            gsm = lf_formatfield(','.join([str(b) for b in gsm]))


        info.update({
                    'polynomial': web_latex(polynomial),
                    'n': data['n'],
                    'p': p,
                    'c': data['c'],
                    'e': data['e'],
                    'f': data['f'],
                    't': data['t'],
                    'u': data['u'],
                    'rf': lf_display_knowl( rflabel, name=printquad(data['rf'], p)),
                    'base': lf_display_knowl(str(p)+'.1.0.1', name='$%s$'%Qp),
                    'hw': data['hw'],
                    'slopes': show_slopes(data['slopes']),
                    'gal': group_pretty_and_nTj(gn, gt, True),
                    'gt': gt,
                    'inertia': group_display_inertia(data['inertia']),
                    'unram': unramp,
                    'eisen': eisenp,
                    'gms': data['gms'],
                    'gsm': gsm,
                    'galphrase': galphrase,
                    'autstring': autstring,
                    'subfields': format_subfields(data['subfields'],p),
                    'aut': data['aut'],
                    })
        friends = [('Galois group', "/GaloisGroup/%dT%d" % (gn, gt))]
        if unramfriend != '':
            friends.append(('Unramified subfield', unramfriend))
        if rffriend != '':
            friends.append(('Discriminant root field', rffriend))

        bread = get_bread([(label, ' ')])
        return render_template("lf-show-field.html", credit=LF_credit, title=title, bread=bread, info=info, properties=prop2, friends=friends, learnmore=learnmore_list())


def show_slopes(sl):
    if str(sl) == "[]":
        return "None"
    return(sl)

def show_slope_content(sl,t,u):
    sc = str(sl)
    if sc == '[]':
        sc = r'[\ ]'
    if t>1:
        sc += '_{%d}'%t
    if u>1:
        sc += '^{%d}'%u
    return(sc)

def prettyname(ent):
    if ent['n'] <= 2:
        return printquad(ent['rf'], ent['p'])
    return ent['label']

def printquad(code, p):
    if code == [1, 0]:
        return(r'$\Q_{%s}$' % p)
    if code == [1, 1]:
        return(r'$\Q_{%s}(\sqrt{*})$' % p)
    if code == [-1, 1]:
        return(r'$\Q_{%s}(\sqrt{-*})$' % p)
    s = code[0]
    if code[1] == 1:
        s = str(s) + '*'
    return(r'$\Q_{' + str(p) + r'}(\sqrt{' + str(s) + '})$')


def search_input_error(info, bread):
    return render_template("lf-search.html", info=info, title='Local Field Search Input Error', bread=bread)

@local_fields_page.route("/random")
def random_field():
    label = db.lf_fields.random()
    return redirect(url_for(".by_label", label=label), 307)

@local_fields_page.route("/Completeness")
def cande():
    t = 'Completeness of the Local Field Data'
    bread = get_bread([("Completeness", )])
    return render_template("single.html", kid='rcs.cande.lf',
                           credit=LF_credit, title=t, bread=bread, 
                           learnmore=learnmore_list_remove('Completeness'))

@local_fields_page.route("/Labels")
def labels_page():
    t = 'Labels for Local Number Fields'
    bread = get_bread([("Labels", '')])
    return render_template("single.html", kid='lf.field.label',
                  learnmore=learnmore_list_remove('label'), 
                  credit=LF_credit, title=t, bread=bread)

@local_fields_page.route("/Source")
def source():
    t = 'Source of the Local Field Data'
    bread = get_bread([("Source", '')])
    return render_template("single.html", kid='rcs.source.lf',
                           credit=LF_credit, title=t, bread=bread, 
                           learnmore=learnmore_list_remove('Source'))

@local_fields_page.route("/Reliability")
def reliability():
    t = 'Reliability of the Local Field Data'
    bread = get_bread([("Reliability", '')])
    return render_template("single.html", kid='rcs.source.lf',
                           credit=LF_credit, title=t, bread=bread, 
                           learnmore=learnmore_list_remove('Reliability'))

class LFSearchArray(SearchArray):
    noun = "field"
    plural_noun = "fields"
    def __init__(self):
        degree = TextBox(
            name='n',
            label='Degree',
            knowl='lf.degree',
            example='6',
            example_span='6, or a range like 3..5')
        qp = TextBox(
            name='p',
            label=r'Prime $p$ for base field $\Q_p$',
            short_label='Prime $p$',
            knowl='lf.qp',
            example='3',
            example_span='3, or a range like 3..7')
        c = TextBox(
            name='c',
            label='Discriminant exponent $c$',
            knowl='lf.discriminant_exponent',
            example='8',
            example_span='8, or a range like 2..6')
        e = TextBox(
            name='e',
            label='Ramification index $e$',
            knowl='lf.ramification_index',
            example='3',
            example_span='3, or a range like 2..6')
        topslope = TextBox(
            name='topslope',
            label='Top slope',
            knowl='lf.top_slope',
            example='4/3',
            example_span='0, 1, 2, 4/3, 3.5, or a range like 3..5')
        gal = TextBoxNoEg(
            name='gal',
            label='Galois group $G$',
            short_label='Galois group',
            knowl='nf.galois_group',
            example='5T3',
            example_span='list of %s, e.g. [8,3] or [16,7], group names from the %s, e.g. C5 or S12, and %s, e.g., 7T2 or 11T5' % (
                display_knowl('group.small_group_label', "GAP id's"),
                display_knowl('nf.galois_group.name', 'list of group labels'),
                display_knowl('gg.label', 'transitive group labels')))
        results = TextBox(
            "count",
            label="Results to display",
            example=50,
        )

        self.browse_array = [[degree], [qp], [c], [e], [topslope], [gal], [results]]
        self.refine_array = [[degree, c, gal], [qp, e, topslope]]<|MERGE_RESOLUTION|>--- conflicted
+++ resolved
@@ -10,12 +10,8 @@
 from lmfdb.utils import (
     web_latex, coeff_to_poly, pol_to_html, display_multiset, display_knowl,
     parse_galgrp, parse_ints, clean_input, parse_rats, flash_error,
-<<<<<<< HEAD
     SearchArray, TextBox, TextBoxNoEg,
-    search_wrap)
-=======
     search_wrap, Downloader)
->>>>>>> 5978b44c
 from lmfdb.local_fields import local_fields_page, logger
 from lmfdb.galois_groups.transitive_group import (
     group_display_knowl, group_display_inertia,
