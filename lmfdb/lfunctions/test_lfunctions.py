--- conflicted
+++ resolved
@@ -115,12 +115,8 @@
         assert 'Isogeny class 80.b' in L.get_data(as_text=True)
         assert 'Modular form 20.2.a.a' in L.get_data(as_text=True)
         assert 'Modular form 80.2.a.b' in L.get_data(as_text=True)
-<<<<<<< HEAD
         assert '4-40e2-1.1-c1e2-0-1' in L.get_data(as_text=True)
-        # check the zeros accross factors
-=======
         # check the zeros across factors
->>>>>>> 5ed9f784
         assert '2.76929890617261215013507568311' in L.get_data(as_text=True)
         assert '4.78130792717525308450176413839' in L.get_data(as_text=True)
 
