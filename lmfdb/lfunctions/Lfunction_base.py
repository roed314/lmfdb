--- conflicted
+++ resolved
@@ -1,18 +1,10 @@
 from __future__ import absolute_import
 from flask import url_for
-<<<<<<< HEAD
-from sage.all import ZZ, is_prime, latex, imag_part, lazy_attribute, sqrt
-from Lfunctionutilities import (lfuncDShtml, lfuncEPtex, lfuncFEtex,
-                                styleTheSign, specialValueString,
-                                specialValueTriple)
-from math import pi
 from label_factory import make_label
-=======
 from sage.all import ZZ, is_prime, latex, imag_part
 from .Lfunctionutilities import (lfuncDShtml, lfuncEPtex, lfuncFEtex,
                                 styleTheSign, specialValueString,
                                  specialValueTriple,scientific_notation_helper)
->>>>>>> 8061a046
 
 
 #############################################################################
@@ -44,14 +36,10 @@
         """ Computes some kappa, lambda and Q from mu, nu, which might not be optimal for computational purposes
         """
         try:
-<<<<<<< HEAD
-            self.Q_fe = float(sqrt(ZZ(self.level))/2.**len(self.nu_fe)/pi**(len(self.mu_fe)/2.+len(self.nu_fe)))
-=======
             from sage.functions.other import sqrt 
             from sage.rings.all import Integer
             from math import pi
             self.Q_fe = float(sqrt(Integer(self.level))/2.**len(self.nu_fe)/pi**(len(self.mu_fe)/2.+len(self.nu_fe)))
->>>>>>> 8061a046
             self.kappa_fe = [.5 for m in self.mu_fe] + [1. for n in self.nu_fe] 
             self.lambda_fe = [m/2. for m in self.mu_fe] + [n for n in self.nu_fe]
         except Exception as e:
