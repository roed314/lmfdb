# -*- coding: utf-8 -*-
# The class Lfunction is defined in Lfunction_base and represents an L-function
# We subclass it here:
# RiemannZeta, Lfunction_Dirichlet, Lfunction_EC_Q, Lfunction_EMF,
# Lfunction_HMF, Lfunction_Maass, Lfunction_SMF2_scalar_valued,
# DedekindZeta, ArtinLfunction, SymmetricPowerLfunction

import math
import re

from Lfunctionutilities import (seriescoeff,
                                compute_local_roots_SMF2_scalar_valued,
                                compute_dirichlet_series,
                                number_of_coefficients_needed,
                                signOfEmfLfunction)
from LfunctionComp import (nr_of_EC_in_isogeny_class, modform_from_EC,
                           EC_from_modform)
import LfunctionDatabase
import LfunctionLcalc
from Lfunction_base import Lfunction
from lmfdb.lfunctions import logger

from sage.all import *
import sage.libs.lcalc.lcalc_Lfunction as lc
from sage.rings.rational import Rational

from lmfdb.WebCharacter import WebDirichletCharacter
from lmfdb.WebNumberField import WebNumberField
from lmfdb.modular_forms.elliptic_modular_forms.backend.web_modforms import *
from lmfdb.modular_forms.maass_forms.maass_waveforms.backend.mwf_classes \
     import WebMaassForm

def constructor_logger(object, args):
    ''' Executed when a object is constructed for debugging reasons
    '''
    logger.debug(str(object.__class__) + str(args))



def generateSageLfunction(L):
    """ Generate a SageLfunction to do computations
    """
    from lmfdb.lfunctions import logger
    logger.debug("Generating Sage Lfunction with parameters %s and coefficients (maybe shortened in this msg, but there are %s) %s"
                % ([L.title, L.coefficient_type, L.coefficient_period,
                L.Q_fe, L.sign, L.kappa_fe, L.lambda_fe,
                L.poles, L.residues], len(L.dirichlet_coefficients),
                L.dirichlet_coefficients[:20]))
    import sage.libs.lcalc.lcalc_Lfunction as lc
    L.sageLfunction = lc.Lfunction_C(L.title, L.coefficient_type,
                                        L.dirichlet_coefficients,
                                        L.coefficient_period,
                                        L.Q_fe, L.sign,
                                        L.kappa_fe, L.lambda_fe,
                                        L.poles, L.residues)
    
            # self.poles:           Needs poles of _completed_ L-function
            # self.residues:        Needs residues of _completed_ L-function
            # self.kappa_fe:        What ultimately appears if you do
            #     lcalc.lcalc_Lfunction._print_data_to_standard_output() as the
            #                                                       gamma[1]
            # self.lambda_fe:       What ultimately appears if you do
            #     lcalc.lcalc_Lfunction._print_data_to_standard_output() as the
            #                                                       lambda[1]
            # According to Rishi, as of March 2012 (sage <=5.0),
            # the documentation to his wrapper is wrong


class Lfunction_lcalc(Lfunction):
    """Class representing an L-function coming from an lcalc source,
    either a URL or a file
    It can be called with a dictionary of these forms:

    dict = { 'Ltype': 'lcalcurl', 'url': ... }  url is any url for an lcalcfile
    dict = { 'Ltype': 'lcalcfile', 'filecontents': ... }  filecontents is the
           contents of an lcalcfile
    """
    def __init__(self, **args):
        constructor_logger(self, args)
        # Initialize some default values
        self.initStandard()
        self.kappa_fe = []
        self.lambda_fe = []
        self.mu_fe = []
        self.nu_fe = []
        self.selfdual = False
        self.texname = "L(s)"  
        self.texnamecompleteds = "\\Lambda(s)"  
        self.texnamecompleted1ms = "\\overline{\\Lambda(1-\\overline{s})}"  
        self.primitive = None  
        self.citation = ''
        self.credit = ''
        self.motivic_weight = NaN
        self.algebraic = True

        self._Ltype = args.pop("Ltype")
        # Put the args into the object dictionary
        self.__dict__.update(args)

        # Get the lcalcfile from the web
        if self._Ltype == 'lcalcurl':
            if 'url' in args.keys():
                try:
                    import urllib
                    logger.debug(self.url)
                    self.filecontents = urllib.urlopen(self.url).read()
                except:
                    raise Exception("Wasn't able to read the file at the url")
            else:
                raise Exception("You forgot to supply an url.")

        LfunctionLcalc.parseLcalcfile_ver1(self, self.filecontents)

        # Check if self dual
        self.checkselfdual()

        if self.selfdual:
            self.texnamecompleted1ms = "\\Lambda(1-s)"

        try:
            self.originalfile = re.match(".*/([^/]+)$", self.url)
            self.originalfile = self.originalfile.group(1)
            self.title = ("An L-function generated by an Lcalc file: " +
                          self.originalfile)

        except:
            self.originalfile = ''
            self.title = "An L-function generated by an Lcalc file."

        logger.debug("Start generating Sage L")
        generateSageLfunction(self)
    
    def Lkey(self):
        return {"filecontents": self.filecontents}
    
    def source_object(self):
        return self.filecontents

#############################################################################
# The subclasses
#############################################################################
class Lfunction_EC_Q(Lfunction):
    """Class representing an elliptic curve L-function
    It can be called with a dictionary of these forms:

    dict = { 'label': ... }  label is the LMFDB label of the elliptic curve

    """
    #     This is bad, it assumes the label is Cremona's and the ground
    #     field is Q
    def __init__(self, **args):
        constructor_logger(self, args)
        # Check for compulsory arguments
        if not 'label' in args.keys():
            raise Exception("You have to supply a label for an elliptic " +
                            "curve L-function")

        # Initialize default values
        max_height = 30
        modform_translation_limit = 101

        # Put the arguments into the object dictionary
        self.__dict__.update(args)
        self.algebraic = True

        # Remove the ending number (if given) in the label to only get isogeny
        # class
        while self.label[len(self.label) - 1].isdigit():
            self.label = self.label[0:len(self.label) - 1]

        # Compute the # of curves in the isogeny class
        self.nr_of_curves_in_class = nr_of_EC_in_isogeny_class(self.label)

        # Create the elliptic curve
        Edata = LfunctionDatabase.getEllipticCurveData(self.label + '1')
        if Edata is None:
            raise KeyError('No elliptic curve with label %s exists in the database' % self.label)
        else:
            self.E = EllipticCurve([int(a) for a in Edata['ainvs']])

        # Extract the L-function information from the elliptic curve
        self.quasidegree = 1
        self.level = self.E.conductor()
        self.sign = self.E.lseries().dokchitser().eps

        self.mu_fe = []
        self.nu_fe = [Rational('1/2')]
        
	self.compute_kappa_lambda_Q_from_mu_nu()
        
        self.numcoeff = round(self.Q_fe * 220 + 10)
        # logger.debug("numcoeff: {0}".format(self.numcoeff))
        self.langlands = True
        self.degree = 2
        self.motivic_weight = 1

        # Get the data for the corresponding modular form if possible
        if self.level <= modform_translation_limit:
            self.modform = modform_from_EC(self.label)
        else:
            self.modform = False

        #remove a0
        self.dirichlet_coefficients = self.E.anlist(self.numcoeff)[1:]

        self.dirichlet_coefficients_unnormalized = (
            self.dirichlet_coefficients[:])
        self.normalize_by = Rational('1/2')

        # Renormalize the coefficients
        for n in range(0, len(self.dirichlet_coefficients) - 1):
            an = self.dirichlet_coefficients[n]
            self.dirichlet_coefficients[n] = float(an) / float(sqrt(n + 1))

        self.poles = []
        self.residues = []
        self.coefficient_period = 0
        self.selfdual = True
        self.primitive = True
        self.coefficient_type = 2
        self.texname = "L(s,E)"
        self.texnamecompleteds = "\\Lambda(s,E)"
        self.texnamecompleted1ms = "\\Lambda(1-s,E)"
        self.title = ("L-function $L(s,E)$ for the Elliptic Curve Isogeny " +
                      "Class " + self.label)
        self.properties = [('Degree ', '%s' % self.degree)]
        self.properties.append(('Level', '%s' % self.level))
        self.credit = 'Sage'
        self.citation = ''
        self.sageLfunction = lc.Lfunction_from_elliptic_curve(self.E,
                                                        int(self.numcoeff))

        constructor_logger(self, args)
    
    def Ltype(self):
        return "ellipticcurveQ"

    def ground_field(self):
        return "Q"

    def Lkey(self):
        # If over Q, the lmfdb label determines the curve
        return {"label": self.label}
    
    def original_object(self):
        return self.E


#############################################################################

class Lfunction_EMF(Lfunction):
    """Class representing an elliptic modular form L-function

    Compulsory parameters: weight
                           level

    Possible parameters: character
                         label
                         number
    
    Actually, some of the possible parameters are required depending
    on the value of the possible parameters

    """

    def __init__(self, **args):
        constructor_logger(self, args)

        # Check for compulsory arguments
        if not ('weight' in args.keys() and 'level' in args.keys()
                and 'character' in args.keys() and 'label' in args.keys()
                and 'number' in args.keys()):
            raise KeyError("You have to supply weight, level, character, " +
                           "label and number for an " +
                           "elliptic modular form L-function")
        logger.debug(str(args))

        modform_translation_limit = 101

        # Put the arguments into the object dictionary
        self.__dict__.update(args)
        self.initStandard()
        self.algebraic = True
        self.degree = 2
        self.quasidegree = 1

        self.weight = int(self.weight)
        self.motivic_weight = self.weight - 1
        self.level = int(self.level)
        self.character = int(self.character)
        self.number = int(self.number)
        self.numcoeff = 20 + int(5 * math.ceil(  # Testing NB: Need to learn
            self.weight * sqrt(self.level)))     # how to use more coefficients
        
        # Create the modular form
        try:
            self.MF = WebNewForm(k = self.weight, N = self.level,
                                 chi = self.character, label = self.label, 
                                 prec = self.numcoeff, verbose=1)
        except:
            raise KeyError("No data available yet for this modular form, so" +
                           " not able to compute its L-function")
        
        # Extract the L-function information from the elliptic modular form
        self.automorphyexp = (self.weight - 1) / 2.
        self.mu_fe = []
        self.nu_fe = [Rational(self.weight - 1)/2]
	self.compute_kappa_lambda_Q_from_mu_nu()


        # Get the data for the corresponding elliptic curve if possible
        if self.weight == 2 and self.MF.is_rational():
            self.ellipticcurve = EC_from_modform(self.level, self.label)
            self.nr_of_curves_in_class = nr_of_EC_in_isogeny_class(
                                                    self.ellipticcurve)
        else:
            self.ellipticcurve = False

        # Appending list of Dirichlet coefficients
        embeddings = self.MF.q_expansion_embeddings(self.numcoeff + 1)
        self.algebraic_coefficients = []
        for n in range(1, self.numcoeff + 1):
            self.algebraic_coefficients.append(embeddings[n][self.number])
            
        self.dirichlet_coefficients = []
        for n in range(1, len(self.algebraic_coefficients) + 1):
            self.dirichlet_coefficients.append(
                self.algebraic_coefficients[n-1] /
                float(n ** self.automorphyexp))

        # Determining the sign
        if self.level == 1:  # For level 1, the sign is always plus
            self.sign = 1
        else:  # for level>1, calculate sign from Fricke involution and weight
            if self.character > 0:
                self.sign = signOfEmfLfunction(self.level, self.weight,
                                               self.algebraic_coefficients)
            else:
                logger.debug('Startin atkin lehner')
                self.AL = self.MF.atkin_lehner_eigenvalues()
                logger.debug(self.AL)
                self.sign = (self.AL[self.level]
                             * (-1) ** (self.weight / 2.))
        logger.debug("Sign: " + str(self.sign))
        self.checkselfdual()

        self.texname = "L(s,f)"
        self.texnamecompleteds = "\\Lambda(s,f)"
        if self.selfdual:
            self.texnamecompleted1ms = "\\Lambda(1-s,f)"
        else:
            self.texnamecompleted1ms = "\\Lambda(1-s,\\overline{f})"

        if self.character != 0:
            characterName = (" character \(%s\)" %
                             (self.MF.conrey_character_name()))
        else:
            characterName = " trivial character"
        self.title = ("$L(s,f)$, where $f$ is a holomorphic cusp form " +
            "with weight %s, level %s, and %s" % (
            self.weight, self.level, characterName))
        self.credit = 'Sage'

        generateSageLfunction(self)

    def Ltype(self):
        return "ellipticmodularform"
    
    def Lkey(self):
        return {"weight": self.weight, "level": self.level}
        
    def original_object(self):
        return self.MF

#############################################################################


class Lfunction_HMF(Lfunction):
    """Class representing a Hilbert modular form L-function

    Compulsory parameters: label

    Possible parameters: number

    """

    def __init__(self, **args):
        # Check for compulsory arguments
        if not ('label' in args.keys()):
            raise KeyError("You have to supply label for a Hilbert modular " +
                           "form L-function")
        logger.debug(str(args))
        # Initialize default values
        if not args['number']:
            args['number'] = 0  # Default choice of embedding of coefficients
        args['character'] = 0   # Only trivial character

        # Put the arguments into the object dictionary
        self.__dict__.update(args)
        self.algebraic = True
        logger.debug(str(self.character) + str(self.label) + str(self.number))

        # Load form from database
        (f, F_hmf) = LfunctionDatabase.getHmfData(self.label)
        if f is None:
            raise KeyError("There is no Hilbert modular form with that label")

        F = WebNumberField(f['field_label'])

        self.character = args['character']
        if self.character > 0:
            raise KeyError("The L-function of a Hilbert modular form with "
                           + "non-trivial character has not been "
                           + "implemented yet.")
        self.number = int(args['number'])

        # It is a Sage int
        self.field_disc = F.disc()
        self.field_degree = int(F.degree())
        try:
            self.weight = int(f['parallel_weight'])
        except KeyError:
            self.weight = int(f['weight'].split(', ')[0][1:])

        self.motivic_weight = self.weight - 1
        self.level = f['level_norm'] * self.field_disc ** 2

        # Extract the L-function information from the hilbert modular form
        self.automorphyexp = float(self.weight - 1) / float(2)
        
        self.mu_fe = []
        self.nu_fe = [self.automorphyexp for i in range(self.field_degree)]
        
        
        self.kappa_fe = [1 for i in range(self.field_degree)]
        self.lambda_fe = [self.automorphyexp for i in range(self.field_degree)]
        self.Q_fe = (float(sqrt(self.level)) / (2 * math.pi) **
                     (self.field_degree))

        # POD: Consider using self.compute_kappa_lambda_Q_from_mu_nu (inherited from Lfunction or overloaded for this particular case), this will help standardize, reuse code and avoid problems
        

        R = QQ['x']
        (x,) = R._first_ngens(1)
        K = NumberField(R(str(f['hecke_polynomial']).replace('^', '**')), 'e')
        e = K.gens()[0]
        iota = K.complex_embeddings()[self.number]

        if self.level == 1:  # For level 1, the sign is always plus
            self.sign = 1
        else:  # for level>1, calculate sign from Fricke involution and weight
            AL_signs = [iota(eval(al[1])) for al in f['AL_eigenvalues']]
            self.sign = prod(AL_signs) * (-1) ** (float(self.weight *
                                                        self.field_degree / 2))
        logger.debug("Sign: " + str(self.sign))

        self.selfdual = True
        self.langlands = True
        self.primitive = True
        self.degree = 2 * self.field_degree
        self.poles = []
        self.residues = []

        # Compute Dirichlet coefficients
        hecke_eigenvalues = [iota(K(str(ae))) for ae in f['hecke_eigenvalues']]
        primes = [pp_str.split(', ') for pp_str in F_hmf['primes']]
        primes = [[int(pp[0][1:]), int(pp[1])] for pp in primes]
        primes = [[pp[0], pp[1], factor(pp[0])[0][1]] for pp in primes]

        PP = primes[-1][0]
        self.numcoeff = PP  # The number of coefficients is given by the
                            # norm of the last prime

        ppmidNN = [c[0] for c in f['AL_eigenvalues']]

        ratl_primes = [p for p in range(primes[-1][0] + 1) if is_prime(p)]
        RCC = CC['T']
        (T,) = RCC._first_ngens(1)
        heckepols = [RCC(1) for p in ratl_primes]
        for l in range(len(hecke_eigenvalues)):
            if F_hmf['primes'][l] in ppmidNN:
                heckepols[ratl_primes.index(primes[l][1])] *= (
                    1 - hecke_eigenvalues[l] / float(sqrt(primes[l][0]))
                    * (T ** primes[l][2]))
            else:
                heckepols[ratl_primes.index(primes[l][1])] *= (
                    1 - hecke_eigenvalues[l] / float(
                    sqrt(primes[l][0])) * (T ** primes[l][2])
                    + (T ** (2 * primes[l][2])))

        # Compute inverses up to given degree
        heckepolsinv = [heckepols[i].xgcd(T ** ceil(log(PP * 1.0) /
                                    log(ratl_primes[i] * 1.0)))[1]
                                    for i in range(len(heckepols))]

        dcoeffs = [0, 1]
        for n in range(2, ratl_primes[-1] + 1):
            nfact = factor(n)
            if len(nfact) == 1:
                # prime power
                p = nfact[0][0]
                k = nfact[0][1]
                S = [1] + [dcoeffs[p ** i] for i in range(1, k)]
                heckepol = heckepolsinv[ratl_primes.index(p)]
                dcoeffs.append(heckepol[k])
            else:
                # composite
                ancoeff = prod([dcoeffs[pe[0] ** pe[1]] for pe in nfact])
                dcoeffs.append(ancoeff)

        # ff = open('dcoeffs.txt', 'w')
        # ff.write(str(primes) + '\n')
        # ff.write(str(heckepols) + '\n')
        # ff.write(str(ratl_primes) + '\n')
        # ff.close()

        self.dirichlet_coefficients = dcoeffs[1:]

        self.coefficient_period = 0
        self.coefficient_type = 3
        self.quasidegree = 1

        self.checkselfdual()

        self.texname = "L(s,f)"
        self.texnamecompleteds = "\\Lambda(s,f)"
        if self.selfdual:
            self.texnamecompleted1ms = "\\Lambda(1-s,f)"
        else:
            self.texnamecompleted1ms = "\\Lambda(1-s,\\overline{f})"
        self.title = ("$L(s,f)$, " + "where $f$ is a holomorphic Hilbert cusp "
                      + "form with parallel weight " + str(self.weight)
                      + ", level norm " + str(f['level_norm'])
                      + ", and character "
                      + str(self.character))

        self.citation = ''
        self.credit = ''

        generateSageLfunction(self)
        constructor_logger(self, args)

    def Ltype(self):
        return "hilbertmodularform"
        
    def Lkey(self):
        return {"label", self.label}


#############################################################################

class RiemannZeta(Lfunction):
    """Class representing the Riemann zeta fucntion

    Possible parameters: numcoeff  (the number of coefficients when computing)

    """

    def __init__(self, **args):
        constructor_logger(self, args)

        # Initialize default values
        self.numcoeff = 30  # set default to 30 coefficients

        # Put the arguments into the object dictionary
        self.__dict__.update(args)
        self.algebraic = True
        self.numcoeff = int(self.numcoeff)

        self.coefficient_type = 1
        self.quasidegree = 1
        self.mu_fe = [0]
        self.nu_fe = []
        self.sign = 1
        self.langlands = True
        self.degree = 1
        self.level = 1
        self.dirichlet_coefficients = [1 for n in range(self.numcoeff)]
        
        self.poles = [0, 1]
        self.residues = [-1, 1]
        self.poles_L = [1]  # poles of L(s), used by createLcalcfile_ver2
        self.residues_L = [1]  # residues of L(s) createLcalcfile_ver2
        self.coefficient_period = 0
        self.selfdual = True
        
	self.compute_kappa_lambda_Q_from_mu_nu()
        self.texname = "\\zeta(s)"
        self.texnamecompleteds = "\\xi(s)"
        self.texnamecompleted1ms = "\\xi(1-s)"
        self.credit = 'Sage'
        self.primitive = True
        self.citation = ''
        self.title = "Riemann Zeta-function: $\\zeta(s)$"
        self.is_zeta = True

        self.sageLfunction = lc.Lfunction_Zeta()
        self.motivic_weight = 0

    def Ltype(self):
        return "riemann"

    def Lkey(self):
        return {}

#############################################################################


class Lfunction_Dirichlet(Lfunction):
    """Class representing the L-function of a Dirichlet character

    Compulsory parameters: charactermodulus
                           characternumber

    Possible parameters: numcoeff  (the number of coefficients when computing)

    """

    def __init__(self, **args):

        # Check for compulsory arguments
        if not ('charactermodulus' in args.keys()
                and 'characternumber' in args.keys()):
            raise KeyError("You have to supply charactermodulus and "
                           + "characternumber for the L-function of "
                           + "a Dirichlet character")

        # Initialize default values
        self.numcoeff = 30    # set default to 30 coefficients

        # Put the arguments into the object dictionary
        self.__dict__.update(args)
        self.algebraic = True
        self.charactermodulus = int(self.charactermodulus)
        self.characternumber = int(self.characternumber)
        self.numcoeff = int(self.numcoeff)

        # Create the Dirichlet character
        self.web_chi = WebDirichletCharacter( modulus=self.charactermodulus,
                                number = self.characternumber)
        chi = self.web_chi.chi_sage
        self.chi_sage = chi
        self.motivic_weight = 0

        if chi.is_primitive():

            # Extract the L-function information from the Dirichlet character
            # Warning: will give nonsense if character is not primitive
            aa = int((1 - chi(-1)) / 2)   # usually denoted \frak a
            self.quasidegree = 1
            self.mu_fe = [aa]
            self.nu_fe = []
            
            
            self.kappa_fe = [0.5]
            self.lambda_fe = [0.5 * aa]
            self.Q_fe = float(sqrt(self.charactermodulus) / sqrt(math.pi))
            # POD: Consider using self.compute_kappa_lambda_Q_from_mu_nu (inherited from Lfunction or overloaded for this particular case), this will help standardize, reuse code and avoid problems
            
            self.sign = 1 / (I ** aa * float(sqrt(self.charactermodulus)) /
                             (chi.gauss_sum_numerical()))
            self.langlands = True
            self.primitive = True
            self.degree = 1
            self.coefficient_period = self.charactermodulus
            self.level = self.charactermodulus
            self.numcoeff = self.coefficient_period

            self.dirichlet_coefficients = []
            for n in range(1, self.numcoeff):
                self.dirichlet_coefficients.append(chi(n).n())

            self.poles = []
            self.residues = []

            # Determine if the character is real
            # (i.e., if the L-function is selfdual)
            chivals = chi.values_on_gens()
            self.selfdual = True
            for v in chivals:
                if abs(imag_part(v)) > 0.0001:
                    self.selfdual = False

            if self.selfdual:
                self.coefficient_type = 2
                for n in range(0, self.numcoeff - 1):
                    self.dirichlet_coefficients[n] = int(
                        round(self.dirichlet_coefficients[n]))
            else:
                self.coefficient_type = 3

            self.texname = "L(s,\\chi)"
            self.texnamecompleteds = "\\Lambda(s,\\chi)"

            if self.selfdual:
                self.texnamecompleted1ms = "\\Lambda(1-s,\\chi)"
            else:
                self.texnamecompleted1ms = "\\Lambda(1-s,\\overline{\\chi})"

            self.credit = 'Sage'
            self.citation = ''
            self.title = "Dirichlet L-function: $L(s,\\chi)$"
            self.title = (self.title + ", where $\\chi$ is the " +
                          "character modulo " +
                          str(self.charactermodulus) + ", number " +
                          str(self.characternumber))

            self.sageLfunction = lc.Lfunction_from_character(chi)

        else:  # Character not primitive
            raise Exception("The dirichlet character you choose is " +
                            "not primitive so it's Dirichlet series " +
                            "is not an L-function.", "UserError")

        constructor_logger(self, args)

    def Ltype(self):
        return "dirichlet"

    def Lkey(self):
        return {"charactermodulus": self.charactermodulus,
                "characternumber": self.characternumber}


#############################################################################

class Lfunction_Maass(Lfunction):
    """Class representing the L-function of a Maass form

    Compulsory parameters: dbid

    Possible parameters: dbName  (the name of the database for the Maass form)
                        dbColl  (the name of the collection for the Maass form)

    """
    def __init__(self, **args):
        constructor_logger(self, args)

        # Check for compulsory arguments
        if not 'dbid' in args.keys():
            raise KeyError("You have to supply dbid for the L-function of a "
                           + "Maass form")

        # Put the arguments into the object dictionary
        self.__dict__.update(args)
        self.initStandard()
        self.algebraic = False

        [dbName, dbColl, dbEntry] = LfunctionDatabase.getLmaassByDatabaseId(args['dbid'])
        # Fetch the information from the database
        if dbColl == 'LemurellMaassHighDegree':  # Data from Lemurell

            # Extract the L-function information from the database entry
            self.__dict__.update(dbEntry)

            # Extract L-function information from lcalfile in the database
            import LfunctionLcalc
            LfunctionLcalc.parseLcalcfile_ver1(self, self.lcalcfile)

        elif dbColl == 'FarmerMaass':
            self.__dict__.update(dbEntry)

        elif dbColl == 'LemurellTest':
            self.__dict__.update(dbEntry)
            aa = self.real_shiftsR[0]
            self.mu_fe = [aa + self.eigenvalue * I, aa - self.eigenvalue * I]
            self.lambda_fe = [0.5 * self.mu_fe[0], 0.5 * self.mu_fe[1]]
            self.title = ("$L(s,f)$, where $f$ is a Maass cusp form with "
                          + "level %s, eigenvalue %s, and %s" % (
                          self.level, self.eigenvalue, self.characterName))

        else:  # GL2 data from Then or Stromberg

            DB = LfunctionDatabase.getMaassDb()
            self.mf = WebMaassForm(DB, self.dbid, get_dirichlet_c_only=1)
            self.group = 'GL2'

            # Extract the L-function information from the Maass form object
            self.symmetry = self.mf.symmetry
            self.eigenvalue = float(self.mf.R)
            self.level = int(self.mf.level)
            self.charactermodulus = self.level
            self.weight = int(self.mf.weight)
            self.characternumber = int(self.mf.character)

            if self.level > 1:
                try:
                    self.fricke = self.mf.cusp_evs[1]
                except:
                    raise KeyError('No Fricke information available for '
                                   + 'Maass form so not able to compute '
                                   + 'the L-function. ')
            else:  # no fricke for level 1
                self.fricke = 1

            # Todo: If self has dimension >1, link to specific L-functions
            self.dirichlet_coefficients = self.mf.coeffs
            if self.dirichlet_coefficients[0] == 0:
                self.dirichlet_coefficients.pop(0)

            # Set properties of the L-function
            self.coefficient_type = 2
            self.checkselfdual()
            self.primitive = True
            self.degree = 2
            self.quasidegree = 2
            if self.symmetry == "odd" or self.symmetry == 1:
                self.sign = -self.fricke
                aa = 1
            else:
                self.sign = self.fricke
                aa = 0
            
            self.mu_fe = [aa + self.eigenvalue * I, aa - self.eigenvalue * I]
            self.nu_fe = []           
            self.kappa_fe = [0.5, 0.5]
            self.lambda_fe = [0.5 * aa + self.eigenvalue *
                              I / 2, 0.5 * aa - self.eigenvalue * I / 2]
            self.Q_fe = float(sqrt(self.level)) / float(math.pi)
            # POD: Consider using self.compute_kappa_lambda_Q_from_mu_nu (inherited from Lfunction or overloaded for this particular case), this will help standardize, reuse code and avoid problems



            self.texname = "L(s,f)"
            self.texnamecompleteds = "\\Lambda(s,f)"

            if self.selfdual:
                self.texnamecompleted1ms = "\\Lambda(1-s,f)"
            else:
                self.texnamecompleted1ms = "\\Lambda(1-s,\\overline{f})"

            if self.characternumber != 1:
                self.characterName = (" character \(\chi_{%s}(%s,\cdot)\)"
                                 % (self.level, self.characternumber))
            else:
                self.characterName = " trivial character"
            self.title = ("$L(s,f)$, where $f$ is a Maass cusp form with "
                          + "level %s, eigenvalue %s, and %s" % (
                          self.level, self.eigenvalue, self.characterName))
            self.citation = ''
            self.credit = ''

        generateSageLfunction(self)

    def Ltype(self):
        return "maass"
    
    def Lkey(self):
        return {"dbid": self.dbid}


#############################################################################

class DedekindZeta(Lfunction):   # added by DK
    """Class representing the Dedekind zeta-function

    Compulsory parameters: label

    """

    def __init__(self, **args):
        if not 'label' in args.keys():
            raise Exception("You have to supply a label for a " +
                            "Dedekind zeta function")
        
        constructor_logger(self, args)
        self.motivic_weight = 0
        # Check for compulsory arguments
        
        # Initialize default values

        # Put the arguments into the object dictionary
        self.__dict__.update(args)
        self.algebraic = True

        # Fetch the polynomial of the field from the database
        wnf = WebNumberField(self.label)
        # poly_coeffs = wnf.coeffs()

        # Extract the L-function information from the polynomial
        R = QQ['x']
        (x,) = R._first_ngens(1)
        # self.polynomial = (sum([poly_coeffs[i]*x**i
        # for i in range(len(poly_coeffs))]))
        self.NF = wnf.K()  # NumberField(self.polynomial, 'a')
        self.signature = wnf.signature()  # self.NF.signature()
        self.sign = 1
        self.quasidegree = sum(self.signature)
        self.level = wnf.disc().abs()  # self.NF.discriminant().abs()
        self.degreeofN = self.NF.degree()
        
        self.mu_fe = self.signature[0] * [0]  
        self.nu_fe = self.signature[1] * [0] 
        self.compute_kappa_lambda_Q_from_mu_nu()
        
        self.langlands = True
        # self.degree = self.signature[0] + 2 * self.signature[1] # N = r1 +2r2
        self.degree = self.degreeofN
        self.dirichlet_coefficients = [Integer(x) for x in
                                       self.NF.zeta_coefficients(5000)]
        self.h = wnf.class_number()  # self.NF.class_number()
        self.R = wnf.regulator()  # self.NF.regulator()
        self.w = len(self.NF.roots_of_unity())
        # r1 = self.signature[0]
        self.res = RR(2 ** self.signature[0] * self.h * self.R) / self.w
        self.grh = wnf.used_grh()
        if self.degree > 1:
            if wnf.is_abelian():
                cond = wnf.conductor()
                dir_group = wnf.dirichlet_group()
                # Remove 1 from the list
                j = 0
                while dir_group[j] != 1:
                    j += 1
                dir_group.pop(j)
                self.factorization = (r'\(\zeta_K(s) =\) ' +
                                      '<a href="/L/Riemann/">\(\zeta(s)\)</a>')
                fullchargroup = wnf.full_dirichlet_group()
                for j in dir_group:
                    chij = fullchargroup[j]
                    mycond = chij.conductor()
                    myj = j % mycond
                    self.factorization += (r'\(\;\cdot\) <a href="/L/Character/Dirichlet/%d/%d/">\(L(s,\chi_{%d}(%d, \cdot))\)</a>'
                                           % (mycond, myj, mycond, myj))
            elif len(wnf.factor_perm_repn())>0:
                nfgg = wnf.factor_perm_repn() # first call cached it
                ar = wnf.artin_reps() # these are in the same order
                self.factorization = (r'\(\zeta_K(s) =\) <a href="/L/Riemann/">'
                                           +'\(\zeta(s)\)</a>')
                for j in range(len(ar)):
                    if nfgg[j]>0:
                        the_rep = ar[j]
                        if (the_rep.dimension()>1 or
                                  str(the_rep.conductor())!=str(1) or
                                  the_rep.index()>1):
                            ar_url = url_for("l_functions.l_function_artin_page",
                                             dimension=the_rep.dimension(),
                                             conductor=the_rep.conductor(),
                                             tim_index=the_rep.index())
                            right = (r'\({}^{%d}\)' % (nfgg[j])
                                     if nfgg[j]>1 else r'')
                            self.factorization += r'\(\;\cdot\)' 
                            self.factorization += (r'<a href="%s">\(L(s, \rho_{%d,%s,%d})\)</a>' % (ar_url,
                                            the_rep.dimension(),
                                            str(the_rep.conductor()),
                                            the_rep.index()))
                            self.factorization += right

        self.poles = [1, 0]  # poles of the Lambda(s) function
        self.residues = [self.res, -self.res] #residues of Lambda(s) function

        self.poles_L = [1]  # poles of L(s) used by createLcalcfile_ver2
        self.residues_L = [1234]
            # residues of L(s) used by createLcalcfile_ver2,
            # XXXXXXXXXXXX needs to be set

        self.coefficient_period = 0
        self.selfdual = True
        self.primitive = True
        self.coefficient_type = 3
        self.texname = "\\zeta_K(s)"
        self.texnamecompleteds = "\\Lambda_K(s)"
        if self.selfdual:
            self.texnamecompleted1ms = "\\Lambda_K(1-s)"
        else:
            self.texnamecompleted1ms = "\\Lambda_K(1-s)"
        self.title = "Dedekind zeta-function: $\\zeta_K(s)$"
        self.title = (self.title + ", where $K$ is the " +
                      str(self.NF).replace("in a ", ""))
        self.credit = 'Sage'
        self.citation = ''

        generateSageLfunction(self)

    def Ltype(self):
        return "dedekindzeta"

    def Lkey(self):
        return {"label": self.label}

#############################################################################

class HypergeometricMotiveLfunction(Lfunction):
    """Class representing the hypergeometric L-function

    Two options for parameters: 
        label, for instance 'A2.2.2.2_B1.1.1.1_t1.2'
    or
        family, for instance 'A2.2.2.2_B1.1.1.1'
        and t for instance 't1.2'
    """
    def __init__(self, **args):
        constructor_logger(self, args)
        if "t" in args and "family" in args:
            args["label"] = args["family"] + "_" + args["t"]
        if not ('label' in args.keys()):
            raise KeyError("You have to supply a label for a hypergeometric motive L-function")            
        self.label = args["label"]
        self.motive = LfunctionDatabase.getHgmData(self.label)
        
        self.conductor = self.motive["cond"]

        self.level = self.conductor
        self.title = ("L-function for the hypergeometric motive with label  "+self.label)

        self.credit = 'Dave Roberts, using Magma'
        
        
        
        self.motivic_weight = 0
        self.algebraic = True
        self.coefficient_type = 0
        self.degree = self.motive["degree"]
        try:
            self.arith_coeffs = self.motive["coeffs"]
        except:
            self.arith_coeffs = map(Integer, self.motive["coeffs_string"])

        self.support = "Support by Paul-Olivier Dehaye"
        
        self.sign = self.motive["sign"]
        self.motivic_weight =  self.motive["weight"]
        
        # level, residues, selfdual, primitive, langlands
        # will not work for some values!!!!
        self.poles = []
        self.residues = []
        self.primitive = True
        self.langlands = True
            
        hodge = self.motive["hodge"]
        signature = self.motive["sig"]
        hodge_index = lambda p: hodge[p]
            # The hodge number p,q
        
        from lmfdb.hypergm.hodge import mu_nu
        
        
        
        self.mu_fe, self.nu_fe = mu_nu(hodge, signature)
         
        self.selfdual = True 
        self.coefficient_period = 0

        self.compute_kappa_lambda_Q_from_mu_nu()            # Somehow this doesn t work, and I don t know why!
                
        self.dirichlet_coefficients = [Reals()(Integer(x))/Reals()(n+1)**(self.motivic_weight/2.) for n, x in enumerate(self.arith_coeffs)]

        
        self.texname = "L(s)"  
        self.texnamecompleteds = "\\Lambda(s)"  
        if self.selfdual:
            self.texnamecompleted1ms = "\\Lambda(1-s)" 
        else:
            self.texnamecompleted1ms = "\\overline{\\Lambda(1-\\overline{s})}"
        import sage.libs.lcalc.lcalc_Lfunction as lc
        
        Lexponent = self.motivic_weight/2.            
        normalize =lambda coeff, n, exponent: Reals()(coeff)/n**exponent
        self.dirichlet_coefficient = [normalize(coeff, i+1, Lexponent) for i, coeff in enumerate(self.arith_coeffs)]

        period = 0
        
        self.sageLfunction = lc.Lfunction_D("LfunctionHypergeometric", 0, self.dirichlet_coefficient, period, self.Q_fe, self.sign, self.kappa_fe, self.lambda_fe, self.poles, self.residues)
        
    def Ltype(self):
        return "hgmQ"
        
    def Lkey(self):
        return {"label":self.label}
        
#############################################################################

class ArtinLfunction(Lfunction):
    """Class representing the Artin L-function

    Compulsory parameters: dimension, conductor, tim_index

    """
    def __init__(self, **args):
        constructor_logger(self, args)
        if not ('dimension' in args.keys() and 'conductor' in args.keys() and 'tim_index' in args.keys()):
            raise KeyError("You have to supply dimension, conductor and " +
                           "tim_index for an Artin L-function")    
        
        from lmfdb.math_classes import ArtinRepresentation
        self.dimension = args["dimension"]
        self.conductor = args["conductor"]
        self.tim_index = args["tim_index"]
        self.artin = ArtinRepresentation(self.dimension,
                                         self.conductor, self.tim_index)

        self.title = ("L function for an Artin representation of dimension "
                      + str(self.dimension)
                      + ", conductor " + str(self.conductor))

        self.motivic_weight = 0
        self.algebraic = True
        self.degree = self.artin.dimension()
        self.coefficient_type = 0
        
        if self.degree == 1:
            self.coefficient_period = Integer(self.artin.conductor())
            self.dirichlet_coefficients = self.artin.coefficients_list(
                upperbound=self.coefficient_period)
        else:
            self.coefficient_period = 0
            self.dirichlet_coefficients = self.artin.coefficients_list(
                upperbound=1000)
        
        

        
        self.sign = self.artin.root_number()
        self.poles_L = self.artin.poles()
        self.residues_L = self.artin.residues()
        self.poles = self.artin.completed_poles()
        self.residues = self.artin.completed_residues()
        self.level = self.artin.conductor()
        self.selfdual = self.artin.selfdual()
        self.primitive = self.artin.primitive()
        self.langlands = self.artin.langlands()
        self.mu_fe = self.artin.mu_fe()
        self.nu_fe = self.artin.nu_fe()
        
        
        self.Q_fe = self.Q_fe = float(sqrt(Integer(self.conductor))/2.**len(self.nu_fe)/pi**(len(self.mu_fe)/2.+len(self.nu_fe)))
        self.kappa_fe = [.5 for m in self.mu_fe] + [1. for n in self.nu_fe] 
        self.lambda_fe = [m/2. for m in self.mu_fe] + [n for n in self.nu_fe]
        
        self.credit = ('Sage, lcalc, and data precomputed in ' +
                       'Magma by Tim Dokchitser')
        
        
        self.citation = ''
        self.support = "Support by Paul-Olivier Dehaye"

        self.texname = "L(s)"  
        self.texnamecompleteds = "\\Lambda(s)"  
        if self.selfdual:
            self.texnamecompleted1ms = "\\Lambda(1-s)" 
        else:
            self.texnamecompleted1ms = "\\overline{\\Lambda(1-\\overline{s})}"
        
        generateSageLfunction(self)

    def Ltype(self):
        return "artin"
        
    def Lkey(self):
        return {"dimension": self.dimension, "conductor": self.conductor,
                "tim_index": self.tim_index}

#############################################################################


class SymmetricPowerLfunction(Lfunction):
    """Class representing the Symmetric power of an L-function

    Only implemented for (non-CM) elliptic curves

    Compulsory parameters: power, underlying_type, field
    For ellitic curves: label

    """

    def __init__(self, **args):
        constructor_logger(self, args)
        if not ('power' in args.keys() and 'underlying_type' in args.keys() and
                'field' in args.keys()):
                    raise KeyError("You have to supply power, underlying " +
                                   "type and field for a symmetric power " +
                                   "L-function")
        def ordinal(n):
            if n == 2:
                return "Square"
            elif n == 3:
                return "Cube"
            elif 10 <= n % 100 < 20:
                return str(n) + "th Power"
            else:
                return (str(n) + {1: 'st', 2: 'nd', 3: 'rd'}.get(n % 10, "th") +
                        " Power")

        # Put the arguments into the object dictionary
        # They are: power, underlying_type, field, label  (for EC)
        self.__dict__.update(args)

        try:
            self.m = int(self.power)
        except TypeError:
            raise TypeError("The power has to be an integer")
        if self.underlying_type != 'EllipticCurve' or self.field != 'Q':
            raise TypeError("The symmetric L-functions have been implemented " +
                            "only for Elliptic Curves over Q")

        # Create the elliptic curve
        Edata = LfunctionDatabase.getEllipticCurveData(self.label + '1')
        if Edata is None:
            raise KeyError('No elliptic curve with label %s exists in the database' % self.label)
        else:
            self.E = EllipticCurve([int(a) for a in Edata['ainvs']])

        if self.E.has_cm():
            raise TypeError('This Elliptic curve has complex multiplication' +
                            ' and the symmetric power of its L-function is ' +
                            'then not primitive. This has not yet been ' +
                            'implemented')

        from lmfdb.symL.symL import SymmetricPowerLFunction
        self.S = SymmetricPowerLFunction(self.E, self.m)
        self.algebraic = True
        self.title = ("The Symmetric %s $L$-function $L(s,E,\mathrm{sym}^%d)$ of Elliptic Curve Isogeny Class %s"
                      % (ordinal(self.m), self.m, self.label))

        self.dirichlet_coefficients = self.S._coeffs

        self.sageLfunction = self.S._construct_L()

        # Initialize some default values
        self.coefficient_period = 0
        self.degree = self.m + 1
        self.Q_fe = self.S._Q_fe
        self.poles = self.S._poles
        self.residues = self.S._residues
        self.kappa_fe = self.S._kappa_fe
        self.lambda_fe = self.S._lambda_fe
        
        self.compute_some_mu_nu()
        
        
        
        #self.mu_fe = self.kappa_fe
        #self.nu_fe = self.lambda_fe
        
        self.sign = self.S.root_number
        self.motivic_weight = self.m
        self.selfdual = True
        self.langlands = True
        self.texname = "L(s, E, \mathrm{sym}^%d)" % self.m  
        self.texnamecompleteds = "\\Lambda(s,E,\mathrm{sym}^{%d})" % self.S.m
        self.texnamecompleted1ms = ("\\Lambda(1-{s}, E,\mathrm{sym}^{%d})"
                                    % self.S.m)
        self.primitive = True  
        self.citation = ' '
        self.credit = ' '
        self.level = self.S.conductor

    def Ltype(self):
        return "SymmetricPower"
    
    def Lkey(self):
        return {"power": power, "underlying_type": underlying_type,
                "field": field}

#############################################################################

class Lfunction_SMF2_scalar_valued(Lfunction):
    """Class representing an L-function for a scalar valued
    Siegel modular form of degree 2

    Compulsory parameters: weight
                           orbit

    Optional parameters: number



    """

    def __init__(self, **args):

        # Check for compulsory arguments
        if not ('weight' in args.keys() and 'orbit' in args.keys()):
            raise KeyError("You have to supply weight and orbit for a Siegel " +
                           "modular form L-function")
        # logger.debug(str(args))

        if not args['number']:
            args['number'] = 0     # Default embedding of the coefficients

        self.__dict__.update(args)
        self.algebraic = True
        self.weight = int(self.weight)
        self.motivic_weight = 2*self.weight - 3 # taken from A. Panchiskin's talk @ Oberwolfach, Oct. 2007 
        self.number = int(self.number)

        # Load the eigenvalues
        if (self.weight == 20 or self.weight == 22 or self.weight == 24 or
                self.weight == 26) and self.orbit[0] == 'U':
            loc = ("http://data.countnumber.de/Siegel-Modular-Forms/Sp4Z/xeigenvalues/"
                    + str(self.weight) + "_" + self.orbit + "-ev.sobj")

        else:
            loc = ("http://data.countnumber.de/Siegel-Modular-Forms/Sp4Z/eigenvalues/"
                   + str(self.weight) + "_" + self.orbit + "-ev.sobj")

        self.ev_data = load(loc)
        self.mu_fe = []  # the shifts of the Gamma_R to print
        self.automorphyexp = float(self.weight) - float(1.5)
        self.nu_fe = [float(1) / float(2), self.automorphyexp]  # the shift of
                                                                # the Gamma_C to print
<<<<<<< HEAD
        self.automorphyexp = float(self.weight) - float(1.5)
	self.compute_kappa_lambda_Q_from_mu_nu()
=======
        self.kappa_fe = [1, 1]  
        self.lambda_fe = [float(1) / float(2), self.automorphyexp]  
        self.Q_fe = float(1 / (4 * math.pi ** 2))  # the Q in the FE as in lcalc
                # POD: Consider using self.compute_kappa_lambda_Q_from_mu_nu or self.lcalc_parameters_from_mu_nu (inherited from Lfunction or overloaded for this particular case), this will help standardize, reuse code and avoid problems

>>>>>>> a111eca3

        self.sign = (-1) ** float(self.weight)

        self.level = 1
        self.degree = 4
        roots = compute_local_roots_SMF2_scalar_valued(
            self.ev_data, self.weight,
            self.number)  # compute the roots of the Euler factors

        self.numcoeff = max([a[0] for a in roots])  # include a_0 = 0
        self.dirichlet_coefficients = compute_dirichlet_series(
            roots, self.numcoeff)  # these are in the analytic normalization
                                   # the coefficients from Gamma(ks+lambda)
        self.selfdual = True
        if self.orbit[0] == 'U':  # if the form isn't a lift but is a cusp form
            self.poles = []  # the L-function is entire
            self.residues = []
            self.langlands = True
            self.primitive = True  # and primitive
        elif self.orbit[0] == 'E':  # if the function is an Eisenstein series
            self.poles = [float(3) / float(2)]
            self.residues = [math.pi ** 2 / 6]  # fix this
            self.langlands = True
            self.primitive = False
        elif self.orbit[0] == 'M':  # if the function is a lift and a cusp form
            self.poles = [float(3) / float(2)]
            self.residues = [math.pi ** 2 / 6]  # fix this
            self.langlands = True
            self.primitive = False
        elif self.orbit[0] == 'K':
            self.poles = [float(3) / float(2)]
            self.residues = [math.pi ** 2 / 6]  # fix this
            self.langlands = True
            self.primitive = False

        # FIX the coefficients by applying the analytic normalization and
        # K = self.ev_data[0].parent().fraction_field()
        # if K == QQ:
        # d = self.dirichlet_coefficients
        # self.dirichlet_coefficients = [ d[i]/float(i)**self.automorphyexp for i in range(1,len(d)) ]
        # else:
        # d = self.dirichlet_coefficients
        # self.dirichlet_coefficients = [ emb(d[i])/float(i)**self.automorphyexp for i in range(1,len(d)) ]
        self.coefficient_period = 0
        self.coefficient_type = 3
        self.quasidegree = 1

        # self.checkselfdual()

        self.texname = "L(s,F)"
        self.texnamecompleteds = "\\Lambda(s,F)"
        if self.selfdual:
            self.texnamecompleted1ms = "\\Lambda(1-s,F)"
        else:
            self.texnamecompleted1ms = "\\Lambda(1-s,\\overline{F})"
        self.title = ("$L(s,F)$, " + "where $F$ is a scalar-valued Siegel " +
                      "modular form of weight " + str(self.weight) + ".")

        self.citation = ''
        self.credit = ''

        generateSageLfunction(self)

    def Ltype(self):
        if self.orbit[0] == 'U':
            return "siegelnonlift"
        elif self.orbit[0] == 'E':
            return "siegeleisenstein"
        elif self.orbit[0] == 'K':
            return "siegelklingeneisenstein"
        elif self.orbit[0] == 'M':
            return "siegelmaasslift"
    
    def Lkey():
        return {"weight": self.weight, "orbit": self.orbit}<|MERGE_RESOLUTION|>--- conflicted
+++ resolved
@@ -1300,20 +1300,11 @@
         self.automorphyexp = float(self.weight) - float(1.5)
         self.nu_fe = [float(1) / float(2), self.automorphyexp]  # the shift of
                                                                 # the Gamma_C to print
-<<<<<<< HEAD
-        self.automorphyexp = float(self.weight) - float(1.5)
+        self.level = 1
 	self.compute_kappa_lambda_Q_from_mu_nu()
-=======
-        self.kappa_fe = [1, 1]  
-        self.lambda_fe = [float(1) / float(2), self.automorphyexp]  
-        self.Q_fe = float(1 / (4 * math.pi ** 2))  # the Q in the FE as in lcalc
-                # POD: Consider using self.compute_kappa_lambda_Q_from_mu_nu or self.lcalc_parameters_from_mu_nu (inherited from Lfunction or overloaded for this particular case), this will help standardize, reuse code and avoid problems
-
->>>>>>> a111eca3
 
         self.sign = (-1) ** float(self.weight)
 
-        self.level = 1
         self.degree = 4
         roots = compute_local_roots_SMF2_scalar_valued(
             self.ev_data, self.weight,
