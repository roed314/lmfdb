--- conflicted
+++ resolved
@@ -18,13 +18,8 @@
                        RiemannZeta, DedekindZeta, ArtinLfunction, SymmetricPowerLfunction,
                        HypergeometricMotiveLfunction, Lfunction_genus2_Q, 
                        Lfunction_from_db)
-<<<<<<< HEAD
 from LfunctionComp import isogeny_class_table
-from Lfunctionutilities import (p2sage, styleTheSign, get_bread,
-=======
-from LfunctionComp import isogeny_class_table, isogeny_class_cm
 from Lfunctionutilities import (p2sage, styleTheSign, get_bread, parse_codename,
->>>>>>> fa39b0e4
                                 getConductorIsogenyFromLabel)
 from lmfdb.modular_forms.maass_forms.maass_waveforms.backend.maass_forms_db import maass_db
 
@@ -169,8 +164,6 @@
     return render_template("ellipticcurve.html",
                            title='Symmetric Cube L-functions of Elliptic Curves', **info)
 
-<<<<<<< HEAD
-=======
 # L-function of genus 2 curves browsing page ##############################################
 @l_function_page.route("/degree4/Genus2Curve/")
 def l_function_genus2_browse_page():
@@ -196,7 +189,6 @@
     return render_template("MaassformGLn.html",
                            title='L-functions of degree %s and signature %s' % (degree, nice_gammasignature), **info)
 
->>>>>>> fa39b0e4
 
 ###########################################################################
 #   Helper functions, navigation pages
