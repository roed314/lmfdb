--- conflicted
+++ resolved
@@ -599,10 +599,7 @@
                  url_for('.l_function_dirichlet_page',
                          modulus=nmod,number=nnum))
         info['navi'] = (Lprev,Lnext)
-<<<<<<< HEAD
-=======
         #print info['navi']
->>>>>>> 667e2d22
         snum = str(L.characternumber)
         smod = str(L.charactermodulus)
         charname = WebDirichlet.char2tex(smod, snum)
