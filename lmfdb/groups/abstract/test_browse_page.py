from lmfdb.tests import LmfdbTest

def no_groups():
    from lmfdb import db
<<<<<<< HEAD
    return db.gps_groups_test.count() == 0
=======
    return db.gps_subgroups_test.count() == 0
>>>>>>> d60b1b5e

## TODO
## Test diagram and character table displays and picture?

class AbGpsHomeTest(LmfdbTest):
    # All tests should pass

    # The pages themselves
    def test_index_page(self):
        r"""
        Check that the Groups/Abstract index page works
        """
        if no_groups():
            return
        homepage = self.tc.get("/Groups/Abstract/").get_data(as_text=True)
        assert "database currently contains" in homepage

    # TODO test stats once we have them
    #  def test_stats_page(self):
    #  self.check_args("/Groups/Abstract/stats","Abstract groups: Statistics")

    def test_completeness_page(self):
        r"""
        Check that Groups/Abstract/Completeness works
        """
        if no_groups():
            return
        page = self.tc.get("/Groups/Abstract/Completeness").get_data(as_text=True)
        assert "All groups of order up to" in page

    def test_further_completeness_page(self):
        r"""
        Check that Groups/Abstract/Source works
        """
        if no_groups():
            return
        page = self.tc.get("/Groups/Abstract/Source").get_data(as_text=True)
        assert "as well as their attributes, subgroups, character tables" in page

    def test_labels_page(self):
        r"""
        Check that Groups/Abstract/Labels works
        """
        if no_groups():
            return
        page = self.tc.get("/Groups/Abstract/Labels").get_data(as_text=True)
        assert "has the form" in page

    def test_lookup(self):
        r"""
        Check that Groups/Abstract/?jump works
        """
        if no_groups():
            return
        self.check_args("/Groups/Abstract/?jump=10.1", "10.1") # by label
        self.check_args("/Groups/Abstract/?jump=SL(2,7)", "336.114") # by family name
        self.check_args("/Groups/Abstract/?jump=F5", "20.3") # by name

    # test that abelian group redirect works
    def test_abelian_lookup(self):
        r"""
        Check that Groups/Abstract/ab/ works
        """
        if no_groups():
            return
        self.check_args("/Groups/Abstract/ab/2.2.2.6", "48.52")

    def test_random(self):
        r"""
        Check that the random link works
        """
        if no_groups():
            return
        self.check_args("/Groups/Abstract/random", "Group information")
        self.check_args("/Groups/Abstract/random", "Order:")

    # Various searches

    def test_bad_label(self):
        r"""
        Check the error message for a bad label url
        """
        if no_groups():
            return
        self.check_args("/Groups/Abstract/7.2", "No group with label")

    def test_search_order(self):
        r"""
        Check that we can search by order
        """
        # check that 8.1 and  8.3 show up
        if no_groups():
            return
        self.check_args("/Groups/Abstract/?order=8", "8.1")
        self.check_args("/Groups/Abstract/?order=8", "8.3")

    def test_search_exponent(self):
        r"""
        Check that we can search by exponent
        """
        # check that C2^4 and C2^6 show up for exponent 2
        if no_groups():
            return
        self.check_args("/Groups/Abstract/?exponent=2", "16.14")
        self.check_args("/Groups/Abstract/?exponent=2", "64.267")

    def test_search_nilpotent(self):
        r"""
        Check that we can search by exponent
        """
        # check that 64.30 and 64.94 show up in first 50 results
        if no_groups():
            return
        self.check_args("/Groups/Abstract/?nilpotency_class=3", "64.30")
        self.check_args("/Groups/Abstract/?nilpotency_class=3", "64.94")

    def test_search_autgroup(self):
        r"""
        Check that we can search by automorphism group
        """
        # check that 7.1  and 18.2 show up as having 6.2 as aut. group
        if no_groups():
            return
        self.check_args("/Groups/Abstract/?aut_group=6.2", "7.1")
        self.check_args("/Groups/Abstract/?aut_group=6.2", "18.2")

    def test_search_autgroup_order(self):
        r"""
        Check that we can search by automorphism group order
        """
        # check that 36.12 and 72.2 show up as having aut. group of order 24
        if no_groups():
            return
        self.check_args("/Groups/Abstract/?aut_order=24", "36.12")
        self.check_args("/Groups/Abstract/?aut_order=24", "72.2")

    def test_search_center(self):
        r"""
        Check that we can search by center
        """
        # check that 64.212 and 80.43 show up on first page with center 8.5
        if no_groups():
            return
        self.check_args("/Groups/Abstract/?center_label=8.5", "64.212")
        self.check_args("/Groups/Abstract/?center_label=8.5", "80.43")

    def test_search_commutator(self):
        r"""
        Check that we can search by commutators
        """
        # check that 32.20 and 64.190 show up on first page with center 8.1
        if no_groups():
            return
        self.check_args("/Groups/Abstract/?commutator_label=8.1", "32.20")
        self.check_args("/Groups/Abstract/?commutator_label=8.1", "64.190")

    def test_search_centralquot(self):
        r"""
        Check that we can search by central quotients
        """
        # check that 40.10 and 64.87 show up on first page
        # with central quotient 4.2
        if no_groups():
            return
        self.check_args("/Groups/Abstract/?central_quotient=4.2", "40.10")
        self.check_args("/Groups/Abstract/?central_quotient=4.2", "64.87")

    def test_search_abelianization(self):
        r"""
        Check that we can search by abelianization
        """
        # check that 72.19 and 96.65 show up with abelianization 8.1
        if no_groups():
            return
        self.check_args("/Groups/Abstract/?abelian_quotient=8.1", "72.19")
        self.check_args("/Groups/Abstract/?abelian_quotient=8.1", "96.65")

    def test_abelian_search(self):
        r"""
        Check that we can restrict to abelian or non-abelian groups only
        """
        if no_groups():
            return
        self.check_args("/Groups/Abstract/?order=12&abelian=yes", "12.2")
        self.check_args("/Groups/Abstract/?order=12&abelian=no", "12.3")
        self.not_check_args("/Groups/Abstract/?order=12&abelian=no", "12.5")
        self.not_check_args("/Groups/Abstract/?order=12&abelian=yes", "12.4")

    def test_cyclic_search(self):
        r"""
        Check that we can restrict to cyclic or non-cyclic groups only
        """
        if no_groups():
            return
        self.check_args("/Groups/Abstract/?order=24&cyclic=yes", "24.2")
        self.check_args("/Groups/Abstract/?order=24&cyclic=no", "24.3")
        self.not_check_args("/Groups/Abstract/?order=24&cyclic=yes", "24.4")
        self.not_check_args("/Groups/Abstract/?order=24&cyclic=no", "24.2")

    def test_simple_search(self):
        r"""
        Check that we can restrict to simple or non-simple groups only
        """
        if no_groups():
            return
        self.check_args("/Groups/Abstract/?simple=yes", "60.5")
        self.check_args("/Groups/Abstract/?simple=no", "16.8")
        self.not_check_args("/Groups/Abstract/?simple=no", "29.1")
        self.not_check_args("/Groups/Abstract/?simple=yes", "18.4")

    # when the test was first written 60.5 was only perfect and
    # only non-solvable group in db so next two are quite restrictive

    def test_perfect_search(self):
        r"""
        Check that we can restrict to perfect or non-perfect groups only
        """
        if no_groups():
            return
        self.check_args("/Groups/Abstract/?order=60&perfect=yes", "60.5")
        self.check_args("/Groups/Abstract/?order=60&perfect=no", "60.3")
        self.not_check_args("/Groups/Abstract/?order=60&perfect=no", "60.5")
        self.not_check_args("/Groups/Abstract/?order=60&perfect=yes", "60.12")

    def test_solvable_search(self):
        r"""
        Check that we can restrict to solvable or non-solvbable groups only
        """
        if no_groups():
            return
        self.check_args("/Groups/Abstract/?order=60&solvable=no", "60.5")
        self.check_args("/Groups/Abstract/?order=60&solvable=yes", "60.3")
        self.not_check_args("/Groups/Abstract/?order=60&solvable=yes", "60.5")
        self.not_check_args("/Groups/Abstract/?order=60&solvable=no", "60.12")

    def test_nilpotent_search(self):
        r"""
        Check that we can restrict to nilpotent or non-nilpotent groups only
        """
        if no_groups():
            return
        self.check_args("/Groups/Abstract/?order=18&nilpotent=no", "18.1")
        self.check_args("/Groups/Abstract/?order=18&nilpotent=yes", "18.5")
        self.not_check_args("/Groups/Abstract/?order=18&nilpotent=yes", "18.3")
        self.not_check_args("/Groups/Abstract/?order=18&nilpotent=no", "18.2")

    def test_direct_product_search(self):
        r"""
        Check that we can restrict to direct product or not only
        """
        if no_groups():
            return
        self.check_args("/Groups/Abstract/?direct_product=no", "30.3")
        self.check_args("/Groups/Abstract/?direct_product=yes", "32.22")
        self.not_check_args("/Groups/Abstract/?direct_product=yes", "8.1")
        self.not_check_args("/Groups/Abstract/?direct_product=no", "16.11")

    def test_semidirect_product_search(self):
        r"""
        Check that we can restrict to semidirect product or not only
        """
        if no_groups():
            return
        self.check_args("/Groups/Abstract/?semidirect_product=no", "31.1")
        self.check_args("/Groups/Abstract/?direct_product=no&semidirect_product=yes", "16.7")
        self.not_check_args("/Groups/Abstract/?semidirect_product=no", "10.1")
        self.not_check_args("/Groups/Abstract/?direct_product=no&semidirect_product=yes", "16.9")

    def test_order_stats_search(self):
        r"""
        Check that we can search by order statistics
        """
        if no_groups():
            return
        self.check_args("/Groups/Abstract/?order_stats=1^1%2C2^3%2C3^2&search_type=List", "6.1")
        self.not_check_args("/Groups/Abstract/?order_stats=1^1%2C2^3%2C3^2&search_type=List", "10.1")

    #################################################################
    ##################### advanced searches #########################
    #################################################################

    def test_outer_group_search(self):
        r"""
        Check that we can search by outer automorphism group
        """
        if no_groups():
            return
        self.check_args("/Groups/Abstract/?outer_group=4.2&search_type=List", "8.1")
        self.not_check_args("/Groups/Abstract/?outer_group=4.2&search_type=List", "16.8")

    def test_outer_order_search(self):
        r"""
        Check that we can search by order of outer automorphism group
        """
        if no_groups():
            return
        self.check_args("/Groups/Abstract/?outer_order=3&search_type=List", "14.1")
        self.not_check_args("/Groups/Abstract/?outer_order=3&search_type=List", "18.3")

    def test_metabelian_search(self):
        r"""
        Check that we can restrict to metabelian groups or not only
        """
        if no_groups():
            return
        self.check_args("/Groups/Abstract/?metabelian=yes&search_type=List", "1.1")
        self.not_check_args("/Groups/Abstract/?metabelian=yes&search_type=List", "24.3")
        self.check_args("/Groups/Abstract/?metabelian=no&search_type=List", "24.3")
        self.not_check_args("/Groups/Abstract/?metabelian=no&search_type=List", "13.1")

    def test_metacyclic_search(self):
        r"""
        Check that we can restrict to metacyclic groups or not only
        """
        if no_groups():
            return
        self.check_args("/Groups/Abstract/?metacyclic=yes&search_type=List", "1.1")
        self.not_check_args("/Groups/Abstract/?metacyclic=yes&search_type=List", "12.3")
        self.check_args("/Groups/Abstract/?metacyclic=no&search_type=List", "12.3")
        self.not_check_args("/Groups/Abstract/?metacyclic=no&search_type=List", "12.2")

    def test_almost_simple_search(self):
        r"""
        Check that we can restrict to almost simple groups or not only
        """
        if no_groups():
            return
        self.check_args("/Groups/Abstract/?almost_simple=yes&search_type=List", "60.5")
        self.not_check_args("/Groups/Abstract/?almost_simple=yes&search_type=List", "8.3")
        self.check_args("/Groups/Abstract/?almost_simple=no&search_type=List", "1.1")
        self.not_check_args("/Groups/Abstract/?almost_simple=no&search_type=List", "60.5")

    def test_quasisimple_search(self):
        r"""
        Check that we can restrict to quasisimple groups or not only
        """
        if no_groups():
            return
        self.check_args("/Groups/Abstract/?quasisimple=yes&search_type=List", "60.5")
        self.not_check_args("/Groups/Abstract/?quasisimple=yes&search_type=List", "7.1")
        self.check_args("/Groups/Abstract/?quasisimple=no&search_type=List", "1.1")
        self.not_check_args("/Groups/Abstract/?quasisimple=no&search_type=List", "60.5")

    def test_Agroup_search(self):
        r"""
        Check that we can restrict to A-group groups or not only
        """
        if no_groups():
            return
        self.check_args("/Groups/Abstract/?Agroup=yes&search_type=List", "1.1")
        self.not_check_args("/Groups/Abstract/?Agroup=yes&search_type=List", "16.3")
        self.check_args("/Groups/Abstract/?Agroup=no&search_type=List", "8.3")
        self.not_check_args("/Groups/Abstract/?Agroup=no&search_type=List", "16.14")

    def test_Zgroup_search(self):
        r"""
        Check that we can restrict to Z-group groups or not only
        """
        if no_groups():
            return
        self.check_args("/Groups/Abstract/?Zgroup=yes&search_type=List", "1.1")
        self.not_check_args("/Groups/Abstract/?Zgroup=yes&search_type=List", "12.3")
        self.check_args("/Groups/Abstract/?Zgroup=no&search_type=List", "4.2")
        self.not_check_args("/Groups/Abstract/?Zgroup=no&search_type=List", "12.2")

    def test_derived_length_search(self):
        r"""
        Check that we can search by derived length
        """
        if no_groups():
            return
        self.check_args("/Groups/Abstract/?derived_length=3&search_type=List", "24.3")
        self.not_check_args("/Groups/Abstract/?derived_length=3&search_type=List", "16.13")

    def test_frattini_label_search(self):
        r"""
        Check that we can search by Frattini subgroup
        """
        if no_groups():
            return
        self.check_args("/Groups/Abstract/?frattini_label=4.2&search_type=List", "16.2")
        self.not_check_args("/Groups/Abstract/?frattini_label=4.2&search_type=List", "5.1")

    def test_supersolvable_search(self):
        r"""
        Check that we can restrict to supersolvable groups or not only
        """
        if no_groups():
            return
        self.check_args("/Groups/Abstract/?supersolvable=yes&search_type=List", "1.1")
        self.not_check_args("/Groups/Abstract/?supersolvable=yes&search_type=List", "12.3")
        self.check_args("/Groups/Abstract/?supersolvable=no&search_type=List", "12.3")
        self.not_check_args("/Groups/Abstract/?supersolvable=no&search_type=List", "12.4")

    def test_monomial_search(self):
        r"""
        Check that we can restrict to monomial groups or not only
        """
        if no_groups():
            return
        self.check_args("/Groups/Abstract/?monomial=yes&search_type=List", "2.1")
        self.not_check_args("/Groups/Abstract/?monomial=yes&search_type=List", "24.3")
        self.check_args("/Groups/Abstract/?monomial=no&search_type=List", "24.3")
        self.not_check_args("/Groups/Abstract/?monomial=no&search_type=List", "16.10")

    def test_rational_search(self):
        r"""
        Check that we can restrict to rational groups or not only
        """
        if no_groups():
            return
        self.check_args("/Groups/Abstract/?rational=yes&search_type=List", "2.1")
        self.not_check_args("/Groups/Abstract/?rational=yes&search_type=List", "7.1")
        self.check_args("/Groups/Abstract/?rational=no&search_type=List", "3.1")
        self.not_check_args("/Groups/Abstract/?rational=no&search_type=List", "12.4")

    def test_rank_search(self):
        r"""
        Check that we can search by rank
        """
        if no_groups():
            return
        self.check_args("/Groups/Abstract/?rank=3&search_type=List", "8.5")
        self.not_check_args("/Groups/Abstract/?rank=3&search_type=List", "18.5")

    #################################################################
    ##################### subgroup searches #########################
    #################################################################

    def test_subgroups_search(self):
        r"""
        Check that subgroup search page is working
        """
        if no_groups():
            return
        self.check_args("/Groups/Abstract/?search_type=Subgroups", "1.1.1.a1.a1")
        self.check_args("/Groups/Abstract/sub/7.1.1.a1.a1","Ambient group ($G$) information")

    def test_subgroup_label_search(self):
        r"""
        Check that subgroup search by label is working
        """
        if no_groups():
            return
        self.check_args("/Groups/Abstract/?search_type=Subgroups&subgroup=168.42", "504.157.3.a1.a1")

    def test_subgroup_order_search(self):
        r"""
        Check that subgroup search by label is working
        """
        if no_groups():
            return
        self.check_args("/Groups/Abstract/?search_type=Subgroups&subgroup_order=15", "45.2.3.a1.b1")

    def test_subgroup_cyclic_search(self):
        r"""
        Check that we can restrict to cyclic or non-cyclic subgroups only
        """
        if no_groups():
            return
        self.check_args("/Groups/Abstract/?cyclic=yes&search_type=Subgroups", "2.1.1.a1.a1")
        self.not_check_args("/Groups/Abstract/?cyclic=yes&search_type=Subgroups", "4.2.1.a1.a1")
        self.check_args("/Groups/Abstract/?cyclic=no&search_type=Subgroups", "4.2.1.a1.a1")
        self.not_check_args("/Groups/Abstract/?cyclic=no&search_type=Subgroups", "8.5.4.a1.b1")

    def test_subgroup_abelian_search(self):
        r"""
        Check that we can restrict to abelian or non-abelian subgroups only
        """
        if no_groups():
            return
        self.check_args("/Groups/Abstract/?abelian=yes&search_type=Subgroups", "6.1.2.a1.a1")
        self.not_check_args("/Groups/Abstract/?abelian=yes&search_type=Subgroups", "6.1.1.a1.a1")
        self.check_args("/Groups/Abstract/?abelian=no&search_type=Subgroups", "6.1.1.a1.a1")
        self.not_check_args("/Groups/Abstract/?abelian=no&search_type=Subgroups", "6.1.2.a1.a1")

    def test_subgroup_solvable_search(self):
        r"""
        Check that we can restrict to solvable or non-solvable subgroups only
        """
        if no_groups():
            return
        self.check_args("/Groups/Abstract/?solvable=yes&search_type=Subgroups", "3.1.3.a1.a1")
        self.not_check_args("/Groups/Abstract/?solvable=yes&search_type=Subgroups", "60.5.1.a1.a1")
        self.check_args("/Groups/Abstract/?solvable=no&search_type=Subgroups", "60.5.1.a1.a1")
        self.not_check_args("/Groups/Abstract/?solvable=no&search_type=Subgroups", "3.1.3.a1.a1")

    def test_subgroup_normal_search(self):
        r"""
        Check that we can restrict to normal or non-normal subgroups only
        """
        if no_groups():
            return
        self.check_args("/Groups/Abstract/?normal=yes&search_type=Subgroups", "4.1.2.a1.a1")
        self.not_check_args("/Groups/Abstract/?normal=yes&search_type=Subgroups", "6.1.3.a1.a1")
        self.check_args("/Groups/Abstract/?normal=no&search_type=Subgroups", "6.1.3.a1.a1")
        self.not_check_args("/Groups/Abstract/?normal=no&search_type=Subgroups", "4.1.2.a1.a1")

    def test_subgroup_characteristic_search(self):
        r"""
        Check that we can restrict to characteristic or non-characteristic subgroups only
        """
        if no_groups():
            return
        self.check_args("/Groups/Abstract/?characteristic=yes&search_type=Subgroups", "3.1.1.a1.a1")
        self.not_check_args("/Groups/Abstract/?characteristic=yes&search_type=Subgroups", "4.2.2.a1.b1")
        self.check_args("/Groups/Abstract/?characteristic=no&search_type=Subgroups", "4.2.2.a1.b1")
        self.not_check_args("/Groups/Abstract/?characteristic=no&search_type=Subgroups", "3.1.1.a1.a1")

    def test_subgroup_perfect_search(self):
        r"""
        Check that we can restrict to perfect or non-perfect subgroups only
        """
        if no_groups():
            return
        page = self.tc.get("/Groups/Abstract/?perfect=yes&nontrivproper=yes&search_type=Subgroups", follow_redirects=True).get_data(as_text=True)
        assert "180.19.3.a1.a1" in page, "Missing perfect group"
        assert "4.2.2.a1.a1" not in page, "Incorrect perfect group"
        page = self.tc.get("/Groups/Abstract/?perfect=no&nontrivproper=yes&search_type=Subgroups", follow_redirects=True).get_data(as_text=True)
        assert "4.2.2.a1.a1" in page, "Missing imperfect group"
        assert "180.19.3.a1.a1" not in page, "Incorrect imperfect group"

    def test_subgroup_maximal_search(self):
        r"""
        Check that we can restrict to maximal or non-maximal subgroups only
        """
        if no_groups():
            return
        self.check_args("/Groups/Abstract/?maximal=yes&search_type=Subgroups", "2.1.2.a1.a1")
        self.not_check_args("/Groups/Abstract/?maximal=yes&search_type=Subgroups", "8.2.4.b1.a1")
        self.check_args("/Groups/Abstract/?maximal=no&search_type=Subgroups", "8.2.4.b1.a1")
        self.not_check_args("/Groups/Abstract/?maximal=no&search_type=Subgroups", "2.1.2.a1.a1")

    def test_subgroup_central_search(self):
        r"""
        Check that we can restrict to central or non-central subgroups only
        """
        if no_groups():
            return
        self.check_args("/Groups/Abstract/?central=yes&search_type=Subgroups", "3.1.1.a1.a1")
        self.not_check_args("/Groups/Abstract/?central=yes&search_type=Subgroups", "6.1.2.a1.a1")
        self.check_args("/Groups/Abstract/?central=no&search_type=Subgroups", "6.1.2.a1.a1")
        self.not_check_args("/Groups/Abstract/?central=no&search_type=Subgroups", "3.1.1.a1.a1")

    def test_subgroup_proper_search(self):
        r"""
        Check that we can restrict to proper or non-proper subgroups only
        """
        if no_groups():
            return
        self.check_args("/Groups/Abstract/?nontrivproper=yes&search_type=Subgroups", "4.1.2.a1.a1")
        self.not_check_args("/Groups/Abstract/?nontrivproper=yes&search_type=Subgroups", "2.1.1.a1.a1")
        self.check_args("/Groups/Abstract/?nontrivproper=no&search_type=Subgroups", "2.1.1.a1.a1")
        self.not_check_args("/Groups/Abstract/?nontrivproper=no&search_type=Subgroups", "4.1.2.a1.a1")

    def test_subgroup_ambient_label_search(self):
        r"""
        Check that we can search by ambient label
        """
        if no_groups():
            return
        self.check_args("/Groups/Abstract/?ambient=128.207&search_type=Subgroups", "128.207.1.a1.a1")
        self.not_check_args("/Groups/Abstract/?ambient=128.207&search_type=Subgroups", "1.1.1.a1.a1")

    def test_subgroup_ambient_order_search(self):
        r"""
        Check that we can search by ambient order
        """
        if no_groups():
            return
        self.check_args("/Groups/Abstract/?ambient_order=128&search_type=Subgroups", "128.1.1.a1.a1")
        self.not_check_args("/Groups/Abstract/?ambient_order=128&search_type=Subgroups", "1.1.1.a1.a1")

    def test_subgroup_direct_search(self):
        r"""
        Check that we can restrict to subgroups that are direct products
        """
        if no_groups():
            return
        self.check_args("/Groups/Abstract/?direct=yes&search_type=Subgroups", "4.2.2.a1.c1")
        self.not_check_args("/Groups/Abstract/?direct=yes&search_type=Subgroups", "4.1.2.a1.a1")
        self.check_args("/Groups/Abstract/?direct=no&search_type=Subgroups", "4.1.2.a1.a1")
        self.not_check_args("/Groups/Abstract/?direct=no&search_type=Subgroups", "4.2.2.a1.c1")

    def test_subgroup_semidirect_search(self):
        r"""
        Check that we can restrict to subgroups that are semidirect products
        """
        if no_groups():
            return
        self.check_args("/Groups/Abstract/?split=yes&search_type=Subgroups", "4.2.2.a1.c1")
        self.not_check_args("/Groups/Abstract/?split=yes&search_type=Subgroups", "4.1.2.a1.a1")
        self.check_args("/Groups/Abstract/?split=no&search_type=Subgroups", "4.1.2.a1.a1")
        self.not_check_args("/Groups/Abstract/?split=no&search_type=Subgroups", "4.2.2.a1.c1")

    def test_subgroup_hall_search(self):
        r"""
        Check that we can restrict to subgroups that are Hall subgroups
        """
        if no_groups():
            return
        self.check_args("/Groups/Abstract/?hall=yes&search_type=Subgroups", "2.1.1.a1.a1")
        self.not_check_args("/Groups/Abstract/?hall=yes&search_type=Subgroups", "8.5.2.a1.b1")
        self.check_args("/Groups/Abstract/?hall=no&search_type=Subgroups", "4.1.2.a1.a1")
        self.not_check_args("/Groups/Abstract/?hall=no&search_type=Subgroups", "2.1.1.a1.a1")

    def test_subgroup_sylow_search(self):
        r"""
        Check that we can restrict to subgroups that are Sylow subgroups
        """
        if no_groups():
            return
        self.check_args("/Groups/Abstract/?sylow=yes&search_type=Subgroups", "2.1.1.a1.a1")
        self.not_check_args("/Groups/Abstract/?sylow=yes&search_type=Subgroups", "8.5.2.a1.f1")
        self.check_args("/Groups/Abstract/?sylow=no&search_type=Subgroups", "4.1.2.a1.a1")
        self.not_check_args("/Groups/Abstract/?sylow=no&search_type=Subgroups", "8.5.1.a1.a1")

    def test_subgroup_quotient_label_search(self):
        r"""
        Check that we can search by quotient label
        """
        if no_groups():
            return
        self.check_args("/Groups/Abstract/?quotient=16.5&search_type=Subgroups", "32.12.16.b1.a1")
        self.not_check_args("/Groups/Abstract/?quotient=16.5&search_type=Subgroups", "1.1.1.a1.a1")

    def test_subgroup_index_search(self):
        r"""
        Check that we can search by subgroup index
        """
        if no_groups():
            return
        self.check_args("/Groups/Abstract/?quotient_order=17&search_type=Subgroups", "34.1.17.a1.a1")
        self.not_check_args("/Groups/Abstract/?quotient_order=17&search_type=Subgroups", "1.1.1.a1.a1")

    def test_subgroup_cyclic_quotient_search(self):
        r"""
        Check that we can restrict to subgroups with cyclic quotients
        """
        if no_groups():
            return
        self.check_args("/Groups/Abstract/?quotient_cyclic=yes&search_type=Subgroups", "6.1.2.a1.a1")
        self.not_check_args("/Groups/Abstract/?quotient_cyclic=yes&search_type=Subgroups", "4.2.4.a1.a1")
        self.check_args("/Groups/Abstract/?quotient_cyclic=no&search_type=Subgroups", "4.2.4.a1.a1")
        self.not_check_args("/Groups/Abstract/?quotient_cyclic=no&search_type=Subgroups", "6.1.2.a1.a1")

    def test_subgroup_abelian_quotient_search(self):
        r"""
        Check that we can restrict to subgroups with abelian quotients
        """
        if no_groups():
            return
        self.check_args("/Groups/Abstract/?quotient_abelian=yes&search_type=Subgroups", "1.1.1.a1.a1")
        self.check_args("/Groups/Abstract/?quotient_abelian=no&search_type=Subgroups", "10.1.10.a1.a1")
        self.not_check_args("/Groups/Abstract/?quotient_abelian=yes&search_type=Subgroups", "10.1.10.a1.a1")
        self.not_check_args("/Groups/Abstract/?quotient_abelian=no&search_type=Subgroups", "1.1.1.a1.a1")

    def test_subgroup_solvable_quotient_search(self):
        r"""
        Check that we can restrict to subgroups with solvable quotients
        """
        if no_groups():
            return
        self.check_args("/Groups/Abstract/?quotient_solvable=yes&search_type=Subgroups", "1.1.1.a1.a1")
        self.not_check_args("/Groups/Abstract/?quotient_solvable=yes&search_type=Subgroups", "60.5.60.a1.a1")
        self.check_args("/Groups/Abstract/?quotient_solvable=no&search_type=Subgroups", "60.5.60.a1.a1")
        self.not_check_args("/Groups/Abstract/?quotient_solvable=no&search_type=Subgroups", "1.1.1.a1.a1")

    def test_subgroup_maximal_quotient_search(self):
        r"""
        Check that we can restrict to subgroups with maximal quotients
        """
        if no_groups():
            return
        self.check_args("/Groups/Abstract/?minimal_normal=yes&search_type=Subgroups", "2.1.1.a1.a1")
        self.not_check_args("/Groups/Abstract/?minimal_normal=yes&search_type=Subgroups", "4.2.4.a1.a1")
        self.check_args("/Groups/Abstract/?minimal_normal=no&search_type=Subgroups", "4.2.4.a1.a1")
        self.not_check_args("/Groups/Abstract/?minimal_normal=no&search_type=Subgroups", "2.1.1.a1.a1")<|MERGE_RESOLUTION|>--- conflicted
+++ resolved
@@ -2,11 +2,7 @@
 
 def no_groups():
     from lmfdb import db
-<<<<<<< HEAD
-    return db.gps_groups_test.count() == 0
-=======
     return db.gps_subgroups_test.count() == 0
->>>>>>> d60b1b5e
 
 ## TODO
 ## Test diagram and character table displays and picture?
