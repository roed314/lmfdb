--- conflicted
+++ resolved
@@ -542,15 +542,6 @@
   {% for kwl, name, subs, spandata, symb in gp.series() %}
   <tr>
     <td>{{KNOWL(kwl, name)}}</td>
-<<<<<<< HEAD
-    {% for sub in subs %}
-    <td>
-      {% if not loop.first %}
-        ${{symb}}$</td><td>
-      {% endif %}
-      <span class="{{sub.spanclass()}} series" data-sgseries="{{spandata}}" data-sgid="{{sub.short_label}}">${{sub.subgroup_tex}}$</span></td>
-    {% endfor %}
-=======
     {% if subs==[] %}
     <td> not computed</td>
     {% else %}
@@ -559,10 +550,9 @@
         {% if not loop.first %}
           ${{symb}}$</td><td>
         {% endif %}
-        <span class="{{sub.spanclass()}} series" data-sgseries="{{spandata}}" data-sgid="{{sub.label}}">${{sub.subgroup_tex}}$</span></td>
+        <span class="{{sub.spanclass()}} series" data-sgseries="{{spandata}}" data-sgid="{{sub.short_label}}">${{sub.subgroup_tex}}$</span></td>
       {% endfor %}
     {% endif %}
->>>>>>> dd067580
   </tr>
   {% endfor %}
 </table>
