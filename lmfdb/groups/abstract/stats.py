import re
from flask import url_for
from lmfdb import db
from lmfdb.utils import comma, display_knowl, StatsDisplay, proportioners, totaler, formatters
from sage.misc.lazy_attribute import lazy_attribute


def elist_formatter(elist):
    if not elist:
        return "1"
    edisp = ["^{%s}" % e if e != 1 else "" for e in elist]
    return f"${''.join(p + e for p, e in zip('pqrsl', edisp))}$"


pqr_re = re.compile(r"^(1)|(p(\^\{(\d+)\})?)(q(\^\{(\d+)\})?)?(r(\^\{(\d+)\})?)?(s(\^\{(\d+)\})?)?(l(\^\{(\d+)\})?)?$")


def elist_qformatter(elist):
    if isinstance(elist, list):
        return "exponents_of_order=" + str(elist).replace(" ", "")
    M = pqr_re.fullmatch(elist.replace("$",""))
    if M is None:
        raise ValueError(elist)
    L = []
    if M.group(1) is not None: # nontrivial group
        for i in range(2, len(M.groups()), 3):
            if M.group(i) is not None:
                L.append(1 if M.group(i+1) is None else int(M.group(i+2)))
    return elist_qformatter(L)

def nilp_formatter(nilp):
    if nilp == -1:
        return "not"
    return str(nilp)

def nilp_qformatter(nilp):
    if nilp == "not":
        return "nilpotent=no"
    return f"nilpotency_class={nilp}"

stype_lookup = {
    0: "cyclic",
    1: "abelian and metacyclic, not cyclic",
    2: "abelian, not metacyclic",
    3: "nilpotent and metacyclic, not abelian",
    4: "nilpotent and metabelian, not abelian or metacyclic",
    5: "nilpotent, not metabelian",
    6: "metacyclic, not nilpotent",
    7: "metabelian and supersolvable, not nilpotent or metacyclic",
    8: "metabelian and monomial, not supersolvable",
    9: "metabelian, not monomial",
    10: "supersolvable, not nilpotent or metabelian",
    11: "monomial, not supersolvable or metabelian",
    12: "solvable, not monomial or metabelian",
    13: "not solvable",
    16: "metabelian, not supersolvable, unknown if monomial",
    17: "solvable, not metabelian, unknown if monomial",
}

stype_qlookup = {
    0: "cyclic=yes",
    1: "abelian=yes&cyclic=no&metacyclic=yes",
    2: "abelian=yes&metacyclic=no",
    3: "abelian=no&nilpotent=yes&metacyclic=yes",
    4: "abelian=no&nilpotent=yes&metacyclic=no&metabelian=yes",
    5: "nilpotent=yes&metabelian=no",
    6: "nilpotent=no&metacyclic=yes",
    7: "nilpotent=no&metacyclic=no&metabelian=yes&supersolvable=yes",
    8: "metabelian=yes&supersolvable=no&monomial=yes",
    9: "metabelian=yes&monomial=no",
    10: "nilpotent=no&metabelian=no&supersolvable=yes",
    11: "metabelian=no&supersolvable=no&monomial=yes",
    12: "metabelian=no&monomial=no&solvable=yes",
    13: "solvable=no",
    16: "metabelian=yes&supersolvable=no&monomial=unknown",
    17: "solvable=yes&metabelian=no&monomial=unknown",
}

ftype_lookup = {
    0: "$1$",
    1: "$p$",
    2: "$p^2$",
    3: "$p^{3-6}$",
    7: "$p^{7+}$",
    11: r"$pq,pqr,\ldots$", # squarefree, not trivial or prime order
    22: "$p^2q,p^2q^2$",
    31: "$p^3q,p^4q$",
    32: "$p^{3+}q^2$",
    33: "$p^{3+}q^{3+}$",
    51: "$p^{5+}q$",
    222: r"$p^{1,2}q^{1,2}r^{1,2}\cdots$", # at least three distinct prime divisors each with valuation at most 2, not squarefree
    311: r"$p^{3+}qr\cdots$", # at least three distinct prime divisors, exactly one of which has valuation at least 3
    321: "other", # at least three distinct prime divisors, not one of the previous two patterns
}

group_knowls = {
    "exponents_of_order": "group.order",
    "cyclic": "group.cyclic",
    "abelian": "group.abelian",
    "nonabelian": "group.abelian",
    "nilpotent": "group.nilpotent",
    "metacyclic": "group.metacyclic",
    "metabelian": "group.metabelian",
    "supersolvable": "group.supersolvable",
    "monomial": "group.monomial",
    "solvable": "group.solvable",
    "nilpotency_class": "group.nilpotency_class",
    "Zgroup": "group.Zgroup",
    "Agroup": "group.Agroup",
    "rank": "group.rank",
}


def stype_insert_knowls(s):
    L = re.split("(,? ?(?:(?:and)|(?:or)|(?:not))? )", s)
    for i in range(len(L)):
        if i % 2 == 0 and L[i] in group_knowls:
            L[i] = display_knowl(group_knowls[L[i]], L[i])
    return "".join(L)
stype_klookup = {stype: stype_insert_knowls(desc) for stype, desc in stype_lookup.items()}


def stype_formatter(stype):
    return stype_klookup[stype]

def stype_qformatter(stype):
    if isinstance(stype, str):
        for k, v in stype_klookup.items():
            if v == stype:
                return stype_qlookup[k]
    return stype_qlookup[stype]

def ftype_formatter(ftype):
    return ftype_lookup[ftype]
def ftype_qformatter(ftype):
    if isinstance(ftype, str) and not ftype.isdigit():
        for k, v in ftype_lookup.items():
            if v == ftype:
                ftype = k
                break
    return f"order_factorization_type={ftype}"

class GroupStats(StatsDisplay):
    extent_knowl = "rcs.cande.groups.abstract"
    table = db.gps_groups2
    baseurl_func = ".index"
    buckets = {
        "aut_order": ["1-7", "8-32", "33-128", "129-512", "513-2048", "2049-8192", "8193-65536","65537-"],
        "outer_order": ["1", "2-7", "8-32", "33-128", "129-512", "513-2048", "2049-8192", "8193-65536","65537-"],
    }
    knowls = group_knowls
    short_display = {
        "exponents_of_order": "order factorization",
    }
    formatters = {
        "exponents_of_order": elist_formatter,
        "order_factorization_type": ftype_formatter,
        "abelian": formatters.yesno,
        "solvable": formatters.yesno,
        "supersolvable": formatters.yesno,
        "Zgroup": formatters.yesno,
        "cyclic": formatters.yesno,
        "nilpotency_class": nilp_formatter,
        "solvability_type": stype_formatter,
    }
    query_formatters = {
        "exponents_of_order": elist_qformatter,
        "order_factorization_type": ftype_qformatter,
        "nilpotency_class": nilp_qformatter,
        "solvability_type": stype_qformatter,
    }
    sort_keys = {
        "exponents_of_order": lambda elist: [sum(elist)] + [-e for e in elist],
    }
    stat_list = [
        {"cols": ["solvability_type", "order_factorization_type"],
         "top_title": f"Solvability as a function of {display_knowl('group.order', 'order')}",
         "proportioner": proportioners.per_col_total,
         "totaler": totaler()},
        {"cols": ["nilpotency_class", "order_factorization_type"],
         "top_title": f"{display_knowl('group.nilpotent', 'nilpotency class')} as a function of {display_knowl('group.order', 'order')}",
         "proportioner": proportioners.per_col_total,
         "totaler": totaler()},
        {"cols": ["rank", "order_factorization_type"],
         "top_title": f"{display_knowl('group.rank', 'rank')} as a function of {display_knowl('group.order', 'order')}",
         "proportioner": proportioners.per_col_total,
         "totaler": totaler()},
        {"cols": ["derived_length", "order_factorization_type"],
         "top_title": f"{display_knowl('group.derived_series', 'derived length')} among {display_knowl('group.solvable', 'solvable')} groups as a function of {display_knowl('group.order', 'order')}",
         "constraint": {"solvable": True},
         "proportioner": proportioners.per_col_total,
         "totaler": totaler()},
        {"cols": ["aut_order", "order_factorization_type"],
         "top_title": f"{display_knowl('group.automorphism', 'automorphism group order')} as a function of {display_knowl('group.order', 'order')} for {display_knowl('group.abelian', 'nonabelian')} groups",
         "constraint": {"abelian": False},
         "proportioner": proportioners.per_col_total,
         "totaler": totaler()},
        {"cols": ["outer_order", "order_factorization_type"],
         "top_title": f"{display_knowl('group.outer_aut', 'outer aut. group order')} as a function of {display_knowl('group.order', 'order')} for {display_knowl('group.abelian', 'nonabelian')} groups",
         "constraint": {"abelian": False},
         "proportioner": proportioners.per_col_total,
         "totaler": totaler()},
    ]

    @staticmethod
    def dynamic_parse(info, query):
        from .main import group_parse
        group_parse(info, query)

    dynamic_parent_page = "abstract-search.html"
    dynamic_cols = ["order", "order_factorization_type", "abelian"]

    @lazy_attribute
    def short_summary(self):
<<<<<<< HEAD
        return fr'The database currently contains {comma(db.gps_groups2.count())} {display_knowl("group", "groups")} from {display_knowl("rcs.source.groups.abstract", "many different sources")}, the largest of which is $S_{{47}}$ of {display_knowl("group.order", "order")} $47!$.  In addition, it contains {comma(db.gps_subgroups_search.count())} of their {display_knowl("group.subgroup", "subgroups")} and {comma(db.gps_char2.count())} of their {display_knowl("group.representation.character", "irreducible complex characters")}.  You can <a href="{url_for(".statistics")}">browse further statistics</a>.'# or <a href="{url_for(".dynamic_statistics")}">create your own</a>.'

    @lazy_attribute
    def summary(self):
        return fr'The database currently contains {comma(db.gps_groups2.count())} {display_knowl("group", "groups")} from {display_knowl("rcs.source.groups.abstract", "many different sources")}, the largest of which is $S_{{47}}$ of {display_knowl("group.order", "order")} $47!$.  In addition, it contains {comma(db.gps_subgroups_search.count())} of their {display_knowl("group.subgroup", "subgroups")} and {comma(db.gps_char2.count())} of their {display_knowl("group.representation.character", "irreducible complex characters")}.' #  In addition to the statistics below, you can also <a href="{url_for(".dynamic_statistics")}">create your own</a>.'
=======
        return fr'The database currently contains {comma(db.gps_groups.count())} {display_knowl("group", "groups")} from {display_knowl("rcs.source.groups.abstract", "many different sources")}, the largest of which is $S_{{47}}$ of {display_knowl("group.order", "order")} $47!$.  In addition, it contains {comma(db.gps_subgroups_search.count())} of their {display_knowl("group.subgroup", "subgroups")} and {comma(db.gps_char.count())} of their {display_knowl("group.representation.character", "irreducible complex characters")}.  You can <a href="{url_for(".statistics")}">browse further statistics</a>.'# or <a href="{url_for(".dynamic_statistics")}">create your own</a>.'

    @lazy_attribute
    def summary(self):
        return fr'The database currently contains {comma(db.gps_groups.count())} {display_knowl("group", "groups")} from {display_knowl("rcs.source.groups.abstract", "many different sources")}, the largest of which is $S_{{47}}$ of {display_knowl("group.order", "order")} $47!$.  In addition, it contains {comma(db.gps_subgroups_search.count())} of their {display_knowl("group.subgroup", "subgroups")} and {comma(db.gps_char.count())} of their {display_knowl("group.representation.character", "irreducible complex characters")}.' #  In addition to the statistics below, you can also <a href="{url_for(".dynamic_statistics")}">create your own</a>.'
>>>>>>> f1b2fdd2
<|MERGE_RESOLUTION|>--- conflicted
+++ resolved
@@ -142,7 +142,7 @@
 
 class GroupStats(StatsDisplay):
     extent_knowl = "rcs.cande.groups.abstract"
-    table = db.gps_groups2
+    table = db.gps_groups
     baseurl_func = ".index"
     buckets = {
         "aut_order": ["1-7", "8-32", "33-128", "129-512", "513-2048", "2049-8192", "8193-65536","65537-"],
@@ -212,16 +212,8 @@
 
     @lazy_attribute
     def short_summary(self):
-<<<<<<< HEAD
-        return fr'The database currently contains {comma(db.gps_groups2.count())} {display_knowl("group", "groups")} from {display_knowl("rcs.source.groups.abstract", "many different sources")}, the largest of which is $S_{{47}}$ of {display_knowl("group.order", "order")} $47!$.  In addition, it contains {comma(db.gps_subgroups_search.count())} of their {display_knowl("group.subgroup", "subgroups")} and {comma(db.gps_char2.count())} of their {display_knowl("group.representation.character", "irreducible complex characters")}.  You can <a href="{url_for(".statistics")}">browse further statistics</a>.'# or <a href="{url_for(".dynamic_statistics")}">create your own</a>.'
+        return fr'The database currently contains {comma(db.gps_groups.count())} {display_knowl("group", "groups")} from {display_knowl("rcs.source.groups.abstract", "many different sources")}, the largest of which is $S_{{47}}$ of {display_knowl("group.order", "order")} $47!$.  In addition, it contains {comma(db.gps_subgroups_search.count())} of their {display_knowl("group.subgroup", "subgroups")} and {comma(db.gps_char.count())} of their {display_knowl("group.representation.character", "irreducible complex characters")}.  You can <a href="{url_for(".statistics")}">browse further statistics</a>.'# or <a href="{url_for(".dynamic_statistics")}">create your own</a>.'
 
     @lazy_attribute
     def summary(self):
-        return fr'The database currently contains {comma(db.gps_groups2.count())} {display_knowl("group", "groups")} from {display_knowl("rcs.source.groups.abstract", "many different sources")}, the largest of which is $S_{{47}}$ of {display_knowl("group.order", "order")} $47!$.  In addition, it contains {comma(db.gps_subgroups_search.count())} of their {display_knowl("group.subgroup", "subgroups")} and {comma(db.gps_char2.count())} of their {display_knowl("group.representation.character", "irreducible complex characters")}.' #  In addition to the statistics below, you can also <a href="{url_for(".dynamic_statistics")}">create your own</a>.'
-=======
-        return fr'The database currently contains {comma(db.gps_groups.count())} {display_knowl("group", "groups")} from {display_knowl("rcs.source.groups.abstract", "many different sources")}, the largest of which is $S_{{47}}$ of {display_knowl("group.order", "order")} $47!$.  In addition, it contains {comma(db.gps_subgroups_search.count())} of their {display_knowl("group.subgroup", "subgroups")} and {comma(db.gps_char.count())} of their {display_knowl("group.representation.character", "irreducible complex characters")}.  You can <a href="{url_for(".statistics")}">browse further statistics</a>.'# or <a href="{url_for(".dynamic_statistics")}">create your own</a>.'
-
-    @lazy_attribute
-    def summary(self):
-        return fr'The database currently contains {comma(db.gps_groups.count())} {display_knowl("group", "groups")} from {display_knowl("rcs.source.groups.abstract", "many different sources")}, the largest of which is $S_{{47}}$ of {display_knowl("group.order", "order")} $47!$.  In addition, it contains {comma(db.gps_subgroups_search.count())} of their {display_knowl("group.subgroup", "subgroups")} and {comma(db.gps_char.count())} of their {display_knowl("group.representation.character", "irreducible complex characters")}.' #  In addition to the statistics below, you can also <a href="{url_for(".dynamic_statistics")}">create your own</a>.'
->>>>>>> f1b2fdd2
+        return fr'The database currently contains {comma(db.gps_groups.count())} {display_knowl("group", "groups")} from {display_knowl("rcs.source.groups.abstract", "many different sources")}, the largest of which is $S_{{47}}$ of {display_knowl("group.order", "order")} $47!$.  In addition, it contains {comma(db.gps_subgroups_search.count())} of their {display_knowl("group.subgroup", "subgroups")} and {comma(db.gps_char.count())} of their {display_knowl("group.representation.character", "irreducible complex characters")}.' #  In addition to the statistics below, you can also <a href="{url_for(".dynamic_statistics")}">create your own</a>.'