--- conflicted
+++ resolved
@@ -229,20 +229,10 @@
             return libgap.TrivialGroup()
         elif "PC" in self.representations:
             return libgap.PcGroupCode(self.pc_code, self.order)
-<<<<<<< HEAD
         G = self.G
         if G.IsPcGroup():
             return G
         return G.IsomorphismPcGroup().Image()
-=======
-        elif self.elt_rep_type < 0:  # Permutation group
-            n = self.transitive_degree
-            gens = [self.decode(g,n) for g in self.perm_gens]
-            return libgap.Group(gens)
-        else:
-            # TODO: Matrix groups
-            raise NotImplementedError
->>>>>>> fb5b3d66
 
     # The following are used for live groups to emulate database groups
     # by computing relevant quantities in GAP
