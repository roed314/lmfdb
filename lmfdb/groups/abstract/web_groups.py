import re
import string

from lmfdb import db

from sage.all import factor, lazy_attribute

<<<<<<< HEAD
class WebObj(object):
=======

#currently uses gps_small db to pretty print groups
def group_names_pretty(label):
    data = db.gps_small.lookup(label)
    if data and 'pretty' in data:
        return data['pretty']
    return label



#Abstract Group object
class WebAbstractGroup:
>>>>>>> 5235970c
    def __init__(self, label, data=None):
        self.label = label
        if data is None:
            self._data = self._get_dbdata()
        else:
            self._data = data
        for key, val in self._data.items():
            setattr(self, key, val)

    @classmethod
    def from_data(cls, data):
        return cls(data['label'], data)

    def _get_dbdata(self):
        return self.table.lookup(self.label)

#Abstract Group object
class WebAbstractGroup(WebObj):
    table = db.gps_groups
    def __init__(self, label, data=None):
        WebObj.__init__(self, label, data)
        self.tex_name = db.gps_small.lookup(label, 'pretty') # temporary
        self.subgroups = {subdata['counter']: WebAbstractSubgroup(self, subdata['label'], subdata) for subdata in db.gps_subgroups.search({'ambient':label})} # Should join with gps_groups to get pretty names for subgroup and quotient
        self.conjugacy_classes = {ccdata['counter']: WebAbstractConjClass(self, ccdata['label'], ccdata) for ccdata in db.gps_groups_cc.search({'group':label})}
        self.characters = {chardata['counter']: WebAbstractCharacter(self, chardata['label'], chardata) for chardata in db.gps_char.search({'group':label})} # Should join with creps once we have images and join queries
        self.maximal_subgroup_of = [WebAbstractSupergroup(self, 'sub', supdata['label'], supdata) for supdata in db.gps_subgroups.search({'subgroup':label, 'maximal':True})]
        self.maximal_quotient_of = [WebAbstractSupergroup(self, 'quo', supdata['label'], supdata) for supdata in db.gps_subgroups.search({'quotient':label, 'minimal_normal':True})]
        self.direct_products = [sub for sub in self.subgroups.values() if sub.normal and sub.direct and sub.subgroup_order != 1 and sub.quotient_order != 1]
        self.semidirect_products = [sub for sub in self.subgroups.values() if sub.normal and sub.split and not sub.direct]
        self.nonsplit_products = [sub for sub in self.subgroups.values() if sub.normal and not sub.split]

    @lazy_attribute
    def subgroup_layers(self):
        # Need to update to account for possibility of not having all inclusions
        subs = self.subgroups
        top = max(sub.counter for sub in subs.values())
        layers = [[subs[top]]]
        seen = set([top])
        added_something = True # prevent data error from causing infinite loop
        print "starting while"
        while len(seen) < len(subs) and added_something:
            layers.append([])
            added_something = False
            for H in layers[-2]:
                print H.counter
                print "contains", H.contains
                for new in H.contains:
                    if new not in seen:
                        seen.add(new)
                        added_something = True
                        layers[-1].append(subs[new])
        print [[gp.subgroup for gp in layer] for layer in layers]
        return layers

    def p_sylow(self, p):
        for sub in self.subgroups.values():
            if sub.sylow == p:
                return sub.subgroup_tex

    def is_null(self):
        return self._data is None


    def order(self):
        return int(self._data['order'])

    #TODO if prime factors get large, use factors in database
    def order_factor(self):
        return factor(int(self._data['order']))

    def exponent(self):
        return self._data['exponent']

    def name_label(self):
        return group_names_pretty(self._data['label'])


### properties
#also create properties list to go along with this

    def is_abelian(self):
        return self._data['abelian']

    def is_cyclic(self):
        return self._data['cyclic']

    def is_solvable(self):
        return self._data['solvable']
    
    def is_super_solvable(self):
        return self._data['supersolvable']

    def is_nilpotent(self):
        return self._data['nilpotent']

    def is_metacyclic(self):
        return self._data['metacyclic']

    def is_metabelian(self):
        return self._data['metabelian']

    def is_simple(self):
        return self._data['simple']
    
    def is_almost_simple(self):
        return self._data['almost_simple']

    def is_quasisimple(self):
        return self._data['quasisimple']

    def is_perfect(self):
        return self._data['perfect']

    def is_monomial(self):
        return self._data['monomial']

    def is_rational(self):
        return self._data['rational']
    
    def is_Zgroup(self):
        return self._data['Zgroup']

    def is_Agroup(self):
        return self._data['Agroup']

   

###automorphism group
#WHAT IF NULL??
    def aut_group(self):
        return group_names_pretty(self._data['aut_group'])

    def aut_order(self):
        return int(self._data['aut_order'])

    #TODO if prime factors get large, use factors in database
    def aut_order_factor(self):
        return factor(int(self._data['aut_order']))

#WHAT IF NULL??
    def out_group(self):
        return group_names_pretty(self._data['outer_group'])


    def out_order(self):
        return int(self._data['outer_order'])

    #TODO if prime factors get large, use factors in database
    def out_order_factor(self):
        return factor(int(self._data['outer_order']))
    

###special subgroups
    def center(self):
        return self._data['center']

    def center_label(self):
        return group_names_pretty(self._data['center_label'])

    def central_quot(self):
        return group_names_pretty(self._data['central_quotient'])
    

    def commutator(self):
        return self._data['commutator']

    def commutator_label(self):
        return group_names_pretty(self._data['commutator_label'])

    def abelian_quot(self):
        return group_names_pretty(self._data['abelian_quotient'])

    def frattini(self):
        return self._data['frattini']

    def frattini_label(self):
        return group_names_pretty(self._data['frattini_label'])

    def frattini_quot(self):
<<<<<<< HEAD
        return self._data['frattini_quotient']

class WebAbstractSubgroup(WebObj):
    table = db.gps_subgroups
    def __init__(self, ambient_gp, label, data=None):
        self.ambient_gp = ambient_gp
        WebObj.__init__(self, label, data)
        self.subgroup_tex = db.gps_small.lookup(self.subgroup, 'pretty') # temporary
        if 'quotient' in self._data:
            self.quotient_tex = db.gps_small.lookup(self.quotient, 'pretty') # temporary

class WebAbstractConjClass(WebObj):
    table = db.gps_groups_cc
    def __init__(self, ambient_gp, label, data=None):
        self.ambient_gp = ambient_gp
        WebObj.__init__(self, label, data)

class WebAbstractCharacter(WebObj):
    table = db.gps_char
    def __init__(self, ambient_gp, label, data=None):
        self.ambient_gp = ambient_gp
        WebObj.__init__(self, label, data)

class WebAbstractSupergroup(WebObj):
    table = db.gps_subgroups
    def __init__(self, sub_or_quo, typ, label, data=None):
        self.sub_or_quo_gp = sub_or_quo
        self.typ = typ
        WebObj.__init__(self, label, data)
        self.ambient_tex = db.gps_small.lookup(self.ambient, 'pretty') # temporary
=======
        return group_names_pretty(self._data['frattini_quotient'])  
    
    
>>>>>>> 5235970c
<|MERGE_RESOLUTION|>--- conflicted
+++ resolved
@@ -5,22 +5,15 @@
 
 from sage.all import factor, lazy_attribute
 
-<<<<<<< HEAD
-class WebObj(object):
-=======
-
 #currently uses gps_small db to pretty print groups
 def group_names_pretty(label):
-    data = db.gps_small.lookup(label)
-    if data and 'pretty' in data:
-        return data['pretty']
-    return label
-
-
-
-#Abstract Group object
-class WebAbstractGroup:
->>>>>>> 5235970c
+    pretty = db.gps_small.lookup(label, 'pretty')
+    if pretty:
+        return pretty
+    else:
+        return label
+
+class WebObj(object):
     def __init__(self, label, data=None):
         self.label = label
         if data is None:
@@ -42,7 +35,7 @@
     table = db.gps_groups
     def __init__(self, label, data=None):
         WebObj.__init__(self, label, data)
-        self.tex_name = db.gps_small.lookup(label, 'pretty') # temporary
+        self.tex_name = group_names_pretty(label)
         self.subgroups = {subdata['counter']: WebAbstractSubgroup(self, subdata['label'], subdata) for subdata in db.gps_subgroups.search({'ambient':label})} # Should join with gps_groups to get pretty names for subgroup and quotient
         self.conjugacy_classes = {ccdata['counter']: WebAbstractConjClass(self, ccdata['label'], ccdata) for ccdata in db.gps_groups_cc.search({'group':label})}
         self.characters = {chardata['counter']: WebAbstractCharacter(self, chardata['label'], chardata) for chardata in db.gps_char.search({'group':label})} # Should join with creps once we have images and join queries
@@ -150,8 +143,8 @@
 
 ###automorphism group
 #WHAT IF NULL??
-    def aut_group(self):
-        return group_names_pretty(self._data['aut_group'])
+    def show_aut_group(self):
+        return group_names_pretty(self.aut_group)
 
     def aut_order(self):
         return int(self._data['aut_order'])
@@ -160,9 +153,9 @@
     def aut_order_factor(self):
         return factor(int(self._data['aut_order']))
 
-#WHAT IF NULL??
-    def out_group(self):
-        return group_names_pretty(self._data['outer_group'])
+    #WHAT IF NULL??
+    def show_outer_group(self):
+        return group_names_pretty(self.outer_group)
 
 
     def out_order(self):
@@ -171,46 +164,35 @@
     #TODO if prime factors get large, use factors in database
     def out_order_factor(self):
         return factor(int(self._data['outer_order']))
-    
-
-###special subgroups
-    def center(self):
-        return self._data['center']
-
-    def center_label(self):
-        return group_names_pretty(self._data['center_label'])
-
-    def central_quot(self):
-        return group_names_pretty(self._data['central_quotient'])
-    
-
-    def commutator(self):
-        return self._data['commutator']
-
-    def commutator_label(self):
-        return group_names_pretty(self._data['commutator_label'])
-
-    def abelian_quot(self):
-        return group_names_pretty(self._data['abelian_quotient'])
-
-    def frattini(self):
-        return self._data['frattini']
-
-    def frattini_label(self):
-        return group_names_pretty(self._data['frattini_label'])
-
-    def frattini_quot(self):
-<<<<<<< HEAD
-        return self._data['frattini_quotient']
+
+    ###special subgroups
+
+    def show_center_label(self):
+        return group_names_pretty(self.center_label)
+
+    def show_central_quotient(self):
+        return group_names_pretty(self.central_quotient)
+
+    def show_commutator_label(self):
+        return group_names_pretty(self.commutator_label)
+
+    def show_abelian_quotient(self):
+        return group_names_pretty(self.abelian_quotient)
+
+    def show_frattini_label(self):
+        return group_names_pretty(self.frattini_label)
+
+    def show_frattini_quotient(self):
+        return group_names_pretty(self.frattini_quotient)
 
 class WebAbstractSubgroup(WebObj):
     table = db.gps_subgroups
     def __init__(self, ambient_gp, label, data=None):
         self.ambient_gp = ambient_gp
         WebObj.__init__(self, label, data)
-        self.subgroup_tex = db.gps_small.lookup(self.subgroup, 'pretty') # temporary
+        self.subgroup_tex = group_names_pretty(self.subgroup) # temporary
         if 'quotient' in self._data:
-            self.quotient_tex = db.gps_small.lookup(self.quotient, 'pretty') # temporary
+            self.quotient_tex = group_names_pretty(self.quotient) # temporary
 
 class WebAbstractConjClass(WebObj):
     table = db.gps_groups_cc
@@ -230,9 +212,4 @@
         self.sub_or_quo_gp = sub_or_quo
         self.typ = typ
         WebObj.__init__(self, label, data)
-        self.ambient_tex = db.gps_small.lookup(self.ambient, 'pretty') # temporary
-=======
-        return group_names_pretty(self._data['frattini_quotient'])  
-    
-    
->>>>>>> 5235970c
+        self.ambient_tex = group_names_pretty(self.ambient) # temporary