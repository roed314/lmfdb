--- conflicted
+++ resolved
@@ -82,7 +82,7 @@
                 else:
                     invs.append(ZZ(pe))
             return abelian_gp_display(invs)
-        pretty = db.gps_groups2.lookup(label, "tex_name")
+        pretty = db.gps_groups.lookup(label, "tex_name")
     else:
         pretty = label.tex_name
     if pretty:
@@ -236,7 +236,7 @@
             if label in cache and "tex_name" in cache[label]:
                 name = cache[label]["tex_name"]
             else:
-                name = db.gps_groups2.lookup(label, "tex_name")
+                name = db.gps_groups.lookup(label, "tex_name")
             if name is None:
                 if label is None:
                     name = '?'
@@ -336,7 +336,7 @@
 
 
 class WebAbstractGroup(WebObj):
-    table = db.gps_groups2
+    table = db.gps_groups
 
     def __init__(self, label, data=None):
         self.source = "db" # can be overridden below by either GAP or LiveAbelian
@@ -707,7 +707,7 @@
     def cc_known(self):
         # if self.representations.get("Lie") and self.representations["Lie"][0]["family"][0] == "P" and self.order < 2000:
         #     return False   # problem with PGL, PSL, etc.
-        return db.gps_conj_classes2.exists({'group_order': self.order, 'group_counter': self.counter})
+        return db.gps_conj_classes.exists({'group_order': self.order, 'group_counter': self.counter})
 
     @lazy_attribute
     def element_repr_type(self):
@@ -853,7 +853,7 @@
                 label_for[name] = label
                 label_rev[label].append(name)
         subdata = {}
-        for rec in db.gps_groups2.search({"label": {"$in": list(label_for.values())}}, ["label", "tex_name", "order"]):
+        for rec in db.gps_groups.search({"label": {"$in": list(label_for.values())}}, ["label", "tex_name", "order"]):
             for name in label_rev[rec["label"]]:
                 subdata[name] = WebAbstractGroup(rec["label"], data=rec)
                 subdata[name].G = gapH[name]
@@ -1471,7 +1471,7 @@
             return cl
         cl = [
             WebAbstractConjClass(self.label, ccdata["label"], ccdata)
-            for ccdata in db.gps_conj_classes2.search({"group_order": self.order, "group_counter": self.counter})
+            for ccdata in db.gps_conj_classes.search({"group_order": self.order, "group_counter": self.counter})
         ]
         divs = defaultdict(list)
         autjs = defaultdict(list)
@@ -1524,7 +1524,7 @@
         # Should join with creps once we have images and join queries
         chrs = [
             WebAbstractCharacter(chardata["label"], chardata)
-            for chardata in db.gps_char2.search({"group": self.label})
+            for chardata in db.gps_char.search({"group": self.label})
         ]
         return sorted(chrs, key=lambda x: x.counter)
 
@@ -1533,7 +1533,7 @@
         # Should join with creps once we have images and join queries
         chrs = [
             WebAbstractRationalCharacter(chardata["label"], chardata)
-            for chardata in db.gps_qchar2.search({"group": self.label})
+            for chardata in db.gps_qchar.search({"group": self.label})
         ]
         return sorted(chrs, key=lambda x: x.counter)
 
@@ -1635,7 +1635,7 @@
             cn_match = cn_re.match(A)
             if cn_match:
                 order = cn_match.group(1)
-                Agroup = db.gps_groups2.lucky({'order':int(order), 'cyclic':True})
+                Agroup = db.gps_groups.lucky({'order':int(order), 'cyclic':True})
                 A = Agroup['label']
                 A = abstract_group_display_knowl(Agroup['label'])
             elif A == 'S_3':
@@ -1707,7 +1707,7 @@
 
     @lazy_attribute
     def as_aut_gp(self):
-        return [(rec['label'], fr"\Aut({rec['tex_name']})") for rec in db.gps_groups2.search({"aut_group": self.label}, ["label", "tex_name"]) if rec['label'] != self.label]
+        return [(rec['label'], fr"\Aut({rec['tex_name']})") for rec in db.gps_groups.search({"aut_group": self.label}, ["label", "tex_name"]) if rec['label'] != self.label]
 
     # Figuring out the subgroup count for an autjugacy class might not be stored
     # directly.  We do them all at once.  If we only computed up to aut
@@ -1892,24 +1892,12 @@
                 s += var_name(i)
                 if as_magma:
                     s += "*"
-<<<<<<< HEAD
-=======
-                print("S 1:", s)
->>>>>>> f1b2fdd2
             elif c != 0:
                 s += "%s^{%s}" % (var_name(i), c)
                 if as_magma:
                     s += "*"
-<<<<<<< HEAD
         if as_magma:
             s = s[:-1] # need to get rid of last "*"
-=======
-                print("S 2:", s)
-        if as_magma:
-            s = s[:-1] # need to get rid of last "*"
-            print("S 3:", s)
-            print("--------")
->>>>>>> f1b2fdd2
         return s
 
     def pcgs_as_str(self, elt, as_magma = False):
@@ -2607,7 +2595,7 @@
         CF = Counter(self.composition_factors)
         display = {
             rec["label"]: '$'+rec["tex_name"]+'$'
-            for rec in db.gps_groups2.search(
+            for rec in db.gps_groups.search(
                 {"label": {"$in": list(set(CF))}}, ["label", "tex_name"]
             )
         }
@@ -2626,7 +2614,7 @@
 
     #first function is if we only know special subgroups as abstract groups
     def special_subs_label(self,label):
-        info = db.gps_groups2.lucky({"label": label})
+        info = db.gps_groups.lucky({"label": label})
         if info is None:
             return label
         else:
@@ -3053,7 +3041,7 @@
                 self.quotient_tex = "?"
                 self.quotient_tex_parened = "(?)"
                 if self._data.get("quotient"):
-                    tryhard = db.gps_groups2.lookup(self.quotient)
+                    tryhard = db.gps_groups.lookup(self.quotient)
                     if tryhard and tryhard["tex_name"]:
                         q = tryhard["tex_name"]
                         self.quotient_tex = q
@@ -3170,7 +3158,7 @@
         if self.projective_image is not None:
             labels.append(self.projective_image)
         return list(
-            db.gps_groups2.search({"label": {"$in": labels}})
+            db.gps_groups.search({"label": {"$in": labels}})
         )  # should maybe project and just retrieve needed cols
 
     @lazy_attribute
@@ -3391,11 +3379,11 @@
 
 # Conjugacy class labels do not contain the group
 class WebAbstractConjClass(WebObj):
-    table = db.gps_conj_classes2
+    table = db.gps_conj_classes
     def __init__(self, group, label, data=None):
         if data is None:
             group_order, group_counter = gp_label_to_cc_data(group)
-            data = db.gps_conj_classes2.lucky({"group_order": group_order, "group_counter" : group_counter, "label": label})
+            data = db.gps_conj_classes.lucky({"group_order": group_order, "group_counter" : group_counter, "label": label})
         WebObj.__init__(self, label, data)
         self.force_repr_elt = False
 
@@ -3437,7 +3425,7 @@
         self.order = classes[0].order
 
 class WebAbstractCharacter(WebObj):
-    table = db.gps_char2
+    table = db.gps_char
 
     def type(self):
         if self.indicator == 0:
@@ -3453,7 +3441,7 @@
         return f'<a title = "{name} [lmfdb.object_information]" knowl="lmfdb.object_information" kwargs="func=cchar_data&args={label}">{name}</a>'
 
 class WebAbstractRationalCharacter(WebObj):
-    table = db.gps_qchar2
+    table = db.gps_qchar
 
     def display_knowl(self, name=None):
         label = self.label
