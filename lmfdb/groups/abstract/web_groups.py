--- conflicted
+++ resolved
@@ -487,18 +487,11 @@
         if self.abelian:
             props.append(("Abelian", "yes"))
             if self.simple:
-<<<<<<< HEAD
                 props.append(("Simple", "yes"))
             try:
-                props.append((r"#$\operatorname{Aut}(G)$", web_latex(factor(self.aut_order))))
+                props.append((r"$\card{\operatorname{Aut}(G)}$", web_latex(factor(self.aut_order))))
             except AssertionError: # timed out
                 pass
-=======
-                props.extend([("Simple", "yes"),
-                              (r"$\card{\operatorname{Aut}(G)}$", web_latex(factor(self.aut_order)))])
-            else:
-                props.append((r"$\card{\operatorname{Aut}(G)}$", web_latex(factor(self.aut_order))))
->>>>>>> 887e14fb
         else:
             if self.simple:
                 props.append(("Simple", "yes"))
@@ -506,13 +499,12 @@
                 props.extend([("Nilpotent", nilp_str),
                               ("Solvable", solv_str)])
             props.extend([
-<<<<<<< HEAD
-                (r"#$G^{\mathrm{ab}}$", web_latex(self.Gab_order_factor())),
-                ("#$Z(G)$", web_latex(self.cent_order_factor()))])
+                (r"$\card{G^{\mathrm{ab}}}$", web_latex(self.Gab_order_factor())),
+                ("$\card{Z(G)}$", web_latex(self.cent_order_factor()))])
             try:
                 props.extend([
-                    (r"#$\operatorname{Aut}(G)$", web_latex(factor(self.aut_order))),
-                    (r"#$\operatorname{Out}(G)$", web_latex(factor(self.outer_order))),
+                    (r"$\card{\operatorname{Aut}(G)}$", web_latex(factor(self.aut_order))),
+                    (r"$\card{\operatorname{Out}(G)}$", web_latex(factor(self.outer_order))),
                 ])
             except AssertionError: # timed out
                 pass
@@ -521,12 +513,6 @@
                 ("Rank", f"${self.rank}$"),
                 ("Perm deg.", f"${self.transitive_degree}$"),
                 # ("Faith. dim.", str(self.faithful_reps[0][0])),
-=======
-                (r"$\card{G^{\mathrm{ab}}}$", web_latex(self.Gab_order_factor())),
-                ("$\card{Z(G)}$", web_latex(self.cent_order_factor())),
-                (r"$\card{\operatorname{Aut}(G)}$", web_latex(factor(self.aut_order))),
-                (r"$\card{\operatorname{Out}(G)}$", web_latex(factor(self.outer_order))),
->>>>>>> 887e14fb
             ])
         elif self.pgroup > 1:
             props.append(("Rank", f"${self.rank}$"))
