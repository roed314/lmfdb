--- conflicted
+++ resolved
@@ -2004,7 +2004,6 @@
     s += f + " Various presentations of this group are stored in this file: \n"
     s += f + "\t GPC is polycyclic presentation GPerm is permutation group \n"
     s += f + "\t GLZ, GLFp, GLZA, GLZq, GLFq if they exist are matrix groups \n \n"
-<<<<<<< HEAD
     s += f + " Many characteristics of the group are stored as booleans in a record: \n"
     s += f + "\t Agroup, Zgroup, abelian, almost_simple,cyclic, metabelian, \n"
     s += f + "\t metacyclic, monomial, nilpotent, perfect, quasisimple, rational, \n" 
@@ -2012,13 +2011,6 @@
     if dltype == "gap":
         s += f + "The character table is stored as a record which is converted to a  \n"
         s += f + "character table using the command ConvertToLibraryCharacterTableNC \n"
-=======
-    s += f + " Many characteristics of the group are stored as booleans: \n"
-    s += f + "\t cyclic \n"
-    s += f + "\t abelian \n"
-    s += f + "\t is_nilpotent \n"
-    s += f + "The character table is stored as \n"
->>>>>>> 81ee1641
     s +=com2
     return s
 
@@ -2098,13 +2090,7 @@
 
 def download_char_table_gap(G,ul_label):
     tbl = "chartbl_" + G.label.replace(".","_")
-<<<<<<< HEAD
-=======
-#    s = "chartblGAP:= function() \n"
-#    s += "local " + tbl +", i; \n"
->>>>>>> 81ee1641
     s = tbl + ":=rec(); \n"
-
     s += tbl + ".IsFinite:= true; \n"
     s += tbl +".UnderlyingCharacteristic:= 0; \n"
 
@@ -2155,17 +2141,10 @@
         for i in range(num_primes):
             power_maps[i].append(conj.powers[i])
         #power_maps.append(conj.powers)
-<<<<<<< HEAD
         size_centralizers.append(int(conj.group_order/conj.size))
         class_names.append(conj.label)
         order_class_reps.append(conj.order)
-        cc_reps.append(G.decode(conj.representative,rep_type = gp_type))
-=======
-        size_centralizers.append(int(conj.centralizer.split(".")[0]))
-        class_names.append(conj.label)
-        order_class_reps.append(conj.order)
-        cc_reps.append(G.decode(conj.representative,rep_type = gp_type))  #JP TESTING
->>>>>>> 81ee1641
+        cc_reps.append(G.decode(conj.representative,rep_type = gp_type))  
 
     cl_names = str(class_names).replace("'",'"')  # need " for GAP instead of '
     pwr_maps = "[ , "
