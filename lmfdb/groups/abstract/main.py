# -*- coding: utf-8 -*-

import re

import time
from collections import defaultdict, Counter
from flask import (
    Markup,
    make_response,
    redirect,
    render_template,
    request,
    send_file,
    url_for,
    abort,
)
#from six import BytesIO
from string import ascii_lowercase
from io import BytesIO
from sage.all import ZZ, latex, factor, prod, Permutations, is_prime

from lmfdb import db
from lmfdb.app import app
from lmfdb.utils import (
    flash_error,
    to_dict,
    display_knowl,
    SearchArray,
    TextBox,
    SneakyTextBox,
    SneakySelectBox,
    CountBox,
    YesNoBox,
    parse_ints,
    parse_bool,
    clean_input,
    parse_regex_restricted,
    parse_bracketed_posints,
    parse_noop,
    dispZmat,
    dispcyclomat,
    search_wrap,
    web_latex,
    pluralize,
    Downloader,
    pos_int_and_factor,
)
from lmfdb.utils.search_parsing import parse_multiset
from lmfdb.utils.interesting import interesting_knowls
from lmfdb.utils.search_columns import SearchColumns, LinkCol, MathCol, CheckCol, SpacerCol, ProcessedCol, SearchCol, MultiProcessedCol, ColGroup
from lmfdb.api import datapage
from . import abstract_page  # , abstract_logger
from .web_groups import (
    WebAbstractCharacter,
    WebAbstractConjClass,
    WebAbstractGroup,
    WebAbstractRationalCharacter,
    WebAbstractSubgroup,
    group_names_pretty,
    label_sortkey,
    primary_to_smith,
    abelian_gp_display,
    abstract_group_display_knowl
)
from .stats import GroupStats


abstract_group_label_regex = re.compile(r"^(\d+)\.([a-z]+|\d+)$")




#abstract_subgroup_label_regex = re.compile(
#    r"^(\d+)\.([a-z0-9]+)\.(\d+)\.[a-z]+(\d+)(\.[a-z]+\d+)?(\.([N|M]|([N][C](\d+))))?$"
#)

#abstract_noncanonical_subgroup_label_regex = re.compile(
#    r"^(\d+)\.([a-z0-9]+)\.(\d+)\.([A-Z]+)(\.([N|M]|([N][C](\d+))))?$"
#)


abstract_subgroup_label_regex = re.compile(
    r"^(\d+)\.([a-z0-9]+)\.(\d+)\.([a-z]+\d+)(?:\.([a-z]+\d+))?(?:\.(N|M|NC\d+))?$"
)

abstract_subgroup_partial_regex = re.compile(
    r"^(\d+)\.([a-z0-9]+)\.(\d+)\.([a-z]+[A-Z]+)(?:\.([a-z]+[A-Z]+))?(?:\.(N|M|NC\d+|CF\d+))?$"
)

abstract_subgroup_CFlabel_regex = re.compile(
    r"^(\d+)\.([a-z0-9]+)\.(\d+)\.(CF\d+)$"
)

abstract_noncanonical_subgroup_label_regex = re.compile(
    r"^(\d+)\.([a-z0-9]+)\.(\d+)\.([A-Z]+)(?:\.(N|M|NC\d+))?$"
)


gap_group_label_regex = re.compile(r"^(\d+)\.(\d+)$")
abstract_group_label_regex = re.compile(r"^(\d+)\.((\d+)|[a-z]+)$")
# order_stats_regex = re.compile(r'^(\d+)(\^(\d+))?(,(\d+)\^(\d+))*')


def yesno(val):
    return "yes" if val else "no"


# For dynamic knowls
@app.context_processor
def ctx_abstract_groups():
    return {
        "cc_data": cc_data,
        "sub_data": sub_data,
        "rchar_data": rchar_data,
        "cchar_data": cchar_data,
        "dyn_gen": dyn_gen,
        "semidirect_expressions_knowl": semidirect_expressions_knowl,
        "semidirect_data": semidirect_data,
        "nonsplit_expressions_knowl": nonsplit_expressions_knowl,
        "nonsplit_data": nonsplit_data,
        "autgp_expressions_knowl": autgp_expressions_knowl,
        "aut_data": aut_data,
    }


def learnmore_list():
    return [
        ("Source and acknowledgements", url_for(".how_computed_page")),
        ("Completeness of the data", url_for(".completeness_page")),
        ("Reliability of the data", url_for(".reliability_page")),
        ("Abstract  group labeling", url_for(".labels_page")),
    ]


def learnmore_list_add(learnmore_label, learnmore_url):
    return learnmore_list() + [(learnmore_label, learnmore_url)]


def learnmore_list_remove(matchstring):
    return filter(lambda t: t[0].find(matchstring) < 0, learnmore_list())


def subgroup_label_is_valid(lab):
    if abstract_subgroup_label_regex.fullmatch(lab):
        return abstract_subgroup_label_regex.fullmatch(lab)
    elif abstract_noncanonical_subgroup_label_regex.fullmatch(lab):
        return abstract_noncanonical_subgroup_label_regex.fullmatch(lab)
    elif abstract_subgroup_partial_regex.fullmatch(lab):
        return abstract_subgroup_partial_regex.fullmatch(lab)
    elif abstract_subgroup_CFlabel_regex.fullmatch(lab):
        return abstract_subgroup_CFlabel_regex.fullmatch(lab)
    else:
        return None


def label_is_valid(lab):
    return abstract_group_label_regex.fullmatch(lab)


def get_bread(tail=[]):
    base = [("Groups", url_for(".index")), ("Abstract", url_for(".index"))]
    if not isinstance(tail, list):
        tail = [(tail, " ")]
    return base + tail

def display_props(proplist):
    if len(proplist) == 1:
        return proplist[0]
    elif len(proplist) == 2:
        return " and ".join(proplist)
    else:
        return ", ".join(proplist[:-1]) + f", and {proplist[-1]}"


def find_props(
    gp,
    overall_order,
    impl_order,
    overall_display,
    impl_display,
    implications,
    hence_str,
    show,
):
    props = []
    noted = set()
    for prop in overall_order:
        if not getattr(gp, prop) or prop in noted or prop not in show:
            continue
        noted.add(prop)
        impl = [B for B in implications.get(prop, []) if B not in noted]
        cur = 0
        while cur < len(impl):
            impl.extend(
                [
                    B
                    for B in implications.get(impl[cur], [])
                    if B not in impl and B not in noted
                ]
            )
            cur += 1
        noted.update(impl)
        impl = [
            impl_display.get(B, overall_display.get(B))
            for B in impl_order
            if B in impl and B in show
        ]
        if impl:
            props.append(f"{overall_display[prop]} ({hence_str} {display_props(impl)})")
        else:
            props.append(overall_display[prop])
    return props


group_prop_implications = {
    "cyclic": ["abelian", "is_elementary", "Zgroup"],
    "abelian": ["nilpotent", "Agroup", "metabelian"],
    "pgroup": ["nilpotent", "is_elementary"],
    "is_elementary": ["nilpotent", "is_hyperelementary"],
    "nilpotent": ["supersolvable"],  # for finite groups
    "Zgroup": ["Agroup", "metacyclic"],  # metacyclic for finite groups
    "metacyclic": ["metabelian", "supersolvable"],
    "supersolvable": ["monomial"],  # for finite groups
    "is_hyperelementary": ["monomial"],
    "monomial": ["solvable"],
    "metabelian": ["solvable"],
    "nab_simple": ["quasisimple", "almost_simple"],
    "quasisimple": ["nab_perfect"],
    "nab_perfect": ["nonsolvable"],
}


def get_group_prop_display(gp):
    # We want elementary and hyperelementary to display which primes, but only once
    elementaryp = ",".join(str(p) for (p, e) in ZZ(gp.elementary).factor())
    hyperelementaryp = ",".join(
        str(p)
        for (p, e) in ZZ(gp.hyperelementary).factor()
        if not p.divides(gp.elementary)
    )
    if (
        gp.order == 1
    ):  # here it will be implied from cyclic, so both are in the implication list
        elementaryp = " (for every $p$)"
        hyperelementaryp = ""
    elif gp.pgroup:  # We don't display p since there's only one in play
        elementaryp = hyperelementaryp = ""
    elif gp.cyclic:  # both are in the implication list
        elementaryp = f" ($p = {elementaryp}$)"
        if gp.elementary == gp.hyperelementary:
            hyperelementaryp = ""
        else:
            hyperelementaryp = f" (also for $p = {hyperelementaryp}$)"
    elif gp.is_elementary:  # Now elementary is a top level implication
        elementaryp = f" for $p = {elementaryp}$"
        if gp.elementary == gp.hyperelementary:
            hyperelementaryp = ""
        else:
            hyperelementaryp = f" (also for $p = {hyperelementaryp}$)"
    elif gp.hyperelementary:  # Now hyperelementary is a top level implication
        hyperelementaryp = f" for $p = {hyperelementaryp}$"
    overall_display = {
        "cyclic": display_knowl("group.cyclic", "cyclic"),
        "abelian": display_knowl("group.abelian", "abelian"),
        "nonabelian": display_knowl("group.abelian", "nonabelian"),
        "nilpotent": f"{display_knowl('group.nilpotent', 'nilpotent')} of class {gp.nilpotency_class}",
        "supersolvable": display_knowl("group.supersolvable", "supersolvable"),
        "monomial": display_knowl("group.monomial", "monomial"),
        "solvable": f"{display_knowl('group.solvable', 'solvable')} of {display_knowl('group.derived_series', 'length')} {gp.derived_length}",
        "nonsolvable": display_knowl("group.solvable", "nonsolvable"),
        "Zgroup": f"a {display_knowl('group.z_group', 'Z-group')}",
        "Agroup": f"an {display_knowl('group.a_group', 'A-group')}",
        "metacyclic": display_knowl("group.metacyclic", "metacyclic"),
        "metabelian": display_knowl("group.metabelian", "metabelian"),
        "quasisimple": display_knowl("group.quasisimple", "quasisimple"),
        "almost_simple": display_knowl("group.almost_simple", "almost simple"),
        "ab_simple": display_knowl("group.simple", "simple"),
        "nab_simple": display_knowl("group.simple", "simple"),
        "ab_perfect": display_knowl("group.perfect", "perfect"),
        "nab_perfect": display_knowl("group.perfect", "perfect"),
        "rational": display_knowl("group.rational_group", "rational"),
        "pgroup": f"a {display_knowl('group.pgroup', '$p$-group')}",
        "is_elementary": display_knowl("group.elementary", "elementary") + elementaryp,
        "is_hyperelementary": display_knowl("group.hyperelementary", "hyperelementary")
        + hyperelementaryp,
    }
    # We display a few things differently for trivial groups
    if gp.order == 1:
        overall_display["pgroup"] += " (for every $p$)"
    return overall_display


def get_group_impl_display(gp):
    # Mostly we display things the same in implication lists, but there are a few extra parentheses
    return {
        "nilpotent": f"{display_knowl('group.nilpotent', 'nilpotent')} (of class {gp.nilpotency_class})",
        "solvable": f"{display_knowl('group.solvable', 'solvable')} (of {display_knowl('group.derived_series', 'length')} {gp.derived_length})",
    }


def create_boolean_subgroup_string(sgp, type="normal"):
    # We put direct and semidirect after normal since (hence normal) seems weird there, even if correct
    implications = {
        "thecenter": ["characteristic", "central"],
        "thecommutator": ["characteristic"],
        "thefrattini": ["characteristic"],
        "thefitting": ["characteristic", "nilpotent"],
        "theradical": ["characteristic", "solvable"],
        "thesocle": ["characteristic"],
        "characteristic": ["normal"],
        "cyclic": ["abelian"],
        "abelian": ["nilpotent"],
        "stem": ["central"],
        "central": ["abelian"],
        "is_sylow": ["is_hall", "nilpotent"],
        "nilpotent": ["solvable"],
    }
    if type == "normal":
        overall_order = [
            "thecenter",
            "thecommutator",
            "thefrattini",
            "thefitting",
            "theradical",
            "thesocle",
            "characteristic",
            "normal",
            "maximal",
            "direct",
            "semidirect",
            "cyclic",
            "stem",
            "central",
            "abelian",
            "nonabelian",
            "is_sylow",
            "is_hall",
            "pgroup",
            "is_elementary",
            "nilpotent",
            "Zgroup",
            "metacyclic",
            "supersolvable",
            "is_hyperelementary",
            "monomial",
            "metabelian",
            "solvable",
            "nab_simple",
            "ab_simple",
            "Agroup",
            "quasisimple",
            "nab_perfect",
            "ab_perfect",
            "almost_simple",
            "nonsolvable",
            "rational",
        ]
        impl_order = [
            "characteristic",
            "normal",
            "abelian",
            "central",
            "nilpotent",
            "solvable",
            "supersolvable",
            "is_hall",
            "monomial",
            "nonsolvable",
            "is_elementary",
            "is_hyperelementary",
            "metacyclic",
            "metabelian",
            "Zgroup",
            "Agroup",
            "nab_perfect",
            "quasisimple",
            "almost_simple",
        ]
        implications.update(group_prop_implications)
    else:
        overall_order = [
            "thecenter",
            "thecommutator",
            "thefrattini",
            "thefitting",
            "theradical",
            "thesocle",
            "characteristic",
            "normal",
            "maximal",
            "direct",
            "semidirect",
            "cyclic",
            "stem",
            "central",
            "abelian",
            "nonabelian",
            "is_sylow",
            "is_hall",
            "nilpotent",
            "solvable",
            "nab_perfect",
            "nonsolvable",
        ]
        impl_order = [
            "characteristic",
            "normal",
            "abelian",
            "central",
            "nilpotent",
            "solvable",
            "is_hall",
        ]
    for A, L in implications.items():
        for B in L:
            assert A in overall_order and B in overall_order
            assert overall_order.index(A) < overall_order.index(B)
            assert B in impl_order

    overall_display = {
        "thecenter": display_knowl("group.center", "the center"),
        "thecommutator": display_knowl(
            "group.commutator_subgroup", "the commutator subgroup"
        ),
        "thefrattini": display_knowl(
            "group.frattini_subgroup", "the Frattini subgroup"
        ),
        "thefitting": display_knowl("group.frattini_subgroup", "the Fitting subgroup"),
        "theradical": display_knowl("group.radical", "the radical"),
        "thesocle": display_knowl("group.socle", "the socle"),
        "characteristic": display_knowl(
            "group.characteristic_subgroup", "characteristic"
        ),
        "normal": display_knowl("group.subgroup.normal", "normal"),
        "maximal": display_knowl("group.maximal_subgroup", "maximal"),
        "direct": f"a {display_knowl('group.direct_product', 'direct factor')}",
        "semidirect": f"a {display_knowl('group.semidirect_product', 'semidirect factor')}",
        "cyclic": display_knowl("group.cyclic", "cyclic"),
        "stem": display_knowl("group.stem_extension", "stem"),
        "central": display_knowl("group.central", "central"),
        "abelian": display_knowl("group.abelian", "abelian"),
        "nonabelian": display_knowl("group.abelian", "nonabelian"),
        "is_sylow": f"a {display_knowl('group.sylow_subgroup', '$'+str(sgp.sylow)+'$-Sylow subgroup')}",
        "is_hall": f"a {display_knowl('group.subgroup.hall', 'Hall subgroup')}",
        "nilpotent": display_knowl("group.nilpotent", "nilpotent"),
        "solvable": display_knowl("group.solvable", "solvable"),
        "nab_perfect": display_knowl("group.perfect", "perfect"),
        "nonsolvable": display_knowl("group.solvable", "nonsolvable"),
    }
    if type == "normal":
        overall_display.update(get_group_prop_display(sgp.sub))
        impl_display = get_group_impl_display(sgp.sub)
    else:
        impl_display = {}

    assert set(overall_display) == set(overall_order)
    hence_str = display_knowl(
        "group.subgroup_properties_interdependencies", "hence"
    )  # This needs to contain both kind of implications....
    props = find_props(
        sgp,
        overall_order,
        impl_order,
        overall_display,
        impl_display,
        implications,
        hence_str,
        show=overall_display,
    )
    if type == "normal":
        return f"The subgroup is {display_props(props)}."
    else:
        return f"This subgroup is {display_props(props)}."


# function to create string of group characteristics
def create_boolean_string(gp, type="normal"):
    # We totally order the properties in two ways: by the order that they should be listed overall,
    # and by the order they should be listed in implications
    # For the first order, it's important that A come before B whenever A => B
    overall_order = [
        "cyclic",
        "abelian",
        "nonabelian",
        "pgroup",
        "is_elementary",
        "nilpotent",
        "Zgroup",
        "metacyclic",
        "supersolvable",
        "is_hyperelementary",
        "monomial",
        "metabelian",
        "solvable",
        "nab_simple",
        "ab_simple",
        "Agroup",
        "quasisimple",
        "nab_perfect",
        "ab_perfect",
        "almost_simple",
        "nonsolvable",
        "rational",
    ]
    # Only things that are implied need to be included here, and there are no constraints on the order
    impl_order = [
        "abelian",
        "nilpotent",
        "solvable",
        "supersolvable",
        "monomial",
        "nonsolvable",
        "is_elementary",
        "is_hyperelementary",
        "metacyclic",
        "metabelian",
        "Zgroup",
        "Agroup",
        "nab_perfect",
        "quasisimple",
        "almost_simple",
    ]
    short_show = set(
        [
            "cyclic",
            "abelian",
            "nonabelian",
            "nilpotent",
            "solvable",
            "nab_simple",
            "nonsolvable",
            "nab_perfect",
        ]
    )
    short_string = type == "knowl"

    # Implications should give edges of a DAG, and should be listed in the group.properties_interdependencies knowl
    implications = group_prop_implications
    for A, L in implications.items():
        for B in L:
            assert A in overall_order and B in overall_order
            assert overall_order.index(A) < overall_order.index(B)
            assert B in impl_order

    overall_display = get_group_prop_display(gp)
    impl_display = get_group_impl_display(gp)
    assert set(overall_display) == set(overall_order)

    hence_str = display_knowl("group.properties_interdependencies", "hence")
    props = find_props(
        gp,
        overall_order,
        impl_order,
        overall_display,
        impl_display,
        implications,
        hence_str,
        show=(short_show if short_string else overall_display),
    )
    if type == "ambient":
        return f"The ambient group is {display_props(props)}."
    elif type == "quotient":
        return f"The quotient is {display_props(props)}."
    elif type == "knowl":
        return f"{display_props(props)}."
    else:
        return f"This group is {display_props(props)}."


def url_for_label(label):
    if label == "random":
        return url_for(".random_abstract_group")
    return url_for("abstract.by_label", label=label)


def url_for_subgroup_label(label):
    if label == "random":
        return url_for(".random_abstract_subgroup")
    return url_for("abstract.by_subgroup_label", label=label)


@abstract_page.route("/")
def index():
    bread = get_bread()
    info = to_dict(request.args, search_array=GroupsSearchArray())
    if request.args:
        info["search_type"] = search_type = info.get(
            "search_type", info.get("hst", "List")
        )
        if search_type in ["List", "Random"]:
            return group_search(info)
        elif search_type in ["Subgroups", "RandomSubgroup"]:
            info["search_array"] = SubgroupSearchArray()
            return subgroup_search(info)
    info["stats"] = GroupStats()
    info["count"] = 50
    info["order_list"] = ["1-64", "65-127", "128", "129-255", "256", "257-383", "384", "385-511", "513-1000", "1001-1500", "1501-2000", "2001-"]
    info["nilp_list"] = range(1, 10)
    info["prop_browse_list"] = [
        ("abelian=yes", "abelian"),
        ("abelian=no", "nonabelian"),
        ("solvable=yes", "solvable"),
        ("solvable=no", "nonsolvable"),
        ("simple=yes", "simple"),
        ("perfect=yes", "perfect"),
        ("rational=yes", "rational"),
    ]
    info["maxgrp"] = db.gps_groups_test.max("order")

    return render_template(
        "abstract-index.html",
        title="Abstract groups",
        bread=bread,
        info=info,
        learnmore=learnmore_list(),
    )


@abstract_page.route("/stats")
def statistics():
    title = "Abstract groups: Statistics"
    return render_template(
        "display_stats.html",
        info=GroupStats(),
        title=title,
        bread=get_bread([("Statistics", " ")]),
        learnmore=learnmore_list(),
    )


@abstract_page.route("/dynamic_stats")
def dynamic_statistics():
    info = to_dict(request.args, search_array=GroupsSearchArray())
    GroupStats().dynamic_setup(info)
    title = "Abstract groups: Dynamic statistics"
    return render_template(
        "dynamic_stats.html",
        info=info,
        title=title,
        bread=get_bread([("Dynamic Statistics", " ")]),
        learnmore=learnmore_list(),
    )


@abstract_page.route("/random")
def random_abstract_group():
    label = db.gps_groups_test.random(projection="label")
    response = make_response(redirect(url_for(".by_label", label=label), 307))
    response.headers["Cache-Control"] = "no-cache, no-store"
    return response


@abstract_page.route("/interesting")
def interesting():
    return interesting_knowls(
        "group.abstract",
        db.gps_groups_test,
        url_for_label,
        title="Some interesting groups",
        bread=get_bread([("Interesting", " ")]),
        learnmore=learnmore_list(),
    )


@abstract_page.route("/<label>")
def by_label(label):
    if label_is_valid(label):
        return render_abstract_group(label)
    else:
        flash_error("The label %s is invalid.", label)
        return redirect(url_for(".index"))


AB_LABEL_RE = re.compile(r"\d+(_\d+)?(\.\d+(_\d+)?)*")
def canonify_abelian_label(label, smith=False):
    parts = defaultdict(list)
    for piece in label.split("."):
        if "_" in piece:
            base, exp = map(ZZ, piece.split("_"))
        else:
            base = ZZ(piece)
            exp = 1
        for p, e in base.factor():
            parts[p].extend([p ** e] * exp)
    for v in parts.values():
        v.sort()
    if smith:
        M = max(len(v) for v in parts.values())
        for p, qs in parts.items():
            parts[p] = [1] * (M - len(qs)) + qs
        return [prod(qs) for qs in zip(*parts.values())]
    else:
        return sum((parts[p] for p in sorted(parts)), [])


@abstract_page.route("/ab/<label>")
def by_abelian_label(label):
    # For convenience, we provide redirects for abelian groups:
    # m1_e1.m2_e2... represents C_{m1}^e1 x C_{m2}^e2 x ...
    if not AB_LABEL_RE.fullmatch(label):
        flash_error(
            r"The abelian label %s is invalid; it must be of the form m1_e1.m2_e2... representing $C_{m_1}^{e_1} \times C_{m_2}^{e_2} \times \cdots$",
            label,
        )
        return redirect(url_for(".index"))
    primary = canonify_abelian_label(label)
    # Avoid database error on a hopeless search
    dblabel = None
    if not [z for z in primary if z>2**31-1]:
        dblabel = db.gps_groups_test.lucky(
            {"abelian": True, "primary_abelian_invariants": primary}, "label"
        )
    if dblabel is None:
        snf = primary_to_smith(primary)
        canonical_label = '.'.join([str(z) for z in snf])
        if canonical_label != label:
            return redirect(url_for(".by_abelian_label", label=canonical_label))
        else:
            return render_abstract_group("ab/" + canonical_label, data=primary)
    else:
        return redirect(url_for(".by_label", label=dblabel))


@abstract_page.route("/auto_gens/<label>")
def auto_gens(label):
    label = clean_input(label)
    gp = WebAbstractGroup(label)
    if gp.is_null():
        flash_error("No group with label %s was found in the database.", label)
        return redirect(url_for(".index"))
    return render_template(
        "auto_gens_page.html",
        gp=gp,
        title="Generators of automorphism group for %s" % label,
        bread=get_bread([("Automoorphism group generators", " ")]),
        learnmore=learnmore_list(),
    )

    
@abstract_page.route("/sub/<label>")
def by_subgroup_label(label):
    if subgroup_label_is_valid(label):
        return render_abstract_subgroup(label)
    else:
        flash_error("The label %s is invalid.", label)
        return redirect(url_for(".index"))


@abstract_page.route("/char_table/<label>")
def char_table(label):
    label = clean_input(label)
    gp = WebAbstractGroup(label)
    if gp.is_null():
        flash_error("No group with label %s was found in the database.", label)
        return redirect(url_for(".index"))
    return render_template(
        "character_table_page.html",
        gp=gp,
        title="Character table for %s" % label,
        bread=get_bread([("Character table", " ")]),
        learnmore=learnmore_list(),
    )


@abstract_page.route("/Qchar_table/<label>")
def Qchar_table(label):
    label = clean_input(label)
    gp = WebAbstractGroup(label)
    if gp.is_null():
        flash_error("No group with label %s was found in the database.", label)
        return redirect(url_for(".index"))
    return render_template(
        "rational_character_table_page.html",
        gp=gp,
        title="Rational character table for %s" % label,
        bread=get_bread([("Rational character table", " ")]),
        learnmore=learnmore_list(),
    )

def _subgroup_diagram(label, typ, title, only):
    label = clean_input(label)
    gp = WebAbstractGroup(label)
    if gp.is_null():
        flash_error("No group with label %s was found in the database.", label)
        return redirect(url_for(".index"))
    dojs, display_opts = diagram_js_string(gp, only=only)
    info = {"dojs": dojs, "type": typ}
    info.update(display_opts)
    return render_template(
        "diagram_page.html",
        info=info,
        title=title,
        bread=get_bread([("Subgroup diagram", " ")]),
        learnmore=learnmore_list(),
    )

@abstract_page.route("/diagram/<label>")
def subgroup_diagram(label):
    title = f"Diagram of subgroups up to conjugation for group {label}"
    return _subgroup_diagram(label, "conj", only=("subgroup", ""))

@abstract_page.route("/autdiagram/<label>")
def subgroup_autdiagram(label):
    title = f"Diagram of subgroups up to automorphism for group {label}"
    return _subgroup_diagram(label, "aut", title, only=("subgroup", "aut"))

@abstract_page.route("/normal_diagram/<label>")
def normal_diagram(label):
    title = f"Diagram of normal subgroups up to conjugation for group {label}"
    return _subgroup_diagram(label, "conj", title, only=("normal", ""))

@abstract_page.route("/normal_autdiagram/<label>")
def normal_autdiagram(label):
    title = f"Diagram of normal subgroups up to automorphism for group {label}"
    return _subgroup_diagram(label, "aut", title, only=("normal", "aut"))

def show_type(ab, nil, solv, smith, nilcls, dlen, clen):
    # arguments - ["abelian", "nilpotent", "solvable", "smith_abelian_invariants", "nilpotency_class", "derived_length", "composition_length"]
    if ab:
        if len(smith) == 0:
            return 'Trivial'
        if len(smith) == 1:
            return 'Cyclic'
        return f'Abelian - {len(smith)}'
    elif nil:
        return f'Nilpotent - {nilcls}'
    elif solv:
        return f'Solvable - {dlen}'
    elif clen == 1:
        return 'Simple'
    else:
        return f'Non-Solvable - {clen}'

CYCLIC_PRODUCT_RE = re.compile(r"[Cc][0-9]+(\^[0-9]+)?(\s*[*Xx]\s*[Cc][0-9]+(\^[0-9]+)?)*")
#### Searching
def group_jump(info):
    jump = info["jump"]
    # by label
    if abstract_group_label_regex.fullmatch(jump):
        return redirect(url_for(".by_label", label=jump))
    # by abelian label
    if jump.startswith("ab/") and AB_LABEL_RE.fullmatch(jump[3:]):
        return redirect(url_for(".by_abelian_label", label=jump[3:]))
    # or as product of cyclic groups
    if CYCLIC_PRODUCT_RE.fullmatch(jump):
        invs = [n.strip() for n in jump.upper().replace("C", "").replace("X", "*").replace("^", "_").split("*")]
        return redirect(url_for(".by_abelian_label", label=".".join(invs)))
    # by name
    labs = db.gps_groups_test.search({"name":jump.replace(" ", "")}, projection="label", limit=2)
    if len(labs) == 1:
        return redirect(url_for(".by_label", label=labs[0]))
    elif len(labs) == 2:
        return redirect(url_for(".index", name=jump.replace(" ", "")))
    # by special name
    for family in db.gps_families.search():
        m = re.fullmatch(family["input"], jump)
        if m:
            m_dict = dict([a, int(x)] for a, x in m.groupdict().items()) # convert string to int
            lab = db.gps_special_names.lucky({"family":family["family"], "parameters":m_dict}, projection="label")
            if lab:
                return redirect(url_for(".by_label", label=lab))
            else:
                raise RuntimeError("The group %s has not yet been added to the database." % jump)
    raise ValueError("%s is not a valid name for a group; see %s for a list of possible families" % (jump, display_knowl('group.families', 'here')))

#def group_download(info):
#    t = "Stub"
#    bread = get_bread([("Jump", "")])
#    return render_template(
#        "single.html",
#        kid="rcs.groups.abstract.source",
#        title=t,
#        bread=bread,
#        learnmore=learnmore_list_remove("Source"),
#    )

def show_factor(n):
    if n is None:
        return ""
    return f"${latex(ZZ(n).factor())}$"

def get_url(label):
    return url_for(".by_label", label=label)

def display_url(label, tex):
    if label is None:
        if tex is None:
            return ''
        return f'${tex}$'
    return f'<a href="{get_url(label)}">${tex}$</a>'

def display_url_invs(label, ab_invs):
    tex = abelian_gp_display(ab_invs)
    return display_url(label, tex)

def display_url_cache(label, cache):
    tex = cache.get(label)
    return display_url(label, tex)

def get_sub_url(label):
    return url_for(".by_subgroup_label", label=label)

class Group_download(Downloader):
    table = db.gps_groups
    title = "Abstract groups"
    columns = "label"
    column_wrappers = { "label" : lambda x : [int(a) for a in x.split(".")] }
    data_format = ["[N,i]"]
    data_description = "for the small group identifier N.i of the ith group of order N."
    function_body = {
        "magma": ['return [SmallGroup(r[1],r[2]) : r in data];',],
        "sage": ['return [gap.SmallGroup(r) for r in data]',],
        "oscar": ['return [small_group(r...) for r in data]',],
    }

def group_postprocess(res, info, query):
    # We want to get latex for all of the centers, central quotients, commutators and abelianizations in one query
    labels = set()
    for rec in res:
        for col in ["center_label", "central_quotient", "commutator_label", "abelian_quotient"]:
            label = rec.get(col)
            if label is not None:
                labels.add(label)
    tex_cache = {rec["label"]: rec["tex_name"] for rec in db.gps_groups_test.search({"label":{"$in":list(labels)}}, ["label", "tex_name"])}
    for rec in res:
        rec["tex_cache"] = tex_cache
    return res

group_columns = SearchColumns([
    LinkCol("label", "group.label", "Label", get_url, default=True),
    MathCol("tex_name", "group.name", "Name", default=True),
    ProcessedCol("order", "group.order", "Order", show_factor, default=True, align="center"),
    ProcessedCol("exponent", "group.exponent", "Exponent", show_factor, default=True, align="center"),
    MathCol("nilpotency_class", "group.nilpotent", "Nilp. class", short_title="nilpotency class"),
    MathCol("derived_length", "group.derived_series", "Der. length", short_title="derived length"),
    MathCol("composition_length", "group.chief_series", "Comp. length", short_title="composition length"),
    MathCol("rank", "group.rank", "Rank"),
    MathCol("number_conjugacy_classes", "group.conjugacy_class", r"$\card{\mathrm{conj}(G)}$", default=True, short_title="conjugacy classes"),
    MathCol("number_subgroups", "group.subgroup", "Subgroups", short_title="subgroups"),
    MathCol("number_subgroup_classes", "group.subgroup", r"Subgroup classes"),
    MathCol("number_normal_subgroups", "group.subgroup.normal", "Normal subgroups", short_title="normal subgroups"),
    MultiProcessedCol("center_label", "group.center", "Center",
                      ["center_label", "tex_cache"],
                      display_url_cache,
                      default=True),
    MultiProcessedCol("central_quotient", "group.central_quotient_isolabel", "Central quotient",
                      ["central_quotient", "tex_cache"],
                      display_url_cache),
    MultiProcessedCol("commutator_label", "group.commutator_isolabel", "Commutator",
                      ["commutator_label", "tex_cache"],
                      display_url_cache),
    MultiProcessedCol("abelian_quotient", "group.abelianization_isolabel", "Abelianization",
                      ["center_label", "smith_abelian_invariants"],
                      display_url_invs),
    # TODO
    #MultiProcessedCol("schur_multiplier", "group.schur_multiplier", "Schur multiplier",
    #                  ["center_label", "smith_abelian_invariants"],
    #                  display_url_invs),
    ProcessedCol("aut_order", "group.automorphism", r"$\card{\mathrm{Aut}(G)}$", show_factor, align="center", short_title="automorphisms"),
    ProcessedCol("outer_order", "group.outer_aut", r"$\card{\mathrm{Out}(G)}$", show_factor, default=True, align="center", short_title="outer automorphisms"),
    MathCol("transitive_degree", "group.transitive_degree", "Tr. deg", short_title="transitive degree"),
    MathCol("permutation_degree", "group.permutation_degree", "Perm. deg", short_title="permutation degree"),
    MathCol("irrC_degree", "group.irrC_degree", r"$\C$-irrep deg", short_title=r"$\C$-irrep degree"),
    MathCol("irrQ_degree", "group.irrQ_degree", r"$\Q$-irrep deg", short_title=r"$\Q$-irrep degree"),
    MultiProcessedCol("type", "group.type", "Type - length",
                      ["abelian", "nilpotent", "solvable", "smith_abelian_invariants", "nilpotency_class", "derived_length", "composition_length"],
                      show_type,
                      default=True, align="center")])

@search_wrap(
    table=db.gps_groups_test,
    title="Abstract group search results",
    err_title="Abstract groups search input error",
    columns=group_columns,
    shortcuts={"jump": group_jump, "download": Group_download()},
    bread=lambda: get_bread([("Search Results", "")]),
    learnmore=learnmore_list,
    #  credit=lambda:credit_string,
    url_for_label=url_for_label,
    postprocess=group_postprocess,
)
def group_search(info, query={}):
    group_parse(info, query)


def group_parse(info, query):
    parse_ints(info, query, "order", "order")
    parse_ints(info, query, "exponent", "exponent")
    parse_ints(info, query, "nilpotency_class", "nilpotency class")
    parse_ints(info, query, "aut_order", "aut_order")
    parse_ints(info, query, "outer_order", "outer_order")
    parse_ints(info, query, "derived_length", "derived_length")
    parse_ints(info, query, "rank", "rank")
    parse_ints(info, query, "commutator_count", "commutator length")
    parse_ints(info, query, "permutation_degree", "permutation_degree")
    parse_ints(info, query, "transitive_degree", "transitive_degree")
    parse_ints(info, query, "irrC_degree", "irrC_degree")
    parse_ints(info, query, "irrQ_degree", "irrQ_degree")
    parse_ints(info, query, "number_autjugacy_classes", "number_autjugacy_classes")
    parse_ints(info, query, "number_conjugacy_classes", "number_conjugacy_classes")
    parse_ints(info, query, "number_characteristic_subgroups", "number_characteristic_subgroups")
    parse_ints(info, query, "number_divisions", "number_divisions")
    parse_ints(info, query, "number_normal_subgroups", "number_normal_subgroups")
    parse_ints(info, query, "number_subgroups", "number_subgroups")
    parse_bracketed_posints(info, query, "schur_multiplier", "schur_multiplier")
    parse_multiset(info, query, "order_stats", "order_stats")
    parse_bool(info, query, "abelian", "is abelian")
    parse_bool(info, query, "cyclic", "is cyclic")
    parse_bool(info, query, "metabelian", "is metabelian")
    parse_bool(info, query, "metacyclic", "is metacyclic")
    parse_bool(info, query, "solvable", "is solvable")
    parse_bool(info, query, "supersolvable", "is supersolvable")
    parse_bool(info, query, "nilpotent", "is nilpotent")
    parse_bool(info, query, "perfect", "is perfect")
    parse_bool(info, query, "simple", "is simple")
    parse_bool(info, query, "almost_simple", "is almost simple")
    parse_bool(info, query, "quasisimple", "is quasisimple")
    parse_bool(info, query, "direct_product", "is direct product")
    parse_bool(info, query, "semidirect_product", "is semidirect product")
    parse_bool(info, query, "Agroup", "is A-group")
    parse_bool(info, query, "Zgroup", "is Z-group")
    parse_bool(info, query, "monomial", "is monomial")
    parse_bool(info, query, "rational", "is rational")
    parse_bool(info, query, "wreath_product", "is wreath product")
    parse_bracketed_posints(info, query, "exponents_of_order", "exponents_of_order")
    parse_regex_restricted(
        info, query, "center_label", regex=abstract_group_label_regex
    )
    parse_regex_restricted(info, query, "aut_group", regex=abstract_group_label_regex)
    parse_regex_restricted(
        info, query, "commutator_label", regex=abstract_group_label_regex
    )
    parse_regex_restricted(
        info, query, "central_quotient", regex=abstract_group_label_regex
    )
    parse_regex_restricted(
        info, query, "abelian_quotient", regex=abstract_group_label_regex
    )
    #parse_regex_restricted(
    #    info, query, "schur_multiplier", regex=abstract_group_label_regex
    #)
    parse_regex_restricted(
        info, query, "frattini_label", regex=abstract_group_label_regex
    )
    parse_regex_restricted(info, query, "outer_group", regex=abstract_group_label_regex)
    parse_noop(info, query, "name")
    parse_ints(info, query, "order_factorization_type")

subgroup_columns = SearchColumns([
    LinkCol("label", "group.subgroup_label", "Label", get_sub_url, default=True, th_class=" border-right", td_class=" border-right"),
    ColGroup("subgroup_cols", None, "Subgroup", [
        MultiProcessedCol("sub_name", "group.name", "Name",
                          ["subgroup", "subgroup_tex"],
                          display_url,
                          default=True, short_title="Sub. name"),
        ProcessedCol("subgroup_order", "group.order", "Order", show_factor, default=True, align="center", short_title="Sub. order"),
        CheckCol("normal", "group.subgroup.normal", "norm", default=True, short_title="Sub. normal"),
        CheckCol("characteristic", "group.characteristic_subgroup", "char", default=True, short_title="Sub. characteristic"),
        CheckCol("cyclic", "group.cyclic", "cyc", default=True, short_title="Sub. cyclic"),
        CheckCol("abelian", "group.abelian", "ab", default=True, short_title="Sub. abelian"),
        CheckCol("solvable", "group.solvable", "solv", default=True, short_title="Sub. solvable"),
        CheckCol("maximal", "group.maximal_subgroup", "max", default=True, short_title="Sub. maximal"),
        CheckCol("perfect", "group.perfect", "perf", default=True, short_title="Sub. perfect"),
        CheckCol("central", "group.central", "cent", default=True, short_title="Sub. central")],
             default=True),
    SpacerCol("", default=True, th_class=" border-right", td_class=" border-right", td_style="padding:0px;", th_style="padding:0px;"), # Can't put the right border on "subgroup_cols" (since it wouldn't be full height) or "central" (since it might be hidden by the user)
    ColGroup("ambient_cols", None, "Ambient", [
        MultiProcessedCol("ambient_name", "group.name", "Name",
                          ["ambient", "ambient_tex"],
                          display_url,
                          default=True, short_title="Ambient name"),
        ProcessedCol("ambient_order", "group.order", "Order", show_factor, default=True, align="center", short_title="Ambient order")],
             default=True),
    SpacerCol("", default=True, th_class=" border-right", td_class=" border-right", td_style="padding:0px;", th_style="padding:0px;"),
    ColGroup("quotient_cols", None, "Quotient", [
        MultiProcessedCol("quotient_name", "group.name", "Name",
                          ["quotient", "quotient_tex"],
                          display_url,
                          default=True, short_title="Quo. name"),
        ProcessedCol("quotient_order", "group.order", "Order", lambda n: show_factor(n) if n else "", default=True, align="center", short_title="Quo. order"),
        CheckCol("quotient_cyclic", "group.cyclic", "cyc", default=True, short_title="Quo. cyclic"),
        CheckCol("quotient_abelian", "group.abelian", "ab", default=True, short_title="Quo. abelian"),
        CheckCol("quotient_solvable", "group.solvable", "solv", default=True, short_title="Quo. solvable"),
        CheckCol("minimal_normal", "group.maximal_quotient", "max", default=True, short_title="Quo. maximal")],
             default=True)],
    tr_class=["bottom-align", ""])

@search_wrap(
    table=db.gps_subgroups_test,
    title="Subgroup search results",
    err_title="Subgroup search input error",
    columns=subgroup_columns,
    bread=lambda: get_bread([("Search Results", "")]),
    learnmore=learnmore_list,
    url_for_label=url_for_subgroup_label,
)
def subgroup_search(info, query={}):
    info["search_type"] = "Subgroups"
    parse_ints(info, query, "subgroup_order")
    parse_ints(info, query, "ambient_order")
    parse_ints(info, query, "quotient_order", "subgroup index")
    parse_bool(info, query, "abelian")
    parse_bool(info, query, "cyclic")
    parse_bool(info, query, "solvable")
    parse_bool(info, query, "quotient_abelian")
    parse_bool(info, query, "quotient_cyclic")
    parse_bool(info, query, "quotient_solvable")
    parse_bool(info, query, "perfect")
    parse_bool(info, query, "normal")
    parse_bool(info, query, "characteristic")
    parse_bool(info, query, "maximal")
    parse_bool(info, query, "minimal_normal")
    parse_bool(info, query, "central")
    parse_bool(info, query, "split")
    parse_bool(info, query, "direct")
    parse_bool(
        info, query, "sylow", process=lambda x: ({"$gt": 1} if x else {"$lte": 1})
    )
    parse_bool(
        info, query, "hall", process=lambda x: ({"$gt": 1} if x else {"$lte": 1})
    )
    parse_bool(info, query, "nontrivproper", qfield="proper")
    parse_regex_restricted(info, query, "subgroup", regex=abstract_group_label_regex)
    parse_regex_restricted(info, query, "ambient", regex=abstract_group_label_regex)
    parse_regex_restricted(info, query, "quotient", regex=abstract_group_label_regex)

def factor_latex(n):
    return "$%s$" % web_latex(factor(n), False)

def diagram_js(gp, layers, display_opts, aut=False, normal=False):
    # Counts are not right for aut diagram if we know up to conj.
    if aut and not gp.outer_equivalence:
        autcounts = gp.aut_class_counts
    ilayer = 2
    iorder = 0
    if normal:
        ilayer += 1
        iorder += 1
    if aut and not gp.outer_equivalence:
        ilayer += 4
        iorder += 4
    ll = [
        [
            grp.subgroup,
            grp.short_label,
            grp.subgroup_tex,
            grp.count if (gp.outer_equivalence or not aut) else autcounts[grp.aut_label],
            grp.subgroup_order,
            gp.tex_images.get(grp.subgroup_tex, gp.tex_images["?"]),
            grp.diagramx[ilayer],
            grp.diagramx[iorder]
        ]
        for grp in layers[0]
    ]
    orders = [sub[4] for sub in ll]
    order_ctr = Counter(orders)
    orders = sorted(order_ctr)
    Omega = {}
    by_Omega = defaultdict(list)
    for n in orders:
        W = sum(e for (p,e) in n.factor())
        Omega[n] = W
        by_Omega[W].append(n)
    # We would normally make order_lookup a dictionary, but we're passing it to the horrible language known as javascript
    order_lookup = [[n, Omega[n], by_Omega[Omega[n]].index(n)] for n in orders]
    max_width = max(sum(order_ctr[n] for n in by_Omega[W]) for W in by_Omega)
    display_opts["w"] = max(display_opts["w"], min(100 * max_width, 20000))
    display_opts["h"] = max(display_opts["h"], len(by_Omega))

    return [ll, layers[1]], order_lookup

def diagram_js_string(gp, only=None):
    glist = [[], [], [], []]
    order_lookup = [[], [], [], []]
    display_opts = defaultdict(int)
    orders = set()
    limit = (100 if only is None else 0)
    for i, pair in enumerate([("subgroup", ""), ("subgroup", "aut"), ("normal", ""), ("normal", "aut")]):
        sub_all, sub_aut = pair
        if (only is None or only == pair) and gp.diagram_count(sub_all, sub_aut, limit=limit):
            print("diagram_js_string", limit)
            glist[i], order_lookup[i] = diagram_js(gp, gp.subgroup_lattice(sub_all, sub_aut), display_opts, aut=bool(sub_aut), normal=(sub_all=="normal"))

    if any(glist):
        return f'var [sdiagram,glist] = make_sdiagram("subdiagram", "{gp.label}", {glist}, {order_lookup}, {display_opts["h"]});', display_opts
    else:
        return "", display_opts

# Writes individual pages
def render_abstract_group(label, data=None):
    info = {}
    if data is None:
        label = clean_input(label)
        gp = WebAbstractGroup(label)
    elif isinstance(data, list): # abelian group
        gp = WebAbstractGroup(label, data=data)
    if gp.is_null():
        flash_error("No group with label %s was found in the database.", label)
        return redirect(url_for(".index"))
    # check if it fails to be a potential label even

    info["boolean_characteristics_string"] = create_boolean_string(gp)
    info['pos_int_and_factor'] = pos_int_and_factor

    if gp.live():
        title = f"Abstract group {label}"
        friends = []
        downloads = []
    else:
        if gp.has_subgroups:
            if gp.subgroup_inclusions_known:
                info["dojs"], display_opts = diagram_js_string(gp)
                info["wide"] = display_opts["w"] > 1600 # boolean

            info["max_sub_cnt"] = gp.max_sub_cnt
            info["max_quo_cnt"] = gp.max_quo_cnt

        title = f"Abstract group ${gp.tex_name}$"

        downloads = [
            ("Group to Magma", url_for(".download_group", label=label, download_type="magma")),
            ("Group to Oscar", url_for(".download_group", label=label, download_type="oscar")),
            ("Group to Gap", url_for(".download_group", label=label, download_type="gap")),
            ("Underlying data", url_for(".gp_data", label=label)),
        ]

        # "internal" friends
        sbgp_of_url = (
            " /Groups/Abstract/?hst=Subgroups&subgroup=" + label + "&search_type=Subgroups"
        )
        sbgp_url = (
            "/Groups/Abstract/?hst=Subgroups&ambient=" + label + "&search_type=Subgroups"
        )
        quot_url = (
            "/Groups/Abstract/?hst=Subgroups&quotient=" + label + "&search_type=Subgroups"
        )

        friends = [
            ("Subgroups", sbgp_url),
            ("Extensions", quot_url),
            ("Supergroups", sbgp_of_url),
        ]

        # "external" friends
        if gap_group_label_regex.fullmatch(label):
            gap_ints = [int(y) for y in label.split(".")]
        else:
            gap_ints = [-1,-1]
        gap_str = str(gap_ints).replace(" ", "")
        if db.g2c_curves.count({"aut_grp_label": label}) > 0:
            g2c_url = f"/Genus2Curve/Q/?aut_grp_label={label}"
            friends += [("As the automorphism of a genus 2 curve", g2c_url)]
            if db.hgcwa_passports.count({"group": gap_str}) > 0:
                auto_url = (
                    "/HigherGenus/C/Aut/?group=%5B"
                    + str(gap_ints[0])
                    + "%2C"
                    + str(gap_ints[1])
                    + "%5D"
                )
            friends += [("... and of a higher genus curve", auto_url)]
        elif db.hgcwa_passports.count({"group": gap_str}) > 0:
            auto_url = (
                "/HigherGenus/C/Aut/?group=%5B"
                + str(gap_ints[0])
                + "%2C"
                + str(gap_ints[1])
                + "%5D"
            )
            friends += [("As the automorphism of a curve", auto_url)]

        if abstract_group_label_regex.fullmatch(label) and db.gps_transitive.count({"abstract_label": label}) > 0:
            gal_gp_url =  "/GaloisGroup/?gal="+label
            friends += [("As a transitive group", gal_gp_url)]

        if db.gps_st.count({"component_group": label}) > 0:
            st_url = (
                "/SatoTateGroup/?hst=List&"
                + 'include_irrational=yes&'
                + 'component_group=%5B'
                + str(gap_ints[0])
                + "%2C"
                + str(gap_ints[1])
                + "%5D&search_type=List"
            )
            friends += [("As the component group of a Sato-Tate group", st_url)]

    bread = get_bread([(label, "")])
    learnmore_gp_picture = ('Picture description', url_for(".picture_page"))

    return render_template(
        "abstract-show-group.html",
        title=title,
        bread=bread,
        info=info,
        gp=gp,
        properties=gp.properties(),
        friends=friends,
        learnmore=learnmore_list_add(*learnmore_gp_picture),
        KNOWL_ID=f"group.abstract.{label}",
        downloads=downloads,
    )


def render_abstract_subgroup(label):
    info = {}
    label = clean_input(label)
    seq = WebAbstractSubgroup(label)

    info["create_boolean_string"] = create_boolean_string
    info["create_boolean_subgroup_string"] = create_boolean_subgroup_string
    info["pos_int_and_factor"] = pos_int_and_factor

    if seq.normal:
        title = r"Normal subgroup $%s \trianglelefteq %s$"
    else:
        title = r"Non-normal subgroup $%s \subseteq %s$"
    title = title % (seq.subgroup_tex, seq.ambient_tex)

    properties = [
        ("Label", label),
        ("Order", factor_latex(seq.subgroup_order)),
        ("Index", factor_latex(seq.quotient_order)),
        ("Normal", "Yes" if seq.normal else "No"),
    ]
    downloads = [
        ("Underlying data", url_for(".sgp_data", label=label))
    ]

    bread = get_bread([(label,)])

    return render_template(
        "abstract-show-subgroup.html",
        title=title,
        bread=bread,
        info=info,
        seq=seq,
        properties=properties,
        # friends=friends,
        downloads=downloads,
        learnmore=learnmore_list(),
    )


def make_knowl(title, knowlid):
    return '<a title="%s" knowl="%s">%s</a>' % (title, knowlid, title)


@abstract_page.route("/subinfo/<ambient>/<short_label>")
def shortsubinfo(ambient, short_label):
    label = "%s.%s" % (ambient, short_label)
    if not subgroup_label_is_valid(label):
        # Should only come from code, so return nothing if label is bad
        return ""
    wsg = WebAbstractSubgroup(label)
    # helper function

    def subinfo_getsub(title, knowlid, lab):
        full_lab = "%s.%s" % (ambient, lab)
        h = WebAbstractSubgroup(full_lab)
        prop = display_knowl(knowlid, title)
        return f"<tr><td>{prop}</td><td>{h.make_span()}</td></tr>\n"

    ans = (
        'Information on the subgroup <span class="%s" data-sgid="%s">$%s$</span><br>\n'
        % (wsg.spanclass(), wsg.label, wsg.subgroup_tex)
    )
    ans += f"<p>{create_boolean_subgroup_string(wsg, type='knowl')}</p>"
    ans += "<table>"
    ans += f"<tr><td>{display_knowl('group.order', 'Order')}</td><td>${wsg.subgroup_order}"
    if wsg.subgroup_order > 1 and not is_prime(wsg.subgroup_order):
        ans += "="+latex(factor(wsg.subgroup_order))
    ans += "$</td></tr>"
    if wsg.normal:
        ans += f"<tr><td>{display_knowl('group.quotient', 'Quotient')}</td><td>{wsg.display_quotient()}</td></tr>"
    else:
        ans += f"<tr><td>Number of conjugates</td><td>{wsg.count}</td></tr>"
    ans += subinfo_getsub("Normalizer", "group.subgroup.normalizer", wsg.normalizer)
    ans += subinfo_getsub(
        "Normal closure", "group.subgroup.normal_closure", wsg.normal_closure
    )
    ans += subinfo_getsub("Centralizer", "group.subgroup.centralizer", wsg.centralizer)
    ans += subinfo_getsub("Core", "group.core", wsg.core)
    # ans += '<tr><td>Coset action</td><td>%s</td></tr>\n' % wsg.coset_action_label
    ## There was a bug in the Magma code computing generators, so we disable this for the moment
    # gp = WebAbstractGroup(ambient) # needed for generators
    # if wsg.subgroup_order > 1:
    #    ans += f"<tr><td>{display_knowl('group.generators', 'Generators')}</td><td>${gp.show_subgroup_generators(wsg)}$</td></tr>"
    # if not wsg.characteristic:
    #    ans += f"<tr><td>Number of autjugates</td><td>{wsg.conjugacy_class_count}</td></tr>"
    ans += (
        '<tr><td></td><td style="text-align: right"><a href="%s">$%s$ subgroup homepage</a></td>'
        % (url_for_subgroup_label(wsg.label), wsg.subgroup_tex)
    )
    ans += (
        '<tr><td></td><td style="text-align: right"><a href="%s">$%s$ abstract group homepage</a></td></tr>'
        % (url_for_label(wsg.subgroup), wsg.subgroup_tex)
    )
    # print ""
    # print ans
    ans += "</table>"
    return ans


@abstract_page.route("/Completeness")
def completeness_page():
    t = "Completeness of the abstract groups data"
    bread = get_bread("Completeness")
    return render_template(
        "single.html",
        kid="rcs.cande.groups.abstract",
        title=t,
        bread=bread,
        learnmore=learnmore_list_remove("Complete"),
    )


@abstract_page.route("/Labels")
def labels_page():
    t = "Labels for abstract groups"
    bread = get_bread("Labels")
    return render_template(
        "single.html",
        kid="group.label",
        learnmore=learnmore_list_remove("label"),
        title=t,
        bread=bread,
    )


@abstract_page.route("/Reliability")
def reliability_page():
    t = "Reliability of the abstract groups data"
    bread = get_bread("Reliability")
    return render_template(
        "single.html",
        kid="rcs.rigor.groups.abstract",
        title=t,
        bread=bread,
        learnmore=learnmore_list_remove("Reliability"),
    )


@abstract_page.route("/GroupPictures")
def picture_page():
    t = "Pictures for abstract groups"
    bread = get_bread("Group Pictures")
    return render_template(
        "single.html",
        kid="portrait.groups.abstract",
        title=t,
        bread=bread,
        learnmore=learnmore_list_remove("Picture")
    )

@abstract_page.route("picture/<label>")
def picture(label):
    if label_is_valid(label):
        label = clean_input(label)
        gp = WebAbstractGroup(label)
        if gp.is_null():
            flash_error("No group with label %s was found in the database.", label)
            return redirect(url_for(".index"))
        # The user specifically requested the image, so we don't impose a limit on the number of conjugacy classes
        svg_io = BytesIO()
        svg_io.write(gp.image().encode("utf-8"))
        svg_io.seek(0)
        return send_file(svg_io, mimetype='image/svg+xml')
    else:
        flash_error("The label %s is invalid.", label)
        return redirect(url_for(".index"))

@abstract_page.route("/Source")
def how_computed_page():
    t = "Source of the abstract group data"
    bread = get_bread("Source")
    return render_template(
        "multi.html",
        kids=["rcs.source.groups.abstract",
              "rcs.ack.groups.abstract",
              "rcs.cite.groups.abstract"],
        title=t,
        bread=bread,
        learnmore=learnmore_list_remove("Source"),
    )

@abstract_page.route("/data/<label>")
def gp_data(label):
    if not abstract_group_label_regex.fullmatch(label):
        return abort(404, f"Invalid label {label}")
    bread = get_bread([(label, url_for_label(label)), ("Data", " ")])
    title = f"Abstract group data - {label}"
    return datapage(label, ["gps_groups", "gps_groups_cc", "gps_qchar", "gps_char", "gps_subgroups"], bread=bread, title=title, label_cols=["label", "group", "group", "group", "ambient"])

@abstract_page.route("/sdata/<label>")
def sgp_data(label):
    if not abstract_subgroup_label_regex.fullmatch(label):
        return abort(404, f"Invalid label {label}")
    bread = get_bread([(label, url_for_subgroup_label(label)), ("Data", " ")])
    title = f"Abstract subgroup data - {label}"
    data = db.gps_subgroups_test.lookup(label, ["ambient", "subgroup", "quotient"])
    if data is None:
        return abort(404)
    if data["quotient"] is None:
        return datapage([label, data["subgroup"], data["ambient"]], ["gps_subgroups", "gps_groups", "gps_groups"], bread=bread, title=title)
    else:
        return datapage([label, data["subgroup"], data["ambient"], data["quotient"]], ["gps_subgroups", "gps_groups", "gps_groups", "gps_groups"], bread=bread, title=title)

@abstract_page.route("/<label>/download/<download_type>")
def download_group(**args):
    dltype = args["download_type"]
    label = args["label"]
    com = "#"  # single line comment start
    com1 = ""  # multiline comment start
    com2 = ""  # multiline comment end

    #gp_data = db.gps_groups_test.lucky({"label": label})
    wag = WebAbstractGroup(label)
    gp_data = wag._data

    filename = "group" + label
    mydate = time.strftime("%d %B %Y")
    if dltype == "gap":
        filename += ".g"
    elif dltype == "magma":
        com = ""
        com1 = "/*"
        com2 = "*/"
        filename += ".m"
    elif dltype == "oscar":
        com = ""
        com1 = "#="
        com2 = "=#"
    s = com1 + "\n"
    s += com + " Group " + label + " downloaded from the LMFDB on %s.\n" % (mydate)
    if dltype == "oscar":
        # This needs to change for larger groups
        if gp_data["solvable"]:
            s += com + " The group will be created as a polycylic group (not necessarily matching the presentation in the LMFDB).\n"
            s += com + ' You can turn it into a permuation group using "PermGroup(G)".\n'
        else:
            s += com + " The group will be created as a permuation group (not necessarily using the generators used in the LMFDB).\n"
        s += com2 + "\n"
        s += "\n"
        s += "G = small_group(%s,%s)" % tuple(label.split("."))
    else:
        s += (
            com
            + " If the group is solvable, G is the  polycyclic group  matching the one presented in LMFDB."
        )
        s += com + " Generators will be stored as a, b, c,... to match LMFDB.  \n"
        s += (
            com
            + " If the group is nonsolvable, G is a permutation group giving with generators as in LMFDB."
        )
        s += com + "\n"
        s += com2 + "\n"
        s += "\n"

        ### This all needs to change
        reps = gp_data["representations"]
        rep_type = gp_data["element_repr_type"]
        if rep_type == "PC":
            s += "gpsize:=  " + str(gp_data["order"]) + "; \n"
            s += "encd:= " + str(reps["PC"]["code"]) + "; \n"

            if dltype == "magma":
                s += "G:=SmallGroupDecoding(encd,gpsize); \n"
            elif dltype == "gap":
                s += "G:=PcGroupCode(encd, gpsize); \n"

            gen_index = reps["PC"]["gens"]
            num_gens = len(gen_index)
            for i in range(num_gens):
                s += ascii_lowercase[i] + ":= G." + str(gen_index[i]) + "; \n"

        # otherwise nonsolvable MAY NEED TO CHANGE WITH MATRIX GROUPS??
        elif rep_type == "Perm":
            d = reps["Perm"]["d"]
            s += "d:=" + str(d) + "; \n"
            s += "Sd:=SymmetricGroup(d); \n"

            # Turn Lehmer code into permutations
            list_gens = []
            for perm in reps["Perm"]["gens"]:
                perm_decode = Permutations(d).unrank(perm)
                list_gens.append(perm_decode)
            if gp_data["solvable"]:
                s += "gpsize:=  " + str(gp_data["order"]) + "; \n"
                s += "encd:= " + str(wag.pc_code) + "; \n"


            if dltype == "magma":
                s += "G:=sub<Sd | " + str(list_gens) + ">; \n"
            elif dltype == "gap":
                #          MAKE LIST2
                s += "List_Gens:=" + str(list_gens) + "; \n \n"
                s += "LGens:=[]; \n"
                s += "for gens in List_Gens do AddSet(LGens,PermList(gens)); od;\n"
                s += "G:=Subgroup(Sd,LGens);"

    response = make_response(s)
    response.headers['Content-type'] = 'text/plain'
    return response

    #strIO = BytesIO()
    #strIO.write(s.encode("utf-8"))
    #strIO.seek(0)
    #return send_file(strIO, attachment_filename=filename, as_attachment=True, add_etags=False)


class GroupsSearchArray(SearchArray):
    noun = "group"
<<<<<<< HEAD
    plural_noun = "groups"
    sorts = [
            ("", "order", ["order", "counter"]),
            ("exponent", "exponent", ["exponent", "order", "counter"]),
            ("nilpotency_class", "nilpotency class", ["nilpotency_class", "order", "counter"]),
            ("derived_length", "derived length", ["derived_length", "order", "counter"]),
            ("composition_length", "composition length", ["composition_length", "order", "counter"]),
            ("rank", "rank", ["rank", "eulerian_function", "order", "counter"]),
            #("center_label", "center", ["center_label", "order", "counter"]),
            #("commutator_label", "commutator", ["commutator_label", "order", "counter"]),
            #("central_quotient", "central quotient", ["central_quotient", "order", "counter"]),
            #("abelian_quotient", "abelianization", ["abelian_quotient", "order", "counter"]),
            ("aut_order", "automorphisms", ["aut_order", "aut_group", "order", "counter"]),
            ("number_subgroups", "subgroups", ["number_subgroups", "order", "counter"]),
            ("number_subgroup_classes", "subgroup classes", ["number_subgroup_classes", "order", "counter"]),
            ("number_normal_subgroups", "normal subgroups", ["number_normal_subgroups", "order", "counter"]),
            ("number_conjugacy_classes", "conjugacy classes", ["number_conjugacy_classes", "order", "counter"]),
            ("number_autjugacy_classes", "autjugacy classes", ["number_autjugacy_classes", "order", "counter"]),
            ("number_divisions", "divisions", ["number_divisions", "order", "counter"]),
            ("transitive_degree", "transitive degree", ["transitive_degree", "counter"]),
            ("permutation_degree", "permutation degree", ["permutation_degree", "counter"]),
            ("irrC_degree", r"$\C$-irrep degree", ["irrC_degree", "counter"]),
            ("irrQ_degree", r"$\Q$-irrep degree", ["irrQ_degree", "counter"])
    ]
=======
    sorts = [("", "order", ["order", "counter"]),
             ("exponent", "exponent", ["exponent", "order", "counter"]),
             ("nilpotency_class", "nilpotency class", ["nilpotency_class", "order", "counter"]),
             ("derived_length", "derived length", ["derived_length", "order", "counter"]),
             ("composition_length", "composition length", ["composition_length", "order", "counter"]),
             ("rank", "rank", ["rank", "eulerian_function", "order", "counter"]),
             #("center_label", "center", ["center_label", "order", "counter"]),
             #("commutator_label", "commutator", ["commutator_label", "order", "counter"]),
             #("central_quotient", "central quotient", ["central_quotient", "order", "counter"]),
             #("abelian_quotient", "abelianization", ["abelian_quotient", "order", "counter"]),
             ("aut_order", "automorphism group", ["aut_order", "aut_group", "order", "counter"]),
             ("number_conjugacy_classes", "conjugacy classes", ["number_conjugacy_classes", "order", "counter"]),
             ("number_subgroup_classes", "subgroup classes", ["number_subgroup_classes", "order", "counter"])]
>>>>>>> 518c8689
    jump_example = "8.3"
    jump_egspan = "e.g. 8.3, GL(2,3), C3:C4, C2*A5 or C16.D4"
    jump_prompt = "Label or name"
    jump_knowl = "group.find_input"

    def __init__(self):
        order = TextBox(
            name="order",
            label="Order",
            knowl="group.order",
            example="3",
            example_span="4, or a range like 3..5",
        )
        exponent = TextBox(
            name="exponent",
            label="Exponent",
            knowl="group.exponent",
            example="2, 3, 7",
            example_span="2, or list of integers like 2, 3, 7",
        )
        nilpclass = TextBox(
            name="nilpotency_class",
            label="Nilpotency class",
            knowl="group.nilpotent",
            example="3",
            example_span="4, or a range like 3..5",
        )
        aut_group = TextBox(
            name="aut_group",
            label="Automorphism group",
            knowl="group.automorphism",
            example="4.2",
            example_span="4.2",
        )
        aut_order = TextBox(
            name="aut_order",
            label="Automorphism group order",
            short_label="Automorphisms",
            knowl="group.automorphism",
            example="3",
            example_span="4, or a range like 3..5",
        )
        derived_length = TextBox(
            name="derived_length",
            label="Derived length",
            knowl="group.derived_series",
            example="3",
            example_span="4, or a range like 3..5",
            advanced=True,
        )
        frattini_label = TextBox(
            name="frattini_label",
            label="Frattini subgroup",
            knowl="group.frattini_subgroup",
            example="4.2",
            example_span="4.2",
            advanced=True,
        )
        outer_group = TextBox(
            name="outer_group",
            label="Outer aut. group",
            knowl="group.outer_aut",
            example="4.2",
            example_span="4.2",
            advanced=True,
        )
        outer_order = TextBox(
            name="outer_order",
            label="Outer aut. group order",
            short_label="Outer automorphisms",
            knowl="group.outer_aut",
            example="3",
            example_span="4, or a range like 3..5",
            advanced=True,
        )
        rank = TextBox(
            name="rank",
            label="Rank",
            knowl="group.rank",
            example="3",
            example_span="4, or a range like 3..5",
            advanced=True,
        )
        abelian = YesNoBox(
            name="abelian", label="Abelian", knowl="group.abelian", example_col=True
        )
        metabelian = YesNoBox(
            name="metabelian",
            label="Metabelian",
            knowl="group.metabelian",
            advanced=True,
            example_col=True,
        )
        cyclic = YesNoBox(
            name="cyclic",
            label="Cyclic",
            knowl="group.cyclic",
            example_col=True,
        )
        metacyclic = YesNoBox(
            name="metacyclic",
            label="Metacyclic",
            knowl="group.metacyclic",
            advanced=True,
            example_col=True,
        )
        solvable = YesNoBox(
            name="solvable",
            label="Solvable",
            knowl="group.solvable",
            example_col=True,
        )
        supersolvable = YesNoBox(
            name="supersolvable",
            label="Supersolvable",
            knowl="group.supersolvable",
            advanced=True,
            example_col=True,
        )
        nilpotent = YesNoBox(
            name="nilpotent",
            label="Nilpotent",
            knowl="group.nilpotent",
            example_col=True,
        )
        simple = YesNoBox(
            name="simple",
            label="Simple",
            knowl="group.simple",
            example_col=True,
        )
        almost_simple = YesNoBox(
            name="almost_simple",
            label="Almost simple",
            knowl="group.almost_simple",
            example_col=True,
            advanced=True,
        )
        quasisimple = YesNoBox(
            name="quasisimple",
            label="Quasisimple",
            knowl="group.quasisimple",
            advanced=True,
            example_col=True,
        )
        perfect = YesNoBox(
            name="perfect",
            label="Perfect",
            knowl="group.perfect",
            example_col=True,
        )
        direct_product = YesNoBox(
            name="direct_product",
            label="Direct product",
            knowl="group.direct_product",
            example_col=True,
        )
        semidirect_product = YesNoBox(
            name="semidirect_product",
            label="Semidirect product",
            knowl="group.semidirect_product",
            example_col=True,
        )
        permutation_degree = TextBox(
            name="permutation_degree",
            label="Permutation degree",
            knowl="group.permutation_degree",
            example="3",
            example_span="4, or a range like 3..5",
        )
        transitive_degree = TextBox(
            name="transitive_degree",
            label="Transitive degree",
            knowl="group.transitive_degree",
            example="3",
            example_span="4, or a range like 3..5",
        )
        irrC_degree = TextBox(
            name="irrC_degree",
            label=r"$\C$-irrep degree",
            knowl="group.irrC_degree",
            example="3",
            example_span="4, or a range like 3..5",
        )
        irrQ_degree = TextBox(
            name="irrQ_degree",
            label=r"$\Q$-irrep degree",
            knowl="group.irrQ_degree",
            example="3",
            example_span="4, or a range like 3..5",
        )
        schur_multiplier = TextBox(
            name="schur_multiplier",
            label="Schur multiplier",
            knowl="group.schur_multiplier",
            example="[2,4,12]",
            example_span="[2,4,12]",
            advanced=True,
        )
        Agroup = YesNoBox(
            name="Agroup",
            label="A-group",
            knowl="group.a_group",
            advanced=True,
            example_col=True,
        )
        Zgroup = YesNoBox(
            name="Zgroup",
            label="Z-group",
            knowl="group.z_group",
            advanced=True,
            example_col=True,
        )
        monomial = YesNoBox(
            name="monomial",
            label="Monomial",
            knowl="group.monomial",
            advanced=True,
        )
        rational = YesNoBox(
            name="rational",
            label="Rational",
            knowl="group.rational_group",
            advanced=True,
            example_col=True,
        )
        center_label = TextBox(
            name="center_label",
            label="Center",
            knowl="group.center_isolabel",
            example="4.2",
            example_span="4.2",
        )
        commutator_label = TextBox(
            name="commutator_label",
            label="Commutator",
            knowl="group.commutator_isolabel",
            example="4.2",
            example_span="4.2",
        )
        abelian_quotient = TextBox(
            name="abelian_quotient",
            label="Abelianization",
            knowl="group.abelianization_isolabel",
            example="4.2",
            example_span="4.2",
        )
        central_quotient = TextBox(
            name="central_quotient",
            label="Central quotient",
            knowl="group.central_quotient_isolabel",
            example="4.2",
            example_span="4.2",
        )
        order_stats = TextBox(
            name="order_stats",
            label="Order statistics",
            knowl="group.order_stats",
            example="1^1, 2^3, 3^2",
            example_span="1^1, 2^3, 3^2",
        )
        exponents_of_order = TextBox(
            name="exponents_of_order",
            label="Order factorization",
            knowl="group.order_factorization",
            example="[2,1]",
            example_span="[2,1] or [8]",
            advanced=True,
        )
        commutator_count = TextBox(
            name="commutator_count",
            label="Commutator length",
            knowl="group.commutator_length",
            example="2-",
            example_span="1 or 2-4",
            advanced=True,
        )
        wreath_product = YesNoBox(
            name="wreath_product",
            label="Wreath product",
            knowl="group.wreath_product",
            advanced=True,
        )
        name = SneakyTextBox(
            name="name",
            label="Name",
            knowl="group.find_input",
            example="C16.D4",
        )
        name = SneakySelectBox(
            name="order_factorization_type",
            label="Order",
            knowl="group.order_factorization_type",
            options=([("", ""),
                      ("0", "1"),
                      ("1", "p"),
                      ("2", "p^2"),
                      ("3", "p^{3-6}"),
                      ("7", "p^{7+}"),
                      ("11", "squarefree"),
                      ("22", "p^2q,p^2q^2"),
                      ("31", "p^3q,p^4q"),
                      ("51", "p^{5+}q"),
                      ("32", "p^{3+}q^2"),
                      ("33", "p^{3+}q^{3+}"),
                      ("222", "p^{1,2}q^{1,2}r^{1,2}..."),
                      ("311", "p^{3+}qr..."),
                      ("321", "other")]),
        )
        # Numbers of things boxes
        number_subgroups= TextBox(
            name="number_subgroups",
            label="Number of subgroups",
            knowl="group.subgroup",
            example="3",
            example_span="4, or a range like 3..5",
        )
        number_normal_subgroups= TextBox(
            name="number_normal_subgroups",
            label="Number of normal subgroups",
            knowl="group.subgroup.normal",
            example="3",
            example_span="4, or a range like 3..5",
        )
        number_conjugacy_classes = TextBox(
            name="number_conjugacy_classes",
            label="Number of conjugacy classes",
            knowl="group.conjugacy_class",
            example="3",
            example_span="4, or a range like 3..5",
        )
        number_autjugacy_classes = TextBox(
            name="number_autjugacy_classes ",
            label="Number of autjugacy classes",
            knowl="group.autjugacy_class",
            example="3",
            example_span="4, or a range like 3..5",
            advanced=True
        )
        number_characteristic_subgroups = TextBox(
            name="number_characteristic_subgroups ",
            label="Number of characteristic subgroups",
            knowl="group.characteristic_subgroup",
            example="3",
            example_span="4, or a range like 3..5",
            advanced=True
        )
        number_divisions = TextBox(
            name="number_divisions ",
            label="Number of divisions",
            knowl="group.division",
            example="3",
            example_span="4, or a range like 3..5",
            advanced=True
        )

        count = CountBox()

        self.browse_array = [
            [order, exponent],
            [aut_group, nilpclass],
            [aut_order, commutator_label],
            [center_label, abelian_quotient],
            [central_quotient, frattini_label],
            [abelian, direct_product],
            [cyclic, semidirect_product],
            [nilpotent, perfect],
            [simple, solvable],
            [transitive_degree, permutation_degree],
            [irrC_degree, irrQ_degree],
            [
                almost_simple,
                derived_length,
            ],
            [
                quasisimple,
                supersolvable,
            ],
            [outer_group, metabelian],
            [outer_order, metacyclic],
            [Agroup, monomial],
            [Zgroup, rational],
            [schur_multiplier, wreath_product],
            [number_subgroups, number_normal_subgroups],
            [number_characteristic_subgroups, number_divisions],
            [number_conjugacy_classes, number_autjugacy_classes],
            [order_stats, rank],
            [exponents_of_order, commutator_count],
            [count],
        ]

        self.refine_array = [
            [order, exponent, nilpclass, nilpotent],
            [center_label, commutator_label, central_quotient, abelian_quotient],
            [abelian, cyclic, solvable, simple],
            [perfect, direct_product, semidirect_product, wreath_product],
            [aut_group, aut_order, transitive_degree, permutation_degree],
            [irrC_degree, irrQ_degree],
            [outer_group, outer_order, metabelian, metacyclic],
            [almost_simple, quasisimple, Agroup, Zgroup],
            [frattini_label, derived_length, rank, schur_multiplier],
            [supersolvable, monomial, rational],

            [number_subgroups, number_normal_subgroups, number_conjugacy_classes],
            [number_characteristic_subgroups, number_autjugacy_classes, number_divisions],

            [order_stats, exponents_of_order, commutator_count],
            [name],
        ]

    sort_knowl = "group.sort_order"

class SubgroupSearchArray(SearchArray):
    null_column_explanations = { # No need to display warnings for these
        "quotient": False,
        "quotient_abelian": False,
        "quotient_solvable": False,
        "quotient_cyclic": False,
        "direct": False,
        "split": False,
    }
    sorts = [("", "ambient order", ['ambient_order', 'ambient', 'quotient_order', 'subgroup']),
             ("sub_ord", "subgroup order", ['subgroup_order', 'ambient_order', 'ambient', 'subgroup']),
             ("sub_ind", "subgroup index", ['quotient_order', 'ambient_order', 'ambient', 'subgroup'])]
    def __init__(self):
        abelian = YesNoBox(name="abelian", label="Abelian", knowl="group.abelian")
        cyclic = YesNoBox(name="cyclic", label="Cyclic", knowl="group.cyclic")
        solvable = YesNoBox(name="solvable", label="Solvable", knowl="group.solvable")
        quotient_abelian = YesNoBox(
            name="quotient_abelian", label="Abelian quotient", knowl="group.abelian"
        )
        quotient_cyclic = YesNoBox(
            name="quotient_cyclic", label="Cyclic quotient", knowl="group.cyclic"
        )
        quotient_solvable = YesNoBox(
            name="quotient_solvable", label="Solvable quotient", knowl="group.solvable"
        )
        perfect = YesNoBox(name="perfect", label="Perfect", knowl="group.perfect")
        normal = YesNoBox(name="normal", label="Normal", knowl="group.subgroup.normal")
        characteristic = YesNoBox(
            name="characteristic",
            label="Characteristic",
            knowl="group.characteristic_subgroup",
        )
        maximal = YesNoBox(
            name="maximal", label="Maximal", knowl="group.maximal_subgroup"
        )
        minimal_normal = YesNoBox(
            name="minimal_normal",
            label="Maximal quotient",
            knowl="group.maximal_quotient",
        )
        central = YesNoBox(name="central", label="Central", knowl="group.central")
        direct = YesNoBox(
            name="direct", label="Direct product", knowl="group.direct_product"
        )
        split = YesNoBox(
            name="split", label="Semidirect product", knowl="group.semidirect_product"
        )
        # stem = YesNoBox(
        #    name="stem",
        #    label="Stem",
        #    knowl="group.stem_extension")
        hall = YesNoBox(name="hall", label="Hall subgroup", knowl="group.subgroup.hall")
        sylow = YesNoBox(
            name="sylow", label="Sylow subgroup", knowl="group.sylow_subgroup"
        )
        subgroup = TextBox(
            name="subgroup",
            label="Subgroup label",
            knowl="group.subgroup_isolabel",
            example="8.4",
        )
        quotient = TextBox(
            name="quotient",
            label="Quotient label",
            knowl="group.quotient_isolabel",
            example="16.5",
        )
        ambient = TextBox(
            name="ambient",
            label="Ambient label",
            knowl="group.ambient_isolabel",
            example="128.207",
        )
        subgroup_order = TextBox(
            name="subgroup_order",
            label="Subgroup order",
            knowl="group.order",
            example="8",
            example_span="4, or a range like 3..5",
        )
        quotient_order = TextBox(
            name="quotient_order",
            label="Subgroup index",
            knowl="group.subgroup.index",
            example="16",
        )
        ambient_order = TextBox(
            name="ambient_order",
            label="Ambient order",
            knowl="group.order",
            example="128",
        )
        nontrivproper = YesNoBox(name="nontrivproper", label=display_knowl('group.trivial_subgroup', 'Non-trivial') + " " + display_knowl('group.proper_subgroup', 'proper'))

        self.refine_array = [
            [subgroup, subgroup_order, cyclic, abelian, solvable],
            [normal, characteristic, perfect, maximal, central, nontrivproper],
            [ambient, ambient_order, direct, split, hall, sylow],
            [
                quotient,
                quotient_order,
                quotient_cyclic,
                quotient_abelian,
                quotient_solvable,
                minimal_normal,
            ],
        ]

    def search_types(self, info):
        if info is None:
            return [("Subgroups", "List of subgroups"), ("RandomSubgroup", "Random subgroup")]
        else:
            return [("Subgroups", "Search again"), ("RandomSubgroup", "Random subgroup")]

def abstract_group_namecache(labels, cache=None, reverse=None):
    # Note that, when called by knowl_cache from transitive_group.py,
    # the resulting cache will have two types of records: abstract group ones with keys
    # "label", "order" and "tex_name", and transitive group ones with keys
    # "label", "order", "gapid" and "pretty".  The labels will be of different kinds (6.1 vs 3T2),
    # and serve as keys for the cache dictionary.
    if cache is None:
        cache = {}
    for rec in db.gps_groups_test.search({"label": {"$in": labels}}, ["label", "order", "tex_name"]):
        label = rec["label"]
        cache[label] = rec
        if reverse is not None:
            tex_name = rec.get("tex_name")
            for nTj in reverse[label]:
                if "pretty" in cache[nTj]:
                    continue
                cache[nTj]["pretty"] = f"${tex_name}$" if tex_name else ""
    return cache

def sub_display_knowl(label, name=None):
    if not name:
        name = f"Subgroup {label}"
    return f'<a title = "{name} [lmfdb.object_information]" knowl="lmfdb.object_information" kwargs="args={label}&func=sub_data">{name}</a>'

def semidirect_expressions_knowl(label, name=None):
    if not name:
        name = f"Semidirect product expressions for {label}"
    return f'<a title = "{name} [lmfdb.object_information]" knowl="lmfdb.object_information" kwargs="args={label}&func=semidirect_data">{name}</a>'

def nonsplit_expressions_knowl(label, name=None):
    if not name:
        name = f"Nonsplit product expressions for {label}"
    return f'<a title = "{name} [lmfdb.object_information]" knowl="lmfdb.object_information" kwargs="args={label}&func=nonsplit_data">{name}</a>'

def autgp_expressions_knowl(label, name=None):
    if not name:
        name = f"Expressions for {label} as an automorphism group"
    return f'<a title = "{name} [lmfdb.object_information]" knowl="lmfdb.object_information" kwargs="args={label}&func=aut_data">{name}</a>'

def cc_data(gp, label, typ="complex"):
    if typ == "rational":
        wag = WebAbstractGroup(gp)
        rcc = wag.conjugacy_class_divisions
        if not rcc:
            return "Data for conjugacy class {} not found.".format(label)
        for div in rcc:
            if div.label == label:
                break
        else:
            return "Data for conjugacy class {} missing.".format(label)
        classes = div.classes
        wacc = classes[0]
        mult = len(classes)
        ans = "<h3>Rational conjugacy class {}</h3>".format(label)
        if mult > 1:
            ans += "<br>Rational class is a union of {} conjugacy classes".format(mult)
            ans += "<br>Total size of class: {}".format(wacc.size * mult)
        else:
            ans += "<br>Rational class is a single conjugacy class"
            ans += "<br>Size of class: {}".format(wacc.size)
    else:
        wacc = WebAbstractConjClass(gp, label)
        if not wacc:
            return "Data for conjugacy class {} not found.".format(label)
        ans = "<h3>Conjugacy class {}</h3>".format(label)
        ans += "<br>Size of class: {}".format(wacc.size)
    ans += "<br>Order of elements: {}".format(wacc.order)
    if wacc.centralizer == None:
        ans +="<br>Centralizer: not computed"
    else:    
        centralizer = f"{wacc.group}.{wacc.centralizer}"
        wcent = WebAbstractSubgroup(centralizer)
        ans += "<br>Centralizer: {}".format(
            sub_display_knowl(centralizer, "$" + wcent.subgroup_tex + "$")
        )
    return Markup(ans)


def rchar_data(label):
    mychar = WebAbstractRationalCharacter(label)
    ans = "<h3>Rational character {}</h3>".format(label)
    ans += "<br>Degree: {}".format(mychar.qdim)
    if mychar.faithful:
        ans += "<br>Faithful character"
    else:
        ans += "<br>Not faithful"
    ans += "<br>Multiplicity: {}".format(mychar.multiplicity)
    ans += "<br>Schur index: {}".format(mychar.schur_index)
    nt = mychar.nt
    ans += "<br>Smallest container: {}T{}".format(nt[0], nt[1])
    if mychar._data.get("image"):
        txt = "Image"
        imageknowl = (
            '<a title = "{0} [lmfdb.object_information]" knowl="lmfdb.object_information" kwargs="func=qrep_data&args={0}">{0}</a>'.format(mychar.image)
        )
        if mychar.schur_index > 1:
            txt = r"Image of ${}\ *\ ${}".format(mychar.schur_index, label)
        ans += "<br>{}: {}".format(txt, imageknowl)
    else:
        ans += "<br>Image: not computed"
    return Markup(ans)


def cchar_data(label):
    from lmfdb.number_fields.web_number_field import formatfield
    mychar = WebAbstractCharacter(label)
    ans = "<h3>Complex character {}</h3>".format(label)
    ans += "<br>Degree: {}".format(mychar.dim)
    if mychar.faithful:
        ans += "<br>Faithful character"
    else:
        if mychar.kernel == None:
            ans += "<br>Not faithful but kernel not computed."
        else:    
            ker = WebAbstractSubgroup(f"{mychar.group}.{mychar.kernel}")
            ans += "<br>Not faithful with kernel {}".format(
                sub_display_knowl(ker.label, "$" + ker.subgroup_tex + "$")
            )
    nt = mychar.nt
    ans += "<br>Frobenius-Schur indicator: {}".format(mychar.indicator)
    ans += "<br>Smallest container: {}T{}".format(nt[0], nt[1])
    ans += "<br>Field of character values: {}".format(formatfield(mychar.field))
    if mychar._data.get("image"):
        imageknowl = (
            '<a title = "%s [lmfdb.object_information]" knowl="lmfdb.object_information" kwargs="func=crep_data&args=%s">%s</a>'
            % (mychar.image, mychar.image, mychar.image)
        )
        ans += "<br>Image: {}".format(imageknowl)
    else:
        ans += "<br>Image: not computed"
    return Markup(ans)


def crep_data(label):
    info = db.gps_crep.lookup(label)
    ans = r"<h3>Subgroup of $\GL_{{ {}  }}(\C)$: {}</h3>".format(info["dim"], label)
    ans += "<br>Order: ${}$".format(info["order"])
    ans += "<br>Abstract group: {}".format(
        abstract_group_display_knowl(info["group"], info["group"])
    )
    ans += "<br>Group name: ${}$".format(group_names_pretty(info["group"]))
    ans += "<br>Dimension: ${}$".format(info["dim"])
    ans += "<br>Irreducible: {}".format(info["irreducible"])
    ans += f"<br>{pluralize(len(info['gens']), 'Matrix generator', omit_n=True)}: "
    N = info["cyc_order_mat"]
    genlist = ["$" + dispcyclomat(N, gen) + "$" for gen in info["gens"]]
    ans += ",".join(genlist)
    return Markup(ans)


def qrep_data(label):
    info = db.gps_qrep.lookup(label)
    ans = r"<h3>Subgroup of $\GL_{{ {}  }}(\Q)$: {}</h3>".format(info["dim"], label)
    ans += "<br>Order: ${}$".format(info["order"])
    ans += "<br>Abstract group: {}".format(
        abstract_group_display_knowl(info["group"], info["group"])
    )
    ans += "<br>Group name: ${}$".format(group_names_pretty(info["group"]))
    ans += "<br>Dimension: ${}$".format(info["dim"])
    ans += "<br>Irreducible: {}".format(info["irreducible"])
    ans += f"<br>{pluralize(len(info['gens']), 'Matrix generator', omit_n=True)}: "
    genlist = ["$" + dispZmat(gen) + "$" for gen in info["gens"]]
    ans += ",".join(genlist)
    return Markup(ans)


def sub_data(label):
    label = label.split(".")
    return Markup(shortsubinfo(".".join(label[:2]), ".".join(label[2:])))


def group_data(label, ambient=None, aut=False, profiledata=None):
    gp = None
    quotient_tex = None
    if profiledata is None:
        quotient_label = "None"
    else:
        profiledata = profiledata.split("$")
        for i, c in enumerate(profiledata):
            if c in ["None", "?"]:
                profiledata[i] = None
        if len(profiledata) == 6 and profiledata[3] is not None:
            quotient_label = profiledata[3]
            quotient_tex = profiledata[5]
        else:
            quotient_label = "None"
    if label == "None":
        if profiledata is None:
            return Markup("Error in group_data function: No label or profiledata")
        if len(profiledata) < 3:
            return Markup("Error in group_data function: Not enough profiledata")
        order = int(profiledata[0].split(".")[0])
        # Now restore profiledata[0] to be None, used in sub_matches below
        profiledata[0] = None
        tex_name = profiledata[2]
        if tex_name is None:
            ans = "Unknown group<br />"
        else:
            ans = f"Group ${tex_name}$<br />"
        ans += f"Order: {order}<br />"
        if profiledata[1] is None:
            ans += "Isomorphism class unknown<br />"
        else:
            # TODO: add hash knowl and search link to groups with this order and hash
            ans += f"Hash: {profiledata[1]}<br />"
        isomorphism_label = "Subgroups with this data:"
    else:
        if label.startswith("ab/"):
            data = canonify_abelian_label(label[3:])
            url = url_for("abstract.by_abelian_label", label=label[3:])
        else:
            data = None
            url = url_for("abstract.by_label", label=label)
        gp = WebAbstractGroup(label, data=data)
        ans = f"Group ${gp.tex_name}$: "
        ans += create_boolean_string(gp, type="knowl")
        ans += f"<br />Label: {gp.label}<br />"
        order = gp.order
        ans += f"Order: {order}<br />"
        ans += f"Exponent: {gp.exponent}<br />"
        if quotient_label == "None":
            isomorphism_label = "Subgroups with this isomorphism type: "
        else:
            isomorphism_label = "Subgroups with this isomorphism type and quotient: "
    if quotient_label != "None":
        if quotient_label.startswith("ab/"):
            data = canonify_abelian_label(quotient_label[3:])
            quotient_url = url_for("abstract.by_abelian_label", label=quotient_label[3:])
        else:
            data = None
            quotient_url = url_for("abstract.by_label", label=quotient_label)
        qgp = WebAbstractGroup(quotient_label, data=data)
        if not quotient_tex:
            quotient_tex = qgp.tex_name
        ans += f"Quotient ${quotient_tex}$: "
        ans += create_boolean_string(qgp, type="knowl")
        ans += f"<br />Quotient label: {qgp.label}<br />"
        ans += f"Quotient order: {qgp.order}<br />"
        ans += f"Quotient exponent: {qgp.exponent}<br />"
    elif profiledata is not None and len(profiledata) == 6:
        if quotient_tex in [None, "?"]:
            quotient_tex = profiledata[5]
        if quotient_tex in [None, "?"]:
            ans += "Unknown quotient<br />"
        else:
            ans += f"Quotient ${quotient_tex}$<br />"
        ambient_order = int(ambient.split(".")[0])
        ans += f"Quotient order: {ambient_order // order}<br />"
        if profiledata[4] is None:
            ans += "Quotient isomorphism class unknown<br />"
        else:
            # TODO: add hash knowl and search link to groups with this order and hash
            ans += f"Quotient hash: {profiledata[4]}<br />"

    if gp and not gp.live():
        if ambient is None:
            ans += "It has {} subgroups".format(gp.number_subgroups)
            if gp.number_normal_subgroups < gp.number_subgroups:
                ans += " in {} conjugacy classes, {} normal, ".format(
                    gp.number_subgroup_classes, gp.number_normal_subgroups
                )
            else:
                ans += ", all normal, "
            if gp.number_characteristic_subgroups < gp.number_normal_subgroups:
                ans += str(gp.number_characteristic_subgroups)
            else:
                ans += "all"
            ans += " characteristic.<br />"
        else:
            ambient = WebAbstractGroup(ambient)
            def sub_matches(H):
                if profiledata is None:
                    return H.subgroup == label
                if len(profiledata) == 3 and label != "None":
                    return H.subgroup == label
                if len(profiledata) == 6 and label != "None" and quotient_label != "None":
                    return H.subgroup == label and H.quotient == quotient_label
                return all(a == b for (a, b) in zip(profiledata, (H.subgroup, H.subgroup_hash, H.subgroup_tex, H.quotient, H.quotient_hash, H.quotient_tex)))

            subs = [H for H in ambient.subgroups.values() if sub_matches(H)]
            if aut and not ambient.outer_equivalence:
                # TODO: need to deal with non-canonical labels
                subs = [H for H in subs if H.label.split(".")[-1] == "a1"]
            subs.sort(key=lambda H: label_sortkey(H.label))
            ans += '<div align="right">'
            ans += isomorphism_label
            for H in subs:
                ans += '<a href="{}">{}</a>&nbsp;'.format(
                    url_for("abstract.by_subgroup_label", label=H.label), H.label
                )
            ans += "</div><br />"
    if label != "None":
        ans += f'<div align="right"><a href="{url}">{label} home page</a></div>'
    if quotient_label != "None":
        ans += f'<div align="right"><a href="{quotient_url}">{quotient_label} home page</a></div>'
    return Markup(ans)

def semidirect_data(label):
    gp = WebAbstractGroup(label)
    ans = f"Semidirect product expressions for ${gp.tex_name}$:<br />\n"
    for sub, cnt, labels in gp.semidirect_products:
        ans += fr"${sub.subgroup_tex_parened}~\rtimes~{sub.quotient_tex_parened}$"
        if cnt > 1:
            ans += f" in {cnt} ways"
        ans += ' via '
        ans += ", ".join([f'<a href="{url_for("abstract.by_subgroup_label", label=label+"."+sublabel)}">{sublabel}</a>' for sublabel in labels])
        ans += "<br />\n"
    return Markup(ans)

def nonsplit_data(label):
    gp = WebAbstractGroup(label)
    ans = f"Nonsplit product expressions for ${gp.tex_name}$:<br />\n"
    ans += "<table>\n"
    for sub, cnt, labels in gp.nonsplit_products:
        ans += f"<tr><td>${sub.subgroup_tex_parened}~.~{sub.quotient_tex_parened}$</td><td>"
        if cnt > 1:
            ans += f" in {cnt} ways"
        ans += ' via </td>'
        ans += "".join([f'<td><a href="{url_for("abstract.by_subgroup_label", label=label+"."+sublabel)}">{sublabel}</a></td>' for sublabel in labels])
        ans += "</tr>\n"
    ans += "</table>"
    return Markup(ans)

def aut_data(label):
    gp = WebAbstractGroup(label)
    ans = f"${gp.tex_name}$ as an automorphism group:<br />\n"
    for aut, disp in gp.as_aut_gp:
        ans += f'<a href="{url_for("abstract.by_label", label=aut)}">${disp}$</a><br />\n'
    return Markup(ans)

def dyn_gen(f, args):
    r"""
    Called from the generic dynamic knowl.

    INPUT:

    - ``f`` is the name of a function to call, which has to be in ``flist``,
      which is at the bottom of this file

    - ``args`` is a string with the arguments, which are concatenated together
      with ``%7C``, which is the encoding of the pipe symbol
    """
    func = flist[f]
    arglist = args.split("|")
    return func(*arglist)


# list of legal dynamic knowl functions
flist = {
    "cc_data": cc_data,
    "sub_data": sub_data,
    "rchar_data": rchar_data,
    "cchar_data": cchar_data,
    "group_data": group_data,
    "crep_data": crep_data,
    "qrep_data": qrep_data,
    "semidirect_data": semidirect_data,
    "nonsplit_data": nonsplit_data,
    "aut_data": aut_data,
}


def order_stats_list_to_string(o_list):
    s = ""
    for pair in o_list:
        assert len(pair) == 2
        s += "%s^%s" % (pair[0], pair[1])
        if o_list.index(pair) != len(o_list) - 1:
            s += ","
    return s<|MERGE_RESOLUTION|>--- conflicted
+++ resolved
@@ -1611,8 +1611,6 @@
 
 class GroupsSearchArray(SearchArray):
     noun = "group"
-<<<<<<< HEAD
-    plural_noun = "groups"
     sorts = [
             ("", "order", ["order", "counter"]),
             ("exponent", "exponent", ["exponent", "order", "counter"]),
@@ -1636,21 +1634,6 @@
             ("irrC_degree", r"$\C$-irrep degree", ["irrC_degree", "counter"]),
             ("irrQ_degree", r"$\Q$-irrep degree", ["irrQ_degree", "counter"])
     ]
-=======
-    sorts = [("", "order", ["order", "counter"]),
-             ("exponent", "exponent", ["exponent", "order", "counter"]),
-             ("nilpotency_class", "nilpotency class", ["nilpotency_class", "order", "counter"]),
-             ("derived_length", "derived length", ["derived_length", "order", "counter"]),
-             ("composition_length", "composition length", ["composition_length", "order", "counter"]),
-             ("rank", "rank", ["rank", "eulerian_function", "order", "counter"]),
-             #("center_label", "center", ["center_label", "order", "counter"]),
-             #("commutator_label", "commutator", ["commutator_label", "order", "counter"]),
-             #("central_quotient", "central quotient", ["central_quotient", "order", "counter"]),
-             #("abelian_quotient", "abelianization", ["abelian_quotient", "order", "counter"]),
-             ("aut_order", "automorphism group", ["aut_order", "aut_group", "order", "counter"]),
-             ("number_conjugacy_classes", "conjugacy classes", ["number_conjugacy_classes", "order", "counter"]),
-             ("number_subgroup_classes", "subgroup classes", ["number_subgroup_classes", "order", "counter"])]
->>>>>>> 518c8689
     jump_example = "8.3"
     jump_egspan = "e.g. 8.3, GL(2,3), C3:C4, C2*A5 or C16.D4"
     jump_prompt = "Label or name"
@@ -2246,7 +2229,7 @@
     ans += "<br>Order of elements: {}".format(wacc.order)
     if wacc.centralizer == None:
         ans +="<br>Centralizer: not computed"
-    else:    
+    else:
         centralizer = f"{wacc.group}.{wacc.centralizer}"
         wcent = WebAbstractSubgroup(centralizer)
         ans += "<br>Centralizer: {}".format(
