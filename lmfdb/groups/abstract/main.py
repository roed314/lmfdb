--- conflicted
+++ resolved
@@ -125,37 +125,22 @@
     #nilpotent implies supersolvable for finite groups
     #supersolvable imples monomial for finite groups
     #Zgroup implies metacyclic for finite groups
-<<<<<<< HEAD
     
         if gp.cyclic:
             strng = cyclic_str + " (" + hence_str + abelian_str + ", " + nilpotent_str + ", " + supersolvable_str + ", " + monomial_str + ", " + solvable_str + ", " + zgroup_str + ", " + metacyclic_str + ", " + metabelian_str + ", and an " + agroup_str +  ")"
             if gp.simple:
                 strng += "<br>" + simple_str
-=======
-
-    if gp.cyclic:
-        strng = cyclic_str + " (hence " + abelian_str + ", " + nilpotent_str + ", " + supersolvable_str + ", " + monomial_str + ", " + solvable_str + ", and a " + zgroup_str + " hence " + metacyclic_str + ", " + metabelian_str + ", and an " + agroup_str +  ")"
-        if gp.simple:
-            strng += "<br>" + simple_str
->>>>>>> 1c521522
 
         elif gp.abelian:
             strng = abelian_str + " (" + hence_str + nilpotent_str + ", " + supersolvable_str + ", " + monomial_str + ", and " + solvable_str +  ", as well as " +  metabelian_str + ", and an " + agroup_str +  ")"
             if gp.Zgroup:
                 strng += "<br>" + zgroup_str + " (" + hence_str + metacyclic_str + ")"
 
-<<<<<<< HEAD
             
 #rest will assume non-abelian            
         else:
             strng = nonabelian_str
-=======
-
-    #rest will assume non-abelian
-    else:
-        strng = nonabelian_str
-
->>>>>>> 1c521522
+
         #finite nilpotent is Agroup iff group is abelian (so can't be Zgroup/Agroup)
             if gp.nilpotent:
                 strng += " and " + nilpotent_str + " (" + hence_str + supersolvable_str + ", " + monomial_str + ", and " + solvable_str + ")"
@@ -183,32 +168,22 @@
                 if gp.monomial:
                     strng += "<br>" + monomial_str
 
-<<<<<<< HEAD
+
             elif gp.monomial:
                 strng += " and " + monomial_str + " (" + hence_str + solvable_str + ")"
             
             elif gp.solvable:
                 strng += " and " + solvable_str
-=======
-        elif gp.monomial:
-            strng += " and " + monomial_str + " (hence " + solvable_str + ")"
-
-        elif gp.solvable:
-            strng += " and " + solvable_str
->>>>>>> 1c521522
+
 
             else:
                 strng += " and " + nonsolvable_str
 
-<<<<<<< HEAD
+                
         #nonabelian only here so QS and perfect and AS too        
             if gp.simple:
                 strng += " and " + simple_str + " (" + hence_str  + quasisimple_str + ", " + perfect_str + ", and " + almostsimple_str + ")"
-=======
-        #nonabelian only here so QS and perfect and AS too
-        if gp.simple:
-            strng += " and " + simple_str + " (hence " + quasisimple_str + ", " + perfect_str + ", and " + almostsimple_str + ")"
->>>>>>> 1c521522
+
 
             elif gp.quasisimple:
                 strng += " and " + quasisimple_str + " (" + hence_str  + perfect_str + ")"
@@ -223,7 +198,6 @@
             elif  gp.almost_simple:
                 strng += "<br>" +  almostsimple_str
 
-<<<<<<< HEAD
         #if Zgroup, already labeled as Agroup    
             if gp.Agroup and not gp.Zgroup:
                 strng += "<br>" + agroup_str
@@ -232,20 +206,6 @@
             strng += "<br>" +  rational_str
 
             
-=======
-        #if Zgroup, already labeled as Agroup
-        if gp.Agroup and not gp.Zgroup:
-            strng += "<br>" + agroup_str
-
-    if gp.rational:
-        strng += "<br>" +  rational_str
-
-
-# didn't bother with short_string for now
-#   if short_string:
-#       return strng
-
->>>>>>> 1c521522
     return strng
 
 
