import re

import time
from collections import defaultdict, Counter
from flask import (
    make_response,
    redirect,
    render_template,
    request,
    send_file,
    url_for,
    abort,
)
from markupsafe import Markup
#from six import BytesIO
from string import digits
from io import BytesIO
from sage.all import ZZ, latex, factor, prod, is_prime
from sage.misc.cachefunc import cached_function
from sage.databases.cremona import class_to_int

from lmfdb import db
from lmfdb.app import app
from lmfdb.utils import (
    flash_error,
    to_dict,
    display_knowl,
    SearchArray,
    TextBox,
    SneakyTextBox,
    SneakySelectBox,
    SelectBox,
    CountBox,
    YesNoBox,
    parse_ints,
    parse_bool,
    clean_input,
    parse_regex_restricted,
    parse_bracketed_posints,
    parse_noop,
    parse_group_label_or_order,
    dispZmat,
    dispcyclomat,
    search_wrap,
    web_latex,
    pluralize,
    Downloader,
    pos_int_and_factor,
    sparse_cyclotomic_to_mathml,
    integer_to_mathml,
)
from lmfdb.utils.search_parsing import (parse_multiset, search_parser)
from lmfdb.utils.interesting import interesting_knowls
from lmfdb.utils.search_columns import SearchColumns, LinkCol, MathCol, CheckCol, SpacerCol, ProcessedCol, MultiProcessedCol, ColGroup
from lmfdb.api import datapage
from . import abstract_page  # , abstract_logger
from .web_groups import (
    WebAbstractCharacter,
    WebAbstractConjClass,
    WebAbstractGroup,
    WebAbstractRationalCharacter,
    WebAbstractSubgroup,
    group_names_pretty,
    label_sortkey,
    primary_to_smith,
    abelian_gp_display,
    abstract_group_display_knowl,
    cc_data_to_gp_label,
    gp_label_to_cc_data,
    missing_subs,
)
from .stats import GroupStats


abstract_group_label_regex = re.compile(r"^(\d+)\.([a-z]+|\d+)$")
abstract_subgroup_label_regex = re.compile(
    r"^(\d+)\.([a-z]+|\d+)\.(\d+)\.([a-z]+\d+|[a-z]+\d+\.[a-z]+\d+|[A-Z]+|_\.[A-Z]+)$"
)

#abstract_subgroup_label_regex = re.compile(
#    r"^(\d+)\.([a-z0-9]+)\.(\d+)\.([a-z]+\d+)(?:\.([a-z]+\d+))?(?:\.(N|M|NC\d+))?$"
#)

#abstract_subgroup_partial_regex = re.compile(
#    r"^(\d+)\.([a-z0-9]+)\.(\d+)\.([a-z]+[A-Z]+)(?:\.([a-z]+[A-Z]+))?(?:\.(N|M|NC\d+|CF\d+))?$"
#)

#abstract_subgroup_CFlabel_regex = re.compile(
#    r"^(\d+)\.([a-z0-9]+)\.(\d+)\.(CF\d+)$"
#)

#abstract_noncanonical_subgroup_label_regex = re.compile(
#    r"^(\d+)\.([a-z0-9]+)\.(\d+)\.([A-Z]+)(?:\.(N|M|NC\d+))?$"
#)


gap_group_label_regex = re.compile(r"^(\d+)\.(\d+)$")
# order_stats_regex = re.compile(r'^(\d+)(\^(\d+))?(,(\d+)\^(\d+))*')

abstract_group_hash_regex = re.compile(r"^(\d+)#(\d+)$")

def yesno(val):
    return "yes" if val else "no"

def deTeX_name(s):
    s = re.sub(r"[{}\\$]", "", s)
    return s

@cached_function
def group_families(deTeX=False):
    L = [(el["family"], el["tex_name"], el["name"]) for el in db.gps_families.search(projection=["family", "tex_name", "name"], sort=["priority"])]
    L = [(fam, name if "fam" in tex else f"${tex}$") for (fam, tex, name) in L]
    if deTeX:
        # Used for constructing the dropdown
        return [(fam, deTeX_name(name)) for (fam, name) in L]

    def hidden(fam):
        return fam not in ["C", "S", "D", "A", "Q", "GL", "SL", "PSL", "Sp", "SO", "Sporadic"]
    L = [(fam, name, "fam_more" if hidden(fam) else "fam_always", hidden(fam)) for (fam, name) in L]
    return L

# For dynamic knowls
@app.context_processor
def ctx_abstract_groups():
    return {
        "cc_data": cc_data,
        "sub_data": sub_data,
        "rchar_data": rchar_data,
        "cchar_data": cchar_data,
        "dyn_gen": dyn_gen,
        "semidirect_data": semidirect_data,
        "nonsplit_data": nonsplit_data,
        "possibly_split_data": possibly_split_data,
        "aut_data": aut_data,
        "trans_expr_data": trans_expr_data,
    }


def learnmore_list():
    return [
        ("Source and acknowledgements", url_for(".how_computed_page")),
        ("Completeness of the data", url_for(".completeness_page")),
        ("Reliability of the data", url_for(".reliability_page")),
        ("Abstract  group labeling", url_for(".labels_page")),
    ]


def learnmore_list_add(learnmore_label, learnmore_url):
    return learnmore_list() + [(learnmore_label, learnmore_url)]


def learnmore_list_remove(matchstring):
    return filter(lambda t: t[0].find(matchstring) < 0, learnmore_list())


def subgroup_label_is_valid(lab):
    m = abstract_subgroup_label_regex.fullmatch(lab)
    if m:
        return m


def label_is_valid(lab):
    return abstract_group_label_regex.fullmatch(lab)


#parser for conjugacy class search
@search_parser(clean_info=True, prep_ranges=True)
def parse_group(inp, query, qfield):
    if label_is_valid(inp):
        gp_ord, gp_count = gp_label_to_cc_data(inp)
        query["group_order"] = gp_ord
        query["group_counter"] = gp_count
    elif re.fullmatch(r'\d+',inp):
        query["group_order"] = int(inp)
    else:
        raise ValueError("It must be a valid group label or order of the group. ")

@search_parser
def parse_family(inp, query, qfield):
    if inp not in ([el[0] for el in group_families(deTeX=True)] + ['any']):
        raise ValueError("Not a valid family label.")
    if inp == 'any':
        query[qfield] = {'$in':list(db.gps_special_names.search(projection='label'))}
    elif inp == 'C':
        query["cyclic"] = True
    else:
        query[qfield] = {'$in':list(db.gps_special_names.search({'family':inp}, projection='label'))}

@search_parser
def parse_hashes(inp, query, qfield, order_field):
    if inp.count("#") == 0:
        opts = [ZZ(opt) for opt in inp.split(",")]
        if len(opts) == 1:
            query[qfield] = opts[0]
        else:
            query[qfield] = {"$or": opts}
    elif inp.count("#") == 1:
        N, hsh = inp.split("#")
        N, hsh = ZZ(N), ZZ(hsh)
        if order_field not in query:
            query[order_field] = N
        elif query[order_field] != N:
            raise ValueError(f"You cannot specify order both in the {order_field} input and the {qfield} input")
        query[qfield] = hsh
    else:
        raise ValueError("To specify multiple hash values, all must have the same order; provide the order in the order input and then just give hashes separated by commas")

#input string of complex character label and return rational character label
def q_char(char):
    return char.rstrip(digits)


def get_bread(tail=[]):
    base = [("Groups", url_for(".index")), ("Abstract", url_for(".index"))]
    if not isinstance(tail, list):
        tail = [(tail, " ")]
    return base + tail

def display_props(proplist, joiner="and"):
    if len(proplist) == 1:
        return proplist[0]
    elif len(proplist) == 2:
        return f" {joiner} ".join(proplist)
    else:
        return ", ".join(proplist[:-1]) + f", {joiner} {proplist[-1]}"

def find_props(
    gp,
    overall_order,
    impl_order,
    overall_display,
    implications,
    hence_str,
    show,
):
    props = []
    noted = set()
    for prop in overall_order:
        if not getattr(gp, prop, None) or prop in noted or prop not in show:
            continue
        noted.add(prop)
        impl = [B for B in implications.get(prop, []) if B not in noted]
        cur = 0
        while cur < len(impl):
            impl.extend(
                [
                    B
                    for B in implications.get(impl[cur], [])
                    if B not in impl and B not in noted
                ]
            )
            cur += 1
        noted.update(impl)
        impl = [
            overall_display.get(B)
            for B in impl_order
            if B in impl and B in show
        ]
        if impl:
            props.append(f"{overall_display[prop]} ({hence_str} {display_props(impl)})")
        else:
            props.append(overall_display[prop])
    return props


group_prop_implications = {
    "cyclic": ["abelian", "is_elementary", "Zgroup"],
    "abelian": ["nilpotent", "Agroup", "metabelian"],
    "pgroup": ["nilpotent", "is_elementary"],
    "is_elementary": ["nilpotent", "is_hyperelementary"],
    "nilpotent": ["supersolvable"],  # for finite groups
    "Zgroup": ["Agroup", "metacyclic"],  # metacyclic for finite groups
    "metacyclic": ["metabelian", "supersolvable"],
    "supersolvable": ["monomial"],  # for finite groups
    "is_hyperelementary": ["monomial"],
    "monomial": ["solvable"],
    "metabelian": ["solvable"],
    "nab_simple": ["quasisimple", "almost_simple"],
    "quasisimple": ["nab_perfect"],
    "nab_perfect": ["nonsolvable"],
}


def get_group_prop_display(gp):
    # We want elementary and hyperelementary to display which primes, but only once
    elementaryp = ''
    hyperelementaryp = ''
    if hasattr(gp, 'elementary'):
        elementaryp = ",".join(str(p) for p, e in ZZ(gp.elementary).factor())
        hyperelementaryp = ",".join(
            str(p)
            for p, e in ZZ(gp.hyperelementary).factor()
            if not p.divides(gp.elementary)
        )
    if (
        gp.order == 1
    ):  # here it will be implied from cyclic, so both are in the implication list
        elementaryp = " (for every $p$)"
        hyperelementaryp = ""
    elif hasattr(gp, 'pgroup') and gp.pgroup:  # We don't display p since there's only one in play
        elementaryp = hyperelementaryp = ""
    elif gp.cyclic:  # both are in the implication list
        elementaryp = f" ($p = {elementaryp}$)"
        if gp.elementary == gp.hyperelementary:
            hyperelementaryp = ""
        else:
            hyperelementaryp = f" (also for $p = {hyperelementaryp}$)"
    elif hasattr(gp, 'is_elementary') and gp.is_elementary:  # Now elementary is a top level implication
        elementaryp = f" for $p = {elementaryp}$"
        if hasattr(gp, 'hyperelementary') and gp.elementary == gp.hyperelementary:
            hyperelementaryp = ""
        else:
            hyperelementaryp = f" (also for $p = {hyperelementaryp}$)"
    elif hasattr(gp, 'hyperelementary') and gp.hyperelementary:  # Now hyperelementary is a top level implication
        hyperelementaryp = f" for $p = {hyperelementaryp}$"
    overall_display = {
        "cyclic": display_knowl("group.cyclic", "cyclic"),
        "abelian": display_knowl("group.abelian", "abelian"),
        "nonabelian": display_knowl("group.abelian", "nonabelian"),
        "nilpotent": display_knowl('group.nilpotent', 'nilpotent'),
        "supersolvable": display_knowl("group.supersolvable", "supersolvable"),
        "monomial": display_knowl("group.monomial", "monomial"),
        "solvable": display_knowl("group.solvable", "solvable"),
        "nonsolvable": display_knowl("group.solvable", "nonsolvable"),
        "Zgroup": f"a {display_knowl('group.z_group', 'Z-group')}",
        "Agroup": f"an {display_knowl('group.a_group', 'A-group')}",
        "metacyclic": display_knowl("group.metacyclic", "metacyclic"),
        "metabelian": display_knowl("group.metabelian", "metabelian"),
        "quasisimple": display_knowl("group.quasisimple", "quasisimple"),
        "almost_simple": display_knowl("group.almost_simple", "almost simple"),
        "ab_simple": display_knowl("group.simple", "simple"),
        "nab_simple": display_knowl("group.simple", "simple"),
        "ab_perfect": display_knowl("group.perfect", "perfect"),
        "nab_perfect": display_knowl("group.perfect", "perfect"),
        "rational": display_knowl("group.rational_group", "rational"),
        "pgroup": f"a {display_knowl('group.pgroup', '$p$-group')}",
        "is_elementary": display_knowl("group.elementary", "elementary") + elementaryp,
        "is_hyperelementary": display_knowl("group.hyperelementary", "hyperelementary")
        + hyperelementaryp,
    }
    # We display a few things differently for trivial groups
    if gp.order == 1:
        overall_display["pgroup"] += " (for every $p$)"
    return overall_display

def create_boolean_subgroup_string(sgp, type="normal"):
    # We put direct and semidirect after normal since (hence normal) seems weird there, even if correct
    implications = {
        "thecenter": ["characteristic", "central"],
        "thecommutator": ["characteristic"],
        "thefrattini": ["characteristic"],
        "thefitting": ["characteristic", "nilpotent"],
        "theradical": ["characteristic", "solvable"],
        "thesocle": ["characteristic"],
        "characteristic": ["normal"],
        "cyclic": ["abelian"],
        "abelian": ["nilpotent"],
        "stem": ["central"],
        "central": ["abelian"],
        "is_sylow": ["is_hall", "nilpotent"],
        "nilpotent": ["solvable"],
    }

    if type == "normal":
        overall_order = [
            "thecenter",
            "thecommutator",
            "thefrattini",
            "thefitting",
            "theradical",
            "thesocle",
            "characteristic",
            "normal",
            "maximal",
            "direct",
            "semidirect",
            "cyclic",
            "stem",
            "central",
            "abelian",
            "nonabelian",
            "is_sylow",
            "is_hall",
            "pgroup",
            "is_elementary",
            "nilpotent",
            "Zgroup",
            "metacyclic",
            "supersolvable",
            "is_hyperelementary",
            "monomial",
            "metabelian",
            "solvable",
            "nab_simple",
            "ab_simple",
            "Agroup",
            "quasisimple",
            "nab_perfect",
            "ab_perfect",
            "almost_simple",
            "nonsolvable",
            "rational",
        ]
        impl_order = [
            "characteristic",
            "normal",
            "abelian",
            "central",
            "nilpotent",
            "solvable",
            "supersolvable",
            "is_hall",
            "monomial",
            "nonsolvable",
            "is_elementary",
            "is_hyperelementary",
            "metacyclic",
            "metabelian",
            "Zgroup",
            "Agroup",
            "nab_perfect",
            "quasisimple",
            "almost_simple",
        ]
        implications.update(group_prop_implications)
    else:
        overall_order = [
            "thecenter",
            "thecommutator",
            "thefrattini",
            "thefitting",
            "theradical",
            "thesocle",
            "characteristic",
            "normal",
            "maximal",
            "direct",
            "semidirect",
            "cyclic",
            "stem",
            "central",
            "abelian",
            "nonabelian",
            "is_sylow",
            "is_hall",
            "nilpotent",
            "solvable",
            "nab_perfect",
            "nonsolvable",
        ]
        impl_order = [
            "characteristic",
            "normal",
            "abelian",
            "central",
            "nilpotent",
            "solvable",
            "is_hall",
        ]

    if not getattr(sgp,'normal'):  #if gp isn't normal we don't store direct/semidirect
        overall_order.remove('direct')
        overall_order.remove('semidirect')

    for A, L in implications.items():
        for B in L:
            assert A in overall_order and B in overall_order
            assert overall_order.index(A) < overall_order.index(B)
            assert B in impl_order

    overall_display = {
        "thecenter": display_knowl("group.center", "the center"),
        "thecommutator": display_knowl(
            "group.commutator_subgroup", "the commutator subgroup"
        ),
        "thefrattini": display_knowl(
            "group.frattini_subgroup", "the Frattini subgroup"
        ),
        "thefitting": display_knowl("group.frattini_subgroup", "the Fitting subgroup"),
        "theradical": display_knowl("group.radical", "the radical"),
        "thesocle": display_knowl("group.socle", "the socle"),
        "characteristic": display_knowl(
            "group.characteristic_subgroup", "characteristic"
        ),
        "normal": display_knowl("group.subgroup.normal", "normal"),
        "maximal": display_knowl("group.maximal_subgroup", "maximal"),
        "cyclic": display_knowl("group.cyclic", "cyclic"),
        "stem": display_knowl("group.stem_extension", "stem"),
        "central": display_knowl("group.central", "central"),
        "abelian": display_knowl("group.abelian", "abelian"),
        "nonabelian": display_knowl("group.abelian", "nonabelian"),
        "is_sylow": f"a {display_knowl('group.sylow_subgroup', '$'+str(sgp.sylow)+'$-Sylow subgroup')}",
        "is_hall": f"a {display_knowl('group.subgroup.hall', 'Hall subgroup')}",
        "nilpotent": display_knowl("group.nilpotent", "nilpotent"),
        "solvable": display_knowl("group.solvable", "solvable"),
        "nab_perfect": display_knowl("group.perfect", "perfect"),
        "nonsolvable": display_knowl("group.solvable", "nonsolvable"),
    }
    if getattr(sgp,'normal'):  #if gp isn't normal we don't store direct/semidirect
        norm_attr = {"direct": f"a {display_knowl('group.direct_product', 'direct factor')}","semidirect": f"a {display_knowl('group.semidirect_product', 'semidirect factor')}"}
        overall_display.update(norm_attr)

    if type == "normal":
        overall_display.update(get_group_prop_display(sgp.sub))

    assert set(overall_display) == set(overall_order)
    hence_str = display_knowl(
        "group.subgroup_properties_interdependencies", "hence"
    )  # This needs to contain both kind of implications....
    props = find_props(
        sgp,
        overall_order,
        impl_order,
        overall_display,
        implications,
        hence_str,
        show=overall_display,
    )
    if type == "normal":
        main = f"The subgroup is {display_props(props)}."
#        unknown = [prop for prop in overall_order if getattr(sgp, prop, None) is None]
    else:
        main = f"This subgroup is {display_props(props)}."
    unknown = [prop for prop in overall_order if getattr(sgp, prop, None) is None]
    if {'ab_simple', 'nab_simple'} <= set(unknown):
        unknown.remove('ab_simple')

    unknown = [overall_display[prop] for prop in unknown]
    if unknown:
        main += f"  Whether it is {display_props(unknown, 'or')} has not been computed."
    return main

# function to create string of group characteristics
def create_boolean_string(gp, type="normal"):
    # We totally order the properties in two ways: by the order that they should be listed overall,
    # and by the order they should be listed in implications
    # For the first order, it's important that A come before B whenever A => B
    if not gp:
        return "Properties have not been computed"
    overall_order = [
        "cyclic",
        "abelian",
        "nonabelian",
        "pgroup",
        "is_elementary",
        "nilpotent",
        "Zgroup",
        "metacyclic",
        "supersolvable",
        "is_hyperelementary",
        "monomial",
        "metabelian",
        "solvable",
        "nab_simple",
        "ab_simple",
        "Agroup",
        "quasisimple",
        "nab_perfect",
        "ab_perfect",
        "almost_simple",
        "nonsolvable",
        "rational",
    ]
    # Only things that are implied need to be included here, and there are no constraints on the order
    impl_order = [
        "abelian",
        "nilpotent",
        "solvable",
        "supersolvable",
        "monomial",
        "nonsolvable",
        "is_elementary",
        "is_hyperelementary",
        "metacyclic",
        "metabelian",
        "Zgroup",
        "Agroup",
        "nab_perfect",
        "quasisimple",
        "almost_simple",
    ]
    short_show = {
            "cyclic",
            "abelian",
            "nonabelian",
            "nilpotent",
            "solvable",
            "nab_simple",
            "nonsolvable",
            "nab_perfect",
        }
    short_string = type == "knowl"

    # Implications should give edges of a DAG, and should be listed in the group.properties_interdependencies knowl
    implications = group_prop_implications
    for A, L in implications.items():
        for B in L:
            assert A in overall_order and B in overall_order
            assert overall_order.index(A) < overall_order.index(B)
            assert B in impl_order

    overall_display = get_group_prop_display(gp)
    assert set(overall_display) == set(overall_order)

    hence_str = display_knowl("group.properties_interdependencies", "hence")
    props = find_props(
        gp,
        overall_order,
        impl_order,
        overall_display,
        implications,
        hence_str,
        show=(short_show if short_string else overall_display),
    )
    if type == "ambient":
        main = f"The ambient group is {display_props(props)}."
    elif type == "quotient":
        main = f"The quotient is {display_props(props)}."
    elif type == "knowl":
        main = f"{display_props(props)}."
    else:
        main = f"This group is {display_props(props)}."
    unknown = [prop for prop in overall_order if getattr(gp, prop, None) is None]
    if {'ab_simple', 'nab_simple'} <= set(unknown):
        unknown.remove('ab_simple')

    unknown = [overall_display[prop] for prop in unknown]
    if unknown and type != "knowl":
        main += f"  Whether it is {display_props(unknown, 'or')} has not been computed."
    return main


def url_for_label(label):
    if label == "random":
        return url_for(".random_abstract_group")
    return url_for("abstract.by_label", label=label)


def url_for_subgroup_label(label):
    if label == "random":
        return url_for(".random_abstract_subgroup")
    return url_for("abstract.by_subgroup_label", label=label)

#label is the label of a complex character
def url_for_chartable_label(label):
    gp = ".".join(label.split(".")[:2])
    return url_for(".char_table", label=gp, char_highlight=label)

#Here the input is a dictionary with certain data from the gps_conj_classes table filled in
def url_for_cc_label(record):
    gplabel = cc_data_to_gp_label(record["group_order"], record["group_counter"])
    return url_for(".char_table", label=gplabel, cc_highlight=record["label"], cc_highlight_i=record["counter"])

@abstract_page.route("/")
def index():
    bread = get_bread()
    info = to_dict(request.args, search_array=GroupsSearchArray())
    if request.args:
        info["search_type"] = search_type = info.get(
            "search_type", info.get("hst", "")
        )
        if search_type in ["List", "", "Random"]:
            return group_search(info)
        elif search_type in ["Subgroups", "RandomSubgroup"]:
            info["search_array"] = SubgroupSearchArray()
            return subgroup_search(info)
        elif search_type in ["ComplexCharacters", "RandomComplexCharacter"]:
            info["search_array"] = ComplexCharSearchArray()
            return complex_char_search(info)
        elif search_type in ["ConjugacyClasses"]:  # no random since lots of groups with cc don't have characters also computed
            info["search_array"] = ConjugacyClassSearchArray()
            return conjugacy_class_search(info)
    info["stats"] = GroupStats()
    info["count"] = 50
    info["order_list"] = ["1-64", "65-127", "128", "129-255", "256", "257-383", "384", "385-511", "513-1000", "1001-1500", "1501-2000", "2001-"]
    info["nilp_list"] = range(1, 10)
    info["prop_browse_list"] = [
        ("abelian=yes", "abelian"),
        ("abelian=no", "nonabelian"),
        ("solvable=yes", "solvable"),
        ("solvable=no", "nonsolvable"),
        ("simple=yes", "simple"),
        ("perfect=yes", "perfect"),
        ("rational=yes", "rational"),
    ]
    info["maxgrp"] = db.gps_groups.max("order")
    info["families"] = group_families()

    return render_template(
        "abstract-index.html",
        title="Abstract groups",
        bread=bread,
        info=info,
        learnmore=learnmore_list(),
    )


@abstract_page.route("/stats")
def statistics():
    title = "Abstract groups: Statistics"
    return render_template(
        "display_stats.html",
        info=GroupStats(),
        title=title,
        bread=get_bread([("Statistics", " ")]),
        learnmore=learnmore_list(),
    )


@abstract_page.route("/dynamic_stats")
def dynamic_statistics():
    info = to_dict(request.args, search_array=GroupsSearchArray())
    GroupStats().dynamic_setup(info)
    title = "Abstract groups: Dynamic statistics"
    return render_template(
        "dynamic_stats.html",
        info=info,
        title=title,
        bread=get_bread([("Dynamic Statistics", " ")]),
        learnmore=learnmore_list(),
    )


@abstract_page.route("/random")
def random_abstract_group():
    label = db.gps_groups.random(projection="label")
    response = make_response(redirect(url_for(".by_label", label=label), 307))
    response.headers["Cache-Control"] = "no-cache, no-store"
    return response


@abstract_page.route("/interesting")
def interesting():
    return interesting_knowls(
        "group.abstract",
        db.gps_groups,
        url_for_label,
        title="Some interesting groups",
        bread=get_bread([("Interesting", " ")]),
        learnmore=learnmore_list(),
    )


@abstract_page.route("/<label>")
def by_label(label):
    if label_is_valid(label):
        return render_abstract_group(label)
    else:
        flash_error("The label %s is invalid.", label)
        return redirect(url_for(".index"))


AB_LABEL_RE = re.compile(r"\d+(_\d+)?(\.\d+(_\d+)?)*")
def canonify_abelian_label(label, smith=False):
    parts = defaultdict(list)
    for piece in label.split("."):
        if "_" in piece:
            base, exp = map(ZZ, piece.split("_"))
        else:
            base = ZZ(piece)
            exp = 1
        for p, e in base.factor():
            parts[p].extend([p ** e] * exp)
    for v in parts.values():
        v.sort()
    if smith:
        M = max(len(v) for v in parts.values())
        for p, qs in parts.items():
            parts[p] = [1] * (M - len(qs)) + qs
        return [prod(qs) for qs in zip(*parts.values())]
    else:
        return sum((parts[p] for p in sorted(parts)), [])


@abstract_page.route("/ab/<label>")
def by_abelian_label(label):
    # For convenience, we provide redirects for abelian groups:
    # m1_e1.m2_e2... represents C_{m1}^e1 x C_{m2}^e2 x ...
    if not AB_LABEL_RE.fullmatch(label):
        flash_error(
            r"The abelian label %s is invalid; it must be of the form m1_e1.m2_e2... representing $C_{m_1}^{e_1} \times C_{m_2}^{e_2} \times \cdots$",
            label,
        )
        return redirect(url_for(".index"))
    primary = canonify_abelian_label(label)
    # Avoid database error on a hopeless search
    dblabel = None
    if not [z for z in primary if z > 2**31-1]:
        dblabel = db.gps_groups.lucky(
            {"abelian": True, "primary_abelian_invariants": primary}, "label"
        )
    if dblabel is None:
        snf = primary_to_smith(primary)
        canonical_label = '.'.join(str(z) for z in snf)
        if canonical_label != label:
            return redirect(url_for(".by_abelian_label", label=canonical_label))
        else:
            return render_abstract_group("ab/" + canonical_label, data=primary)
    else:
        return redirect(url_for(".by_label", label=dblabel))


@abstract_page.route("/auto_gens/<label>")
def auto_gens(label):
    label = clean_input(label)
    gp = WebAbstractGroup(label)
    if gp.is_null() or gp.source == "Missing":  # latter is for groups in Magma but not GAP db
        flash_error("No group with label %s was found in the database.", label)
        return redirect(url_for(".index"))
    if gp.live() or gp.aut_gens is None:
        flash_error("The generators for the automorphism group of the group with label %s have not been computed.", label)
        return redirect(url_for(".by_label", label=label))
    return render_template(
        "auto_gens_page.html",
        gp=gp,
        title="Generators of automorphism group for $%s$" % gp.tex_name,
        bread=get_bread([(label, url_for(".by_label", label=label)), ("Automorphism group generators", " ")]),
                        )


@abstract_page.route("/sub/<label>")
def by_subgroup_label(label):
    if subgroup_label_is_valid(label):
        return render_abstract_subgroup(label)
    else:
        flash_error("The label %s is invalid.", label)
        return redirect(url_for(".index"))


@abstract_page.route("/char_table/<label>")
def char_table(label):
    label = clean_input(label)
    info = to_dict(request.args,
                   dispv=sparse_cyclotomic_to_mathml)
    gp = WebAbstractGroup(label)
    if gp.is_null() or gp.source == "Missing":  # latter is for groups not in GAP but in Magma db
        flash_error("No group with label %s was found in the database.", label)
        return redirect(url_for(".index"))
    if gp.live():
        flash_error("The complex characters for the group with label %s have not been computed.", label)
        return redirect(url_for(".by_label", label=label))
    if not gp.complex_characters_known:
        flash_error("The complex characters for the group with label %s have not been computed.", label)
        return redirect(url_for(".by_label", label=label))
    if "char_highlight" in info and info["char_highlight"] not in [chtr.label for chtr in gp.characters]:
        flash_error(f"There is no character of {label} with label {info['char_highlight']}.")
        del info["char_highlight"]
    if "cc_highlight" in info and info["cc_highlight"] not in [c.label for c in gp.conjugacy_classes]:
        flash_error(f"There is no conjugacy class of {label} with label {info['cc_highlight']}.")
        del info["cc_highlight"]
    return render_template(
        "character_table_page.html",
        gp=gp,
        info=info,
        title=f"Character table for ${gp.tex_name}$",
        bread=get_bread([(label, url_for(".by_label", label=label)), ("Character table", " ")]),
    )


@abstract_page.route("/Qchar_table/<label>")
def Qchar_table(label):
    label = clean_input(label)
    info = to_dict(request.args, conv=integer_to_mathml)
    gp = WebAbstractGroup(label)
    if gp.is_null() or gp.source == "Missing": # latter is for groups not in GAP but in Magma db
        flash_error("No group with label %s was found in the database.", label)
        return redirect(url_for(".index"))
    if not gp.rational_characters_known:
        flash_error("The rational characters for the group with label %s have not been computed.", label)
        return redirect(url_for(".by_label", label=label))
    if "char_highlight" in info and info["char_highlight"] not in [chtr.label for chtr in gp.rational_characters]:
        flash_error(f"There is no rational character of {label} with label {info['char_highlight']}.")
        del info["char_highlight"]
    return render_template(
        "rational_character_table_page.html",
        gp=gp,
        info=info,
        title="Rational character table for $%s$" % gp.tex_name,
        bread=get_bread([(label, url_for(".by_label", label=label)), ("Rational character table", " ")]),
    )


def _subgroup_diagram(label, title, only, style):
    label = clean_input(label)
    gp = WebAbstractGroup(label)
    if gp.is_null() or gp.source == "Missing":  # latter is for groups in Magma but not in GAP db
        flash_error("No group with label %s was found in the database.", label)
        return redirect(url_for(".index"))
    dojs, display_opts = diagram_js_string(gp, only=only)
    info = {"dojs": dojs, "style":style}
    info.update(display_opts)
    return render_template(
        "diagram_page.html",
        info=info,
        title=title,
        bread=get_bread([("Subgroup diagram", " ")]),
        learnmore=learnmore_list(),
    )

@abstract_page.route("/diagram/<label>")
def subgroup_diagram(label):
    title = f"Diagram of subgroups up to conjugation for group {label}"
    return _subgroup_diagram(label, title, only=("subgroup", ""), style="diagram")

@abstract_page.route("/autdiagram/<label>")
def subgroup_autdiagram(label):
    title = f"Diagram of subgroups up to automorphism for group {label}"
    return _subgroup_diagram(label, title, only=("subgroup", "aut"), style="autdiagram")

@abstract_page.route("/normal_diagram/<label>")
def normal_diagram(label):
    title = f"Diagram of normal subgroups up to conjugation for group {label}"
    return _subgroup_diagram(label, title, only=("normal", ""), style="normal_diagram")

@abstract_page.route("/normal_autdiagram/<label>")
def normal_autdiagram(label):
    title = f"Diagram of normal subgroups up to automorphism for group {label}"
    return _subgroup_diagram(label, title, only=("normal", "aut"), style="normal_autdiagram")

def show_type(ab, nil, solv, smith, nilcls, dlen, clen):
    # arguments - ["abelian", "nilpotent", "solvable", "smith_abelian_invariants", "nilpotency_class", "derived_length", "composition_length"]
    if ab:
        if len(smith) == 0:
            return 'Trivial'
        if len(smith) == 1:
            return 'Cyclic'
        return f'Abelian - {len(smith)}'
    elif nil:
        return f'Nilpotent - {nilcls}'
    elif solv:
        return f'Solvable - {dlen}'
    elif clen == 1:
        return 'Simple'
    else:
        return f'Non-Solvable - {clen}'

CYCLIC_PRODUCT_RE = re.compile(r"[Cc][0-9]+(\^[0-9]+)?(\s*[*Xx]\s*[Cc][0-9]+(\^[0-9]+)?)*")
#### Searching
def group_jump(info):
    jump = info["jump"]
    # by label
    if abstract_group_label_regex.fullmatch(jump):
        return redirect(url_for(".by_label", label=jump))
    # by abelian label
    if jump.startswith("ab/") and AB_LABEL_RE.fullmatch(jump[3:]):
        return redirect(url_for(".by_abelian_label", label=jump[3:]))
    # by subgroup label
    if subgroup_label_is_valid(jump):
        return redirect(url_for(".by_subgroup_label", label=jump))
    #transitive group
    from lmfdb.galois_groups.transitive_group import Tfinder
    if Tfinder.fullmatch(jump):
        label = db.gps_transitive.lookup(jump, "abstract_label")
        if label is None:
            flash_error(f"Transitive group {jump} is not in the database")
            return redirect(url_for(".index"))
        return redirect(url_for(".by_label", label=label))
    #hash
    hre = abstract_group_hash_regex.fullmatch(jump)
    if hre:
        N, hsh = [ZZ(c) for c in hre.groups()]
        if N <= 2000 and (N < 512 or N.valuation(2) < 7):
            # Less useful here, since we mostly have group ids in this regime, but we include it for completeness
            possible_labels = list(db.gps_groups.search({"order":N, "hash": hsh}, "label"))
            if len(possible_labels) == 1:
                return redirect(url_for(".by_label", label=possible_labels[0]))
        return redirect(url_for(".index", hash=jump))
    # or as product of cyclic groups
    if CYCLIC_PRODUCT_RE.fullmatch(jump):
        invs = [n.strip() for n in jump.upper().replace("C", "").replace("X", "*").replace("^", "_").split("*")]
        return redirect(url_for(".by_abelian_label", label=".".join(invs)))
    # by name
    labs = db.gps_groups.search({"name":jump.replace(" ", "")}, projection="label", limit=2)
    if len(labs) == 1:
        return redirect(url_for(".by_label", label=labs[0]))
    elif len(labs) == 2:
        return redirect(url_for(".index", name=jump.replace(" ", "")))
    # by special name
    for family in db.gps_families.search():
        m = re.fullmatch(family["input"], jump)
        if m:
            m_dict = dict([a, int(x)] for a, x in m.groupdict().items()) # convert string to int
            lab = db.gps_special_names.lucky({"family":family["family"], "parameters":m_dict}, projection="label")
            if lab:
                return redirect(url_for(".by_label", label=lab))
            else:
                flash_error("The group %s has not yet been added to the database." % jump)
                return redirect(url_for(".index"))
    flash_error("%s is not a valid name for a group or subgroup; see %s for a list of possible families" % (jump, display_knowl('group.families', 'here')))
    return redirect(url_for(".index"))

def show_factor(n):
    if n is None or n == "":
        return ""
    if n == 0:
        return "$0$"
    return f"${latex(ZZ(n).factor())}$"

#for irrQ_degree and irrC_degree gives negative value as "-"
def remove_negatives(n):
    if n is None or n == "":
        return "?"
    elif int(n) < 0:
        return "$-$"
    return f"${n}$"


def get_url(label):
    return url_for(".by_label", label=label)


def trans_gp(val):
    if val is None:
        return ""
    return "T".join((str(val[0]),str(val[1])))

def get_trans_url(label):
    if label is None:
        return ""
    return url_for("galois_groups.by_label", label=trans_gp(label))

def display_url(label, tex):
    if label is None or missing_subs(label):
        if tex is None:
            return ''
        return f'${tex}$'
    return f'<a href="{get_url(label)}">${tex}$</a>'

def display_url_invs(label, ab_invs):
    tex = abelian_gp_display(ab_invs)
    return display_url(label, tex)

def display_url_cache(label, cache):
    tex = cache.get(label)
    return display_url(label, tex)

def get_sub_url(label):
    return url_for(".by_subgroup_label", label=label)

#This function takes in a char label and returns url for its group's char table HIGHLIGHTING ONE
def get_cchar_url(label):
    gplabel = ".".join(label.split(".")[:2])
    return url_for(".char_table", label=gplabel, char_highlight=label)

#This function takes in a char label and returns url for its rational group's char table HIGHLIGHTING ONE
def get_qchar_url(label):
    label = q_char(label)  #in case user passed in complex char
    gplabel = ".".join(label.split(".")[:2])
    return url_for(".Qchar_table", label=gplabel, char_highlight=label)


# This function takes in a conjugacy class label and returns url for its group's char table HIGHLIGHTING ONE
# Or returns just the label if conjugacy classes are known but not characters
def get_cc_url(gp_order, gp_counter, label, highlight):
    gplabel = cc_data_to_gp_label(gp_order, gp_counter)
    if isinstance(highlight, dict):
        highlight_col = highlight.get((gplabel,label))
    else:
        highlight_col = highlight
    if highlight_col is None:
        return label
    else:
        return "<a href=" + url_for(".char_table", label=gplabel, cc_highlight=label, cc_highlight_i=highlight_col) + ">" + label + "</a>"

def field_knowl(fld):
    from lmfdb.number_fields.web_number_field import WebNumberField
    field = [int(n) for n in fld]
    wnf = WebNumberField.from_coeffs(field)
    if wnf.is_null():
        return "Not computed"
    else:
        return wnf.knowl()


# This function returns a label for the conjugacy class search page for a group
def display_cc_url(numb,conj_classes_known,gp):
    if numb is None:    # for cases where we didn't compute number
        return 'not computed'
    elif conj_classes_known is False:
        return numb
    return f'<a href = "{url_for(".index", group=gp, search_type="ConjugacyClasses")}">{numb}</a>'

class Group_download(Downloader):
    table = db.gps_groups
    title = "Abstract groups"


def group_postprocess(res, info, query):
    # We want to get latex for all of the centers, central quotients, commutators and abelianizations in one query
    labels = set()
    for rec in res:
        for col in ["center_label", "central_quotient", "commutator_label", "abelian_quotient"]:
            label = rec.get(col)
            if label is not None:
                labels.add(label)
    tex_cache = {rec["label"]: rec["tex_name"] for rec in db.gps_groups.search({"label":{"$in":list(labels)}}, ["label", "tex_name"])}
    for rec in res:
        rec["tex_cache"] = tex_cache
    if "family" in info:
        if info["family"] == "any":
            fquery = {}
        else:
            fquery = {"family": info["family"]}
        fams = {rec["family"]: (rec["priority"], rec["tex_name"]) for rec in db.gps_families.search(fquery, ["family", "priority", "tex_name"])}
        fquery["label"] = {"$in":[rec["label"] for rec in res]}
        special_names = defaultdict(list)
        for rec in db.gps_special_names.search(fquery, ["label", "family", "parameters"]):
            fam, params = rec["family"], rec["parameters"]
            name = fams[fam][1].format(**params)
            if fam == "Sporadic":
                name = re.sub(r"(\d+)", r"_{\1}", name)
                if not re.match(r"[MJ]_", name):
                    name = "\\" + name
            special_names[rec["label"]].append((fams[fam][0], params.get("n"), params.get("q"), name))
        for rec in res:
            names = [x[-1] for x in sorted(special_names[rec["label"]])]
            if len(names) > 4:
                names = ", ".join(names[:4]) + ",\\dots"
            else:
                names = ", ".join(names)
            rec["family_name"] = names
    return res

group_columns = SearchColumns([
    LinkCol("label", "group.label", "Label", get_url),
    MathCol("tex_name", "group.name", "Name"),
    MathCol("family_name", "group.families", "Family name", contingent=lambda info: "family" in info, default=lambda info: "family" in info and info["family"] not in ["C", "S", "D", "A", "Q", "He", "Sporadic"]),
    ProcessedCol("order", "group.order", "Order", show_factor, align="center"),
    ProcessedCol("exponent", "group.exponent", "Exponent", show_factor, align="center"),
    MathCol("nilpotency_class", "group.nilpotent", "Nilp. class", short_title="nilpotency class", default=False),
    MathCol("derived_length", "group.derived_series", "Der. length", short_title="derived length", default=False),
    MathCol("composition_length", "group.chief_series", "Comp. length", short_title="composition length", default=False),
    MathCol("rank", "group.rank", "Rank", default=False),
    MultiProcessedCol("number_cojugacy_classes","group.conjugacy_class",r"$\card{\mathrm{conj}(G)}$",["number_conjugacy_classes","conjugacy_classes_known","label"], display_cc_url, download_col="number_conjugacy_classes", align="center", short_title="#conj(G)"),
    MathCol("number_subgroups", "group.subgroup", "Subgroups", short_title="subgroups", default=False),
    MathCol("number_subgroup_classes", "group.subgroup", r"Subgroup classes", default=False),
    MathCol("number_normal_subgroups", "group.subgroup.normal", "Normal subgroups", short_title="normal subgroups", default=False),
    MultiProcessedCol("center_label", "group.center", "Center",
                      ["center_label", "tex_cache"],
                      display_url_cache,
                      download_col="center_label"),
    MultiProcessedCol("central_quotient", "group.central_quotient_isolabel", "Central quotient",
                      ["central_quotient", "tex_cache"],
                      display_url_cache, download_col="central_quotient", default=False),
    MultiProcessedCol("commutator_label", "group.commutator_isolabel", "Commutator",
                      ["commutator_label", "tex_cache"],
                      display_url_cache, download_col="commutator_label", default=False),
    MultiProcessedCol("abelian_quotient", "group.abelianization_isolabel", "Abelianization",
                      ["abelian_quotient", "smith_abelian_invariants"],
                      display_url_invs, download_col="abelian_quotient", default=False),
    # TODO
    #MultiProcessedCol("schur_multiplier", "group.schur_multiplier", "Schur multiplier",
    #                  ["center_label", "smith_abelian_invariants"],
    #                  display_url_invs),
    ProcessedCol("aut_order", "group.automorphism", r"$\card{\mathrm{Aut}(G)}$", show_factor, align="center", short_title="automorphisms", default=False),
    ProcessedCol("outer_order", "group.outer_aut", r"$\card{\mathrm{Out}(G)}$", show_factor, align="center", short_title="outer automorphisms", default=False),
    MathCol("transitive_degree", "group.transitive_degree", "Tr. deg", short_title="transitive degree", default=False),
    MathCol("permutation_degree", "group.permutation_degree", "Perm. deg", short_title="permutation degree", default=False),
    ProcessedCol("irrC_degree", "group.min_faithful_linear", r"$\C$-irrep deg", remove_negatives, short_title=r"$\C$-irrep degree", default=False, align="center"),
    ProcessedCol("irrR_degree", "group.min_faithful_linear", r"$\R$-irrep deg", remove_negatives, short_title=r"$\R$-irrep degree", default=False, align="center"),
    ProcessedCol("irrQ_dim", "group.min_faithful_linear", r"$\Q$-irrep deg", remove_negatives, short_title=r"$\Q$-irrep degree", default=False, align="center"),
    ProcessedCol("linC_degree", "group.min_faithful_linear", r"$\C$-rep deg", remove_negatives, short_title=r"$\C$-rep degree", default=False, align="center"),
    ProcessedCol("linR_degree", "group.min_faithful_linear", r"$\R$-rep deg", remove_negatives, short_title=r"$\R$-rep degree", default=False, align="center"),
    ProcessedCol("linQ_dim", "group.min_faithful_linear", r"$\Q$-rep deg", remove_negatives, short_title=r"$\Q$-rep degree", default=False, align="center"),
    MultiProcessedCol("type", "group.type", "Type - length",
                      ["abelian", "nilpotent", "solvable", "smith_abelian_invariants", "nilpotency_class", "derived_length", "composition_length"],
                      show_type,
                      align="center")])

@search_wrap(
    table=db.gps_groups,
    title="Abstract group search results",
    err_title="Abstract groups search input error",
    columns=group_columns,
    shortcuts={"jump": group_jump, "download": Group_download()},
    bread=lambda: get_bread([("Search Results", "")]),
    learnmore=learnmore_list,
    #  credit=lambda:credit_string,
    url_for_label=url_for_label,
    postprocess=group_postprocess,
)
def group_search(info, query={}):
    group_parse(info, query)


def group_parse(info, query):
    parse_ints(info, query, "order", "order")
    parse_ints(info, query, "exponent", "exponent")
    parse_ints(info, query, "nilpotency_class", "nilpotency class")
    parse_ints(info, query, "aut_order", "aut_order")
    parse_ints(info, query, "outer_order", "outer_order")
    parse_ints(info, query, "derived_length", "derived_length")
    parse_ints(info, query, "rank", "rank")
    parse_ints(info, query, "commutator_count", "commutator length")
    parse_ints(info, query, "permutation_degree", "permutation_degree")
    parse_ints(info, query, "transitive_degree", "transitive_degree")
    parse_ints(info, query, "irrC_degree", "irrC_degree")
    parse_ints(info, query, "irrQ_degree", "irrQ_degree")
    parse_ints(info, query, "linC_degree", "linC_degree")
    parse_ints(info, query, "linQ_degree", "linQ_degree")
    parse_ints(info, query, "number_autjugacy_classes", "number_autjugacy_classes")
    parse_ints(info, query, "number_conjugacy_classes", "number_conjugacy_classes")
    parse_ints(info, query, "number_characteristic_subgroups", "number_characteristic_subgroups")
    parse_ints(info, query, "number_divisions", "number_divisions")
    parse_ints(info, query, "number_normal_subgroups", "number_normal_subgroups")
    parse_ints(info, query, "number_subgroups", "number_subgroups")
    parse_bracketed_posints(info, query, "schur_multiplier", "schur_multiplier")
    parse_multiset(info, query, "order_stats", "order_stats")
    parse_bool(info, query, "abelian", "is abelian")
    parse_bool(info, query, "cyclic", "is cyclic")
    parse_bool(info, query, "metabelian", "is metabelian")
    parse_bool(info, query, "metacyclic", "is metacyclic")
    parse_bool(info, query, "solvable", "is solvable")
    parse_bool(info, query, "supersolvable", "is supersolvable")
    parse_bool(info, query, "nilpotent", "is nilpotent")
    parse_bool(info, query, "perfect", "is perfect")
    parse_bool(info, query, "simple", "is simple")
    parse_bool(info, query, "almost_simple", "is almost simple")
    parse_bool(info, query, "quasisimple", "is quasisimple")
    parse_bool(info, query, "direct_product", "is direct product")
    parse_bool(info, query, "semidirect_product", "is semidirect product")
    parse_bool(info, query, "Agroup", "is A-group")
    parse_bool(info, query, "Zgroup", "is Z-group")
    parse_bool(info, query, "monomial", "is monomial")
    parse_bool(info, query, "rational", "is rational")
    parse_bool(info, query, "wreath_product", "is wreath product")
    parse_bracketed_posints(info, query, "exponents_of_order", "exponents_of_order")
    parse_group_label_or_order(info, query, "center_label", regex=abstract_group_label_regex)
    parse_regex_restricted(info, query, "aut_group", regex=abstract_group_label_regex)
    parse_group_label_or_order(info, query, "commutator_label", regex=abstract_group_label_regex)
    parse_group_label_or_order(
        info, query, "central_quotient", regex=abstract_group_label_regex
    )
    parse_group_label_or_order(
        info, query, "abelian_quotient", regex=abstract_group_label_regex
    )
    #parse_regex_restricted(
    #    info, query, "schur_multiplier", regex=abstract_group_label_regex
    #)
    parse_regex_restricted(
        info, query, "frattini_label", regex=abstract_group_label_regex
    )
    parse_regex_restricted(info, query, "outer_group", regex=abstract_group_label_regex)
    parse_noop(info, query, "name")
    parse_ints(info, query, "order_factorization_type")
    parse_family(info, query, "family", qfield="label")
    parse_hashes(info, query, "hash", order_field="order")

subgroup_columns = SearchColumns([
    LinkCol("label", "group.subgroup_label", "Label", get_sub_url, th_class=" border-right", td_class=" border-right"),
    ColGroup("subgroup_cols", None, "Subgroup", [
        MultiProcessedCol("sub_name", "group.name", "Name",
                          ["subgroup", "subgroup_tex"],
                          display_url,
                          short_title="Sub. name", apply_download=False),
        ProcessedCol("subgroup_order", "group.order", "Order", show_factor, align="center", short_title="Sub. order"),
        CheckCol("normal", "group.subgroup.normal", "norm", short_title="Sub. normal"),
        CheckCol("characteristic", "group.characteristic_subgroup", "char", short_title="Sub. characteristic"),
        CheckCol("cyclic", "group.cyclic", "cyc", short_title="Sub. cyclic"),
        CheckCol("abelian", "group.abelian", "ab", short_title="Sub. abelian"),
        CheckCol("solvable", "group.solvable", "solv", short_title="Sub. solvable"),
        CheckCol("maximal", "group.maximal_subgroup", "max", short_title="Sub. maximal"),
        CheckCol("perfect", "group.perfect", "perf", short_title="Sub. perfect"),
        CheckCol("central", "group.central", "cent", short_title="Sub. central"),
        ProcessedCol("sylow", "group.sylow_subgroup", "Sylow", lambda x: f"${latex(x)}$" if x > 1 else "", align="center", short_title="Sub. Sylow"),
    ]),
    SpacerCol("", th_class=" border-right", td_class=" border-right", td_style="padding:0px;", th_style="padding:0px;"), # Can't put the right border on "subgroup_cols" (since it wouldn't be full height) or "central" (since it might be hidden by the user)
    ColGroup("ambient_cols", None, "Ambient", [
        MultiProcessedCol("ambient_name", "group.name", "Name",
                          ["ambient", "ambient_tex"],
                          display_url,
                          short_title="Ambient name", apply_download=False),
        ProcessedCol("ambient_order", "group.order", "Order", show_factor, align="center", short_title="Ambient order")]),
        SpacerCol("", th_class=" border-right", td_class=" border-right", td_style="padding:0px;", th_style="padding:0px;"),
    ColGroup("quotient_cols", None, "Quotient", [
        MultiProcessedCol("quotient_name", "group.name", "Name",
                          ["quotient", "quotient_tex"],
                          display_url,
                          short_title="Quo. name", apply_download=False),
        ProcessedCol("quotient_order", "group.quotient_size", "Size", lambda n: show_factor(n) if n else "", align="center", short_title="Quo. size"),
        #next columns are None if non-normal so we set unknown to "-" instead of "?"
        CheckCol("quotient_cyclic", "group.cyclic", "cyc", unknown="$-$", short_title="Quo. cyclic"),
        CheckCol("quotient_abelian", "group.abelian", "ab", unknown="$-$", short_title="Quo. abelian"),
        CheckCol("quotient_solvable", "group.solvable", "solv", unknown="$-$", short_title="Quo. solvable"),
        CheckCol("minimal_normal", "group.maximal_quotient", "max", unknown="$-$", short_title="Quo. maximal")])],
    tr_class=["bottom-align", ""])

class Subgroup_download(Downloader):
    table = db.gps_subgroup_search

@search_wrap(
    table=db.gps_subgroup_search,
    title="Subgroup search results",
    err_title="Subgroup search input error",
    columns=subgroup_columns,
    shortcuts={"download": Subgroup_download()},
    bread=lambda: get_bread([("Search Results", "")]),
    learnmore=learnmore_list,
    url_for_label=url_for_subgroup_label,
)
def subgroup_search(info, query={}):
    info["search_type"] = "Subgroups"
    parse_ints(info, query, "subgroup_order")
    parse_ints(info, query, "ambient_order")
    parse_ints(info, query, "quotient_order", "subgroup index")
    parse_bool(info, query, "abelian")
    parse_bool(info, query, "cyclic")
    parse_bool(info, query, "solvable")
    parse_bool(info, query, "quotient_abelian")
    parse_bool(info, query, "quotient_cyclic")
    parse_bool(info, query, "quotient_solvable")
    parse_bool(info, query, "perfect")
    parse_bool(info, query, "normal")
    parse_bool(info, query, "characteristic")
    parse_bool(info, query, "maximal")
    parse_bool(info, query, "minimal_normal")
    parse_bool(info, query, "central")
    parse_bool(info, query, "split")
    parse_bool(info, query, "direct")
    parse_bool(
        info, query, "sylow", process=lambda x: ({"$gt": 1} if x else {"$lte": 1})
    )
    parse_bool(
        info, query, "hall", process=lambda x: ({"$gt": 1} if x else {"$lte": 1})
    )
    parse_bool(info, query, "nontrivproper", qfield="proper")
    parse_regex_restricted(info, query, "subgroup", regex=abstract_group_label_regex)
    parse_regex_restricted(info, query, "ambient", regex=abstract_group_label_regex)
    parse_regex_restricted(info, query, "quotient", regex=abstract_group_label_regex)

def print_type(val):
    if val == 0:
        return "C"
    elif val > 0:
        return "R"
    return "S"

#input a string with C, R, S and replace with -1, 1, 0
def indicator_type(strg):
    strg = strg.replace("C","0")
    strg = strg.replace("R","1")
    strg = strg.replace("S","-1")
    return strg

def char_to_sub(short_label, group, as_latex=None):
    if short_label:
        full_label = f"{group}.{short_label}"
        if as_latex:
            return f'<a href="{url_for(".by_subgroup_label", label=full_label)}">${as_latex}$</a>'
        return f'<a href="{url_for(".by_subgroup_label", label=full_label)}">{short_label}</a>'
    else:
        return "not computed"


complex_char_columns = SearchColumns([
    LinkCol("label", "group.label_complex_group_char", "Label", get_cchar_url),
    MathCol("dim", "group.representation.complex_char_deg", "Degree"),
    ProcessedCol("indicator", "group.representation.type", "Type", print_type),
    CheckCol("faithful", "group.representation.faithful", "Faithful"),
    MathCol("cyclotomic_n", "group.representation.cyclotomic_n", "Conductor", default=False),
    ProcessedCol("field", "group.representation.cyclotomic_n", "Field of Traces", field_knowl),
    LinkCol("qchar", "group.representation.rational_character", r"$\Q$-character", get_qchar_url),
    MultiProcessedCol("group", "group.name", "Group", ["group", "tex_cache"], display_url_cache, download_col="group"),
    MultiProcessedCol("image_isoclass", "group.representation.image", "Image", ["image_isoclass", "tex_cache"], display_url_cache, download_col="image_isoclass", default=False),
    MathCol("image_order", "group.representation.image", "Image Order"),
    MultiProcessedCol("kernel", "group.representation.kernel", "Kernel", ["kernel", "group"], char_to_sub, download_col="kernel", default=False),
    MathCol("kernel_order", "group.representation.kernel", "Kernel Order"),
    #ProcessedLinkCol("nt", "group.representation.min_perm_rep", "Min. Perm. Rep.", get_trans_url, trans_gp), # Data currently broken due to a bug on the computation code
    MultiProcessedCol("center", "group.representation.center", "Center", ["center", "group"], char_to_sub, download_col="center", default=False),
    MathCol("center_order", "group.representation.center", "Center Order", default=False),
    MathCol("center_index", "group.representation.center", "Center Index", default=False),
    MathCol("schur_index", "group.representation.schur_index", "Schur Index", default=False),
])


def char_postprocess(res, info, query):
    labels = set()
    qchars = set()
    for rec in res:
        for col in ["group", "image_isoclass"]:
            label = rec.get(col)
            if label is not None:
                labels.add(label)
        rec["qchar"] = q_char(rec["label"])
        qchars.add(rec["qchar"])
    tex_cache = {rec["label"]: rec["tex_name"] for rec in db.gps_groups.search({"label":{"$in":list(labels)}}, ["label", "tex_name"])}
    schur = {rec["label"]: rec["schur_index"] for rec in db.gps_qchar.search({"label":{"$in":list(qchars)}}, ["label", "schur_index"])}
    for rec in res:
        rec["tex_cache"] = tex_cache
        rec["schur_index"] = schur[rec["qchar"]]
    return res

class Complex_char_download(Downloader):
    table = db.gps_char

@search_wrap(
    table=db.gps_char,
    title="Complex character search results",
    err_title="Complex character search input error",
    columns=complex_char_columns,
    shortcuts={"download": Complex_char_download()},
    bread=lambda: get_bread([("Search Results", "")]),
    postprocess=char_postprocess,
    learnmore=learnmore_list,
    url_for_label=url_for_chartable_label,
)
def complex_char_search(info, query={}):
    info["search_type"] = "ComplexCharacters"
    if 'indicator' in info:
        info['indicator'] = indicator_type(info['indicator'])
    parse_ints(info, query, "dim")
    parse_ints(info, query, "indicator")
    parse_ints(info, query, "cyclotomic_n")
    parse_bool(info, query, "faithful")
    parse_ints(info, query, "image_order")
    parse_ints(info, query, "center_order")
    parse_ints(info, query, "center_index")
    parse_ints(info, query, "kernel_order")
    #parse_bracketed_posints(info,query,"nt",split=False,keepbrackets=True, allow0=False)
    parse_regex_restricted(info, query, "group", regex=abstract_group_label_regex)
#    parse_regex_restricted(info, query, "center", regex=abstract_group_label_regex)
    parse_regex_restricted(info, query, "image_isoclass", regex=abstract_group_label_regex)
#    parse_regex_restricted(info, query, "kernel", regex=abstract_group_label_regex)


#need mathmode for MultiProcessedCol
def cc_repr(label,code , latex=True):  #default is include dollar signs
    gp = WebAbstractGroup(label)
    if latex:
        return "$" + gp.decode(code,as_str=True) + "$"
    else:  # this is for download postprocess
        if gp.element_repr_type == "Perm" or gp.element_repr_type == "PC":
            return gp.decode(code,as_str=True)
        else:   # matrices as lists
            return gp.decode(code,as_str=False)

def Power_col(i, ps):
    p = ps[i]
    return MultiProcessedCol("power_cols", None, f"{p}P", ["group_order", "group_counter", "powers","highlight_col"], lambda group_order, group_counter, powers, highlight_col: get_cc_url(group_order, group_counter, powers[i], highlight_col), align="center")


def gp_link(gp_order,gp_counter, tex_cache):
    gp = cc_data_to_gp_label(gp_order,gp_counter)
    return display_url_cache(gp, tex_cache)

conjugacy_class_columns = SearchColumns([
    MultiProcessedCol("group", "group.name", "Group", ["group_order", "group_counter", "tex_cache"], gp_link, apply_download=lambda group_order, group_counter, tex_cache: cc_data_to_gp_label(group_order, group_counter)),
    MultiProcessedCol("label", "group.label_conjugacy_class", "Label",["group_order", "group_counter", "label","highlight_col"],get_cc_url, download_col="label"),
    MathCol("order", "group.order_conjugacy_class", "Order"),
    MathCol("size", "group.size_conjugacy_class", "Size"),
    MultiProcessedCol("center", "group.centralizer", "Centralizer", ["centralizer", "group", "sub_latex"], char_to_sub, download_col="centralizer"),
    ColGroup("power_cols","group.conjugacy_class.power_classes", "Powers",
             lambda info: [Power_col(i, info["group_factors"]) for i in range(len(info["group_factors"]))],
             contingent=lambda info: info.get("group_factors",True), # group_factors not present when downloading
             orig=["powers"],
             download_together=True,
             download_col="powers"),
    MultiProcessedCol("representative","group.repr_explain","Representative",["group","representative"], cc_repr, download_col="representative"),
],db_cols=["centralizer", "counter", "group_order", "group_counter", "label", "order", "powers", "representative", "size"])
conjugacy_class_columns.languages = ['text']


def cc_postprocess(res, info, query):
    # We want to get latex for groups in one query, figure out what powers to use, and create a lookup table for counter->label
    labels = set()
    gps = set()
    centralizers = set()
    counter_to_label = {(rec["group_order"],rec["group_counter"], rec["counter"]): rec["label"] for rec in res}
    missing = defaultdict(list)
    common_support = None
    for rec in res:
        gp_order = rec.get("group_order")
        gp_counter = rec.get("group_counter")
        group = cc_data_to_gp_label(gp_order,gp_counter)
        gps.add(group)
        group_support = gp_order.prime_factors()
        if common_support is None:
            common_support = group_support
        elif common_support is not False and common_support != group_support:
            common_support = False
        for ctr in rec.get("powers", []):
            if (gp_order,gp_counter, ctr) not in counter_to_label:
                missing[gp_order,gp_counter].append(ctr)
        label = rec.get("centralizer")
        if label is not None:
            labels.add(label)
            centralizers.add(group + "." + label)
        if group is not None:
            labels.add(group)
    # We use an empty list so that [Powers_col(i,...) for i in info["group_factors"]] works
    if len(gps) == 1:  # add a message about what type representatives are
        gp = WebAbstractGroup(list(gps)[0])
        info["columns"].above_table = f"<p>{gp.repr_strg(other_page=True)}</p>"
    info["group_factors"] = common_support if common_support else []
    complex_char_known = {rec["label"]: rec["complex_characters_known"] for rec in db.gps_groups.search({'label':{"$in":list(gps)}}, ["label", "complex_characters_known"])}
    centralizer_data = {(".".join(rec["label"].split(".")[:2]), ".".join(rec["label"].split(".")[2:])): rec["subgroup_tex"] for rec in db.gps_subgroups.search({'label':{"$in":list(centralizers)}},["label","subgroup_tex"])}
    highlight_col = {}
    for rec in res:
        label = rec.get("label")
        gp_order = rec.get("group_order")
        gp_counter = rec.get("group_counter")
        rec["group"] = cc_data_to_gp_label(gp_order,gp_counter)
        group = rec.get("group")
        if (group,rec["centralizer"]) in centralizer_data:
            rec["sub_latex"] = centralizer_data[(group,rec["centralizer"])]
        else:
            rec["sub_latex"] = None
        if complex_char_known[group]:
            highlight_col[(group, label)] = rec["counter"]
        else:
            highlight_col[(group, label)] = None
    if missing:
        for rec in db.gps_conj_classes.search({"$or":[{"group_order":group_order,"group_counter":group_counter, "counter":{"$in":counters}} for (group_order, group_counter), counters in missing.items()]}, ["group_order", "group_counter", "counter", "label"]):
            gp_ord = rec.get("group_order")
            gp_counter = rec.get("group_counter")
            group = cc_data_to_gp_label(gp_ord,gp_counter)
            label = rec.get("label")
            counter_to_label[rec["group_order"],rec["group_counter"], rec["counter"]] = rec["label"]
            if complex_char_known[group]:
                highlight_col[(group, label)] = rec["counter"]
            else:
                highlight_col[(group, label)] = None
    tex_cache = {rec["label"]: rec["tex_name"] for rec in db.gps_groups.search({"label":{"$in":list(labels)}}, ["label", "tex_name"])}
    for rec in res:
        rec["tex_cache"] = tex_cache
        rec["powers"] = [counter_to_label[rec["group_order"], rec["group_counter"], ctr] for ctr in rec["powers"]]
        rec["highlight_col"] = highlight_col
    return res


class Conjugacy_class_download(Downloader):
    table = db.gps_conj_classes

    def postprocess(self, res, info, query):  # need to convert representatives to human readable, and write cc labels
        if not hasattr(self, 'counter_to_label'):
            self.counter_to_label = {}  # initialize dictionary
        gptuple = (res['group_order'],res['group_counter'])   # have we already found this group
        if gptuple not in self.counter_to_label:
            query_pow = {}  # need this dict to get all the power labels
            query_pow['group_order'] = res['group_order']
            query_pow['group_counter'] = res['group_counter']
            self.counter_to_label[gptuple] = {rec["counter"]: rec["label"] for rec in db.gps_conj_classes.search(query_pow, ["group_order", "group_counter", "counter", "label"])}  # counter-to-label dictionary for group, order pair
        res['representative'] = cc_repr(cc_data_to_gp_label(res['group_order'],res['group_counter']), res['representative'], latex=False)
        pow_list = [self.counter_to_label[gptuple][pow] for pow in res['powers']]
        res['powers'] = ",".join(pow_list)
        return res

@search_wrap(
    table=db.gps_conj_classes,
    title="Conjugacy class search results",
    err_title="Conjugacy class search input error",
    columns=conjugacy_class_columns,
    shortcuts={"download": Conjugacy_class_download()},
    bread=lambda: get_bread([("Search Results", "")]),
    postprocess=cc_postprocess,
    learnmore=learnmore_list,
#    random_projection=["group_order", "group_counter", "label", "counter"],
    url_for_label=url_for_cc_label,
)
def conjugacy_class_search(info, query={}):
    info["search_type"] = "ConjugacyClasses"
    parse_ints(info, query, "order")
    parse_ints(info, query, "size")
    parse_group(info,query, "group")


def factor_latex(n):
    return "$%s$" % web_latex(factor(n), False)

def diagram_js(gp, layers, display_opts, aut=False, normal=False):
    # Counts are not right for aut diagram if we know up to conj.
    if aut and not gp.outer_equivalence:
        autcounts = gp.aut_class_counts
    ilayer = 4
    iorder = 0
    if normal:
        ilayer += 1
        iorder += 1
    if not aut and not gp.outer_equivalence:
        ilayer += 2
        iorder += 2
    if gp.outer_equivalence and ilayer > 3:
        ilayer -= 2
    ll = [
        [
            grp.subgroup,
            grp.short_label,
            grp.subgroup_tex,
            grp.count if (gp.outer_equivalence or not aut) else autcounts[grp.aut_label],
            grp.subgroup_order,
            gp.tex_images.get(grp.subgroup_tex, gp.tex_images["?"]),
            grp.diagramx[ilayer],
            grp.diagramx[iorder]
        ]
        for grp in layers[0]
    ]
    orders = [sub[4] for sub in ll]
    order_ctr = Counter(orders)
    orders = sorted(order_ctr)
    Omega = {}
    by_Omega = defaultdict(list)
    for n in orders:
        W = sum(e for p, e in n.factor())
        Omega[n] = W
        by_Omega[W].append(n)
    # We would normally make order_lookup a dictionary, but we're passing it to the horrible language known as javascript
    order_lookup = [[n, Omega[n], by_Omega[Omega[n]].index(n)] for n in orders]
    max_width = max(sum(order_ctr[n] for n in by_Omega[W]) for W in by_Omega)
    display_opts["w"] = max(display_opts["w"], min(100 * max_width, 20000))
    display_opts["layers"] = max(display_opts["layers"], len(by_Omega))
    display_opts["h"] = 160 * display_opts["layers"]

    return [ll, layers[1]], order_lookup

def diagram_js_string(gp, only=None):
    glist = [[], [], [], []]
    order_lookup = [[], [], [], []]
    display_opts = defaultdict(int)
    limit = (100 if only is None else 0)
    for i, pair in enumerate([("subgroup", ""), ("subgroup", "aut"), ("normal", ""), ("normal", "aut")]):
        sub_all, sub_aut = pair
        if (only is None or only == pair) and gp.diagram_count(sub_all, sub_aut, limit=limit):
            glist[i], order_lookup[i] = diagram_js(gp, gp.subgroup_lattice(sub_all, sub_aut), display_opts, aut=bool(sub_aut), normal=(sub_all == "normal"))

    if any(glist):
        return f'var [sdiagram,glist] = make_sdiagram("subdiagram", "{gp.label}", {glist}, {order_lookup}, {display_opts["layers"]});', display_opts
    else:
        return "", display_opts

# Writes individual pages
def render_abstract_group(label, data=None):
    info = {}
    if data is None:
        label = clean_input(label)
        gp = WebAbstractGroup(label)
    elif isinstance(data, list): # abelian group
        gp = WebAbstractGroup(label, data=data)
    if gp.is_null() or gp.source == "Missing": #groups of order 6561 are not in GAP but are labeled in Magma
        flash_error("No group with label %s was found in the database.", label)
        return redirect(url_for(".index"))
    # check if it fails to be a potential label even

    info["boolean_characteristics_string"] = create_boolean_string(gp)
    info['pos_int_and_factor'] = pos_int_and_factor
    info['conv'] = integer_to_mathml
    info['dispv'] = sparse_cyclotomic_to_mathml
    if gp.live():
        title = f"Abstract group {label}"
        friends = []
        downloads = []
    else:
        if gp.has_subgroups:
            if gp.subgroup_inclusions_known:
                info["dojs"], display_opts = diagram_js_string(gp)
                info["wide"] = display_opts["w"] > 1600 # boolean

            info["max_sub_cnt"] = gp.max_sub_cnt
            info["max_quo_cnt"] = gp.max_quo_cnt

        title = f"Abstract group ${gp.tex_name}$"

        # disable until we can fix downloads
        downloads = [("Group to Gap", url_for(".download_group", label=label, download_type="gap")),
					 ("Group to Magma", url_for(".download_group", label=label, download_type="magma")),
		#            ("Group to Oscar", url_for(".download_group", label=label, download_type="oscar")),
					 ("Underlying data", url_for(".gp_data", label=label)),
        ]


        # "internal" friends
        sbgp_of_url = (
            " /Groups/Abstract/?subgroup=" + label + "&search_type=Subgroups"
        )
        sbgp_url = (
            "/Groups/Abstract/?ambient=" + label + "&search_type=Subgroups"
        )
        quot_url = (
            "/Groups/Abstract/?quotient=" + label + "&search_type=Subgroups"
        )
        friends = [
            ("Subgroups", sbgp_url),
            ("Extensions", quot_url),
            ("Supergroups", sbgp_of_url),
        ]

        if gp.complex_characters_known:
            char_url = url_for(".index", group=label, search_type="ComplexCharacters")
            friends += [("Complex characters", char_url)]

        # "external" friends
        if gap_group_label_regex.fullmatch(label):
            gap_ints = [int(y) for y in label.split(".")]
        else:
            gap_ints = [-1,-1]
        gap_str = str(gap_ints).replace(" ", "")
        if db.g2c_curves.count({"aut_grp_label": label}) > 0:
            g2c_url = f"/Genus2Curve/Q/?aut_grp_label={label}"
            friends += [("As the automorphism of a genus 2 curve", g2c_url)]
            if db.hgcwa_passports.count({"group": gap_str}) > 0:
                auto_url = (
                    "/HigherGenus/C/Aut/?group=%5B"
                    + str(gap_ints[0])
                    + "%2C"
                    + str(gap_ints[1])
                    + "%5D"
                )
            friends += [("... and of a higher genus curve", auto_url)]
        elif db.hgcwa_passports.count({"group": gap_str}) > 0:
            auto_url = (
                "/HigherGenus/C/Aut/?group=%5B"
                + str(gap_ints[0])
                + "%2C"
                + str(gap_ints[1])
                + "%5D"
            )
            friends += [("As the automorphism of a curve", auto_url)]

        if abstract_group_label_regex.fullmatch(label) and len(gp.transitive_friends) > 0:
            gal_gp_url = "/GaloisGroup/?gal=" + label
            friends += [("As a transitive group", gal_gp_url)]

        if db.gps_st.count({"component_group": label}) > 0:
            st_url = (
                "/SatoTateGroup/?"
                + 'include_irrational=yes&'
                + 'component_group=%5B'
                + str(gap_ints[0])
                + "%2C"
                + str(gap_ints[1])
                + "%5D"
            )
            friends += [("As the component group of a Sato-Tate group", st_url)]

    bread = get_bread([(label, "")])
    learnmore_gp_picture = ('Picture description', url_for(".picture_page"))

    return render_template(
        "abstract-show-group.html",
        title=title,
        bread=bread,
        info=info,
        gp=gp,
        code=gp.code_snippets(),
        properties=gp.properties(),
        friends=friends,
        learnmore=learnmore_list_add(*learnmore_gp_picture),
        KNOWL_ID=f"group.abstract.{label}",
        downloads=downloads,
    )


def render_abstract_subgroup(label):
    info = {}
    label = clean_input(label)
    seq = WebAbstractSubgroup(label)
    if seq.is_null():
        flash_error("No subgroup with label %s was found in the database.", label)
        return redirect(url_for(".index"))

    info["create_boolean_string"] = create_boolean_string
    info["create_boolean_subgroup_string"] = create_boolean_subgroup_string
    info["pos_int_and_factor"] = pos_int_and_factor

    if seq.subgroup_tex != "?":
        if seq.normal:
            title = r"Normal subgroup $%s \trianglelefteq %s$"
        else:
            title = r"Non-normal subgroup $%s \subseteq %s$"
        title = title % (seq.subgroup_tex, seq.ambient_tex)
    else:
        if seq.normal:
            title = r"Normal subgroup of $%s$"
        else:
            title = r"Non-normal subgroup of $%s$"
        title = title % (seq.ambient_tex)

    properties = [
        ("Label", label),
        ("Order", factor_latex(seq.subgroup_order)),
        ("Index", factor_latex(seq.quotient_order)),
        ("Normal", "Yes" if seq.normal else "No"),
    ]
    downloads = [
        ("Underlying data", url_for(".sgp_data", label=label))
    ]

    bread = get_bread([(label,)])

    return render_template(
        "abstract-show-subgroup.html",
        title=title,
        bread=bread,
        info=info,
        seq=seq,
        properties=properties,
        # friends=friends,
        downloads=downloads,
        learnmore=learnmore_list(),
    )


def make_knowl(title, knowlid):
    return '<a title="%s" knowl="%s">%s</a>' % (title, knowlid, title)


@abstract_page.route("/subinfo/<ambient>/<short_label>")
def shortsubinfo(ambient, short_label):
    label = "%s.%s" % (ambient, short_label)
    if not subgroup_label_is_valid(label):
        # Should only come from code, so return nothing if label is bad
        return ""
    wsg = WebAbstractSubgroup(label)
    # helper function

    def subinfo_getsub(title, knowlid, lab):
        full_lab = "%s.%s" % (ambient, lab)
        h = WebAbstractSubgroup(full_lab) if lab else None
        prop = display_knowl(knowlid, title)
        if lab:
            return f"<tr><td>{prop}</td><td>{h.make_span()}</td></tr>\n"
        else:
            return f"<tr><td>{prop}</td><td>not computed</td></tr>\n"

    ans = (
        'Information on the subgroup <span class="%s" data-sgid="%s">$%s$</span><br>\n'
        % (wsg.spanclass(), wsg.label, wsg.subgroup_tex if '?' not in wsg.subgroup_tex else '')
    )
    ans += f"<p>{create_boolean_subgroup_string(wsg, type='knowl')}</p>"
    ans += "<table>"
    ans += f"<tr><td>{display_knowl('group.order', 'Order')}</td><td>${wsg.subgroup_order}"
    if wsg.subgroup_order > 1 and not is_prime(wsg.subgroup_order):
        ans += "="+latex(factor(wsg.subgroup_order))
    ans += "$</td></tr>"
    if wsg.normal:
        ans += f"<tr><td>{display_knowl('group.quotient', 'Quotient')}</td><td>{wsg.display_quotient()}</td></tr>"
    else:
        ans += f"<tr><td>Number of conjugates</td><td>{wsg.count}</td></tr>"
    ans += subinfo_getsub("Normalizer", "group.subgroup.normalizer", wsg.normalizer)
    ans += subinfo_getsub(
        "Normal closure", "group.subgroup.normal_closure", wsg.normal_closure
    )
    ans += subinfo_getsub("Centralizer", "group.centralizer", wsg.centralizer)
    ans += subinfo_getsub("Core", "group.core", wsg.core)
    # ans += '<tr><td>Coset action</td><td>%s</td></tr>\n' % wsg.coset_action_label
    ## There was a bug in the Magma code computing generators, so we disable this for the moment
    # gp = WebAbstractGroup(ambient) # needed for generators
    # if wsg.subgroup_order > 1:
    #    ans += f"<tr><td>{display_knowl('group.generators', 'Generators')}</td><td>${gp.show_subgroup_generators(wsg)}$</td></tr>"
    # if not wsg.characteristic:
    #    ans += f"<tr><td>Number of autjugates</td><td>{wsg.conjugacy_class_count}</td></tr>"
    alt_tex = wsg.label if '?' in wsg.subgroup_tex else rf'${wsg.subgroup_tex}$'
    ans += (
        '<tr><td></td><td style="text-align: right"><a href="%s">%s subgroup homepage</a></td>'
        % (url_for_subgroup_label(wsg.label), alt_tex)
    )
    if wsg.subgroup:
        ans += (
            '<tr><td></td><td style="text-align: right"><a href="%s">$%s$ abstract group homepage</a></td></tr>'
            % (url_for_label(wsg.subgroup), wsg.subgroup_tex)
        )
    ans += "</table>"
    return ans


@abstract_page.route("/Completeness")
def completeness_page():
    t = "Completeness of the abstract groups data"
    bread = get_bread("Completeness")
    return render_template(
        "single.html",
        kid="rcs.cande.groups.abstract",
        title=t,
        bread=bread,
        learnmore=learnmore_list_remove("Complete"),
    )


@abstract_page.route("/Labels")
def labels_page():
    t = "Labels for abstract groups"
    bread = get_bread("Labels")
    return render_template(
        "single.html",
        kid="group.label",
        learnmore=learnmore_list_remove("label"),
        title=t,
        bread=bread,
    )


@abstract_page.route("/Reliability")
def reliability_page():
    t = "Reliability of the abstract groups data"
    bread = get_bread("Reliability")
    return render_template(
        "single.html",
        kid="rcs.rigor.groups.abstract",
        title=t,
        bread=bread,
        learnmore=learnmore_list_remove("Reliability"),
    )


@abstract_page.route("/GroupPictures")
def picture_page():
    t = "Pictures for abstract groups"
    bread = get_bread("Group Pictures")
    return render_template(
        "single.html",
        kid="portrait.groups.abstract",
        title=t,
        bread=bread,
        learnmore=learnmore_list_remove("Picture")
    )

@abstract_page.route("picture/<label>.svg")
def picture(label):
    if label_is_valid(label):
        label = clean_input(label)
        gp = WebAbstractGroup(label)
        if gp.is_null() or gp.source == "Missing": # latter is for groups in Magma but not GAP db
            flash_error("No group with label %s was found in the database.", label)
            return redirect(url_for(".index"))
        # The user specifically requested the image, so we don't impose a limit on the number of conjugacy classes
        try:
            img = gp.image()
        except Exception:
            flash_error("Error generating image for %s.", label)
            return redirect(url_for(".index"))
        else:
            svg_io = BytesIO()
            svg_io.write(img.encode("utf-8"))
            svg_io.seek(0)
            return send_file(svg_io, mimetype='image/svg+xml')
    else:
        flash_error("The label %s is invalid.", label)
        return redirect(url_for(".index"))

@abstract_page.route("/Source")
def how_computed_page():
    t = "Source of the abstract group data"
    bread = get_bread("Source")
    return render_template(
        "multi.html",
        kids=["rcs.source.groups.abstract",
              "rcs.ack.groups.abstract",
              "rcs.cite.groups.abstract"],
        title=t,
        bread=bread,
        learnmore=learnmore_list_remove("Source"),
    )

@abstract_page.route("/data/<label>")
def gp_data(label):
    if not abstract_group_label_regex.fullmatch(label):
        return abort(404, f"Invalid label {label}")
    bread = get_bread([(label, url_for_label(label)), ("Data", " ")])
    title = f"Abstract group data - {label}"
    group_order, group_counter = label.split(".")
    group_order = int(group_order)
    if group_counter.isdigit():
        group_counter = int(group_counter)
    else:
        group_counter = class_to_int(group_counter) + 1  # we start labeling at 1
    return datapage([label, [group_order, group_counter], label, label, label], ["gps_groups", "gps_conj_classes", "gps_qchar", "gps_char", "gps_subgroups"], bread=bread, title=title, label_cols=["label", ["group_order","group_counter"], "group", "group", "ambient"])

@abstract_page.route("/sdata/<label>")
def sgp_data(label):
    if not subgroup_label_is_valid(label):
        return abort(404, f"Invalid label {label}")
    bread = get_bread([(label, url_for_subgroup_label(label)), ("Data", " ")])
    title = f"Abstract subgroup data - {label}"
    data = db.gps_subgroup_search.lookup(label, ["ambient", "subgroup", "quotient"])
    if data is None:
        return abort(404)
    if data["quotient"] is None:
        return datapage([label, data["subgroup"], data["ambient"]], ["gps_subgroups", "gps_groups", "gps_groups"], bread=bread, title=title)
    else:
        return datapage([label, data["subgroup"], data["ambient"], data["quotient"]], ["gps_subgroups", "gps_groups", "gps_groups", "gps_groups"], bread=bread, title=title)



# need to write characters in GAP or Magma formats for downloads
def download_cyclotomics(n,vals, dltype):
    s = ""
    val = vals[0]
    c = val[0]  # coefficient
    if c == 0:
        return 0
    e = val[1]  # exponent
    if c == 1 and e == 0:  # special case of 1
        s += str(1)
    elif c != 1:   #don't put leading 1s
        s += str(c)
    if e != 0:
        if c != 1:
            s += "*"
        s +="E(" + str(n) + ")"
        if e != 1:
            s += "^" + str(e)

    for i in range(1,len(vals)):
        val = vals[i]
        c = val[0]  # coefficient
        e = val[1]  # exponent
        if c > 0:
            s += "+"
        if c == 1 and e == 0:  # special case of 1
            s += str(1)
        if c == -1 and e != 0:
            s += "-"   # we don't want -1E
        elif c != 1:
            s += str(c)
        if e != 0:
            if abs(c) != 1:
                s+= "*"
            s += "E(" + str(n) + ")"
            if e != 1:
                s += "^" + str(e)
    if dltype == "magma":  # Magma needs different format.
        return s.replace("E(" +str(n)+ ")", "K.1")
    return s


# create preable for downloading individual group
def download_preable(com1, com2, dltype, cc_known):
    if dltype == "gap":
        f = "#"
    else:
        f = ""
    s = com1
    s += f + " Various presentations of this group are stored in this file: \n"
    s += f + "\t GPC is polycyclic presentation GPerm is permutation group \n"
    s += f + "\t GLZ, GLFp, GLZA, GLZq, GLFq if they exist are matrix groups \n \n"
    s += f + " Many characteristics of the group are stored as booleans in a record: \n"
    s += f + "\t Agroup, Zgroup, abelian, almost_simple,cyclic, metabelian, \n"
    s += f + "\t metacyclic, monomial, nilpotent, perfect, quasisimple, rational, \n"
    s += f + "\t solvable, supersolvable \n \n"
    if cc_known:
        if dltype == "gap":
            s += f + " The character table is stored as a record chartbl_n_i where n is the order \n"
            s += f + " of the group and i is which group of that order it is. The record is \n"
            s += f + " converted to a character table using ConvertToLibraryCharacterTableNC \n"
        if dltype == "magma":
            s += f + " The character table is stored as chartbl_n_i where n is the order of \n"
            s += f + " the group and i is which group of that order it is. Conjugacy classes \n"
            s += f + " are stored in the variable 'C' with elements from the group 'G'. \n"
    s +=com2
    return s



# create construction of group for downloading, G is WebAbstractGroup
def download_construction_string(G,dltype):
    # add Lie groups?
    s = ""
    snippet = G.code_snippets()
    if "PC" in G.representations:
        gp_str =  str(snippet['presentation'][dltype]) + "\n"
        s += gp_str.replace("G :=", "GPC :=").replace("G.", "GPC.").replace("G,",  "GPC,")
    if "Perm" in G.representations:
        gp_str =  str(snippet['permutation'][dltype]) + "\n"
        s += gp_str.replace("G :=", "GPerm :=")
    if "GLZ" in G.representations:
        gp_str = str(snippet['GLZ'][dltype]) + "\n"
        s += gp_str.replace("G :=", "GLZ :=")
    if "GLFp" in G.representations:
        gp_str = str(snippet['GLFp'][dltype]) + "\n"
        s += gp_str.replace("G :=", "GLFp :=")
    if "GLZN" in G.representations:
        gp_str = str(snippet['GLZN'][dltype]) + "\n"
        s += gp_str.replace("G :=", "GLZN :=")
    if "GLZq" in G.representations:
        gp_str = str(snippet['GLZq'][dltype]) + "\n"
        s += gp_str.replace("G :=", "GLZq :=")
    if "GLFq" in G.representations:
        gp_str = str(snippet['GLFq'][dltype]) + "\n"
        s += gp_str.replace("G :=", "GLFq :=")
    return str(s)



# create boolean string for downloading, G is WebAbstractGroup
def download_boolean_string(G,dltype,ul_label):
    if dltype == "magma":
        s = "RF := recformat< Agroup, Zgroup, abelian, almost_simple, cyclic, metabelian, metacyclic, monomial, nilpotent, perfect, quasisimple, rational, solvable, supersolvable  : BoolElt >; \n"
        s += "booleans_" + ul_label + " := rec< RF |  "
    elif dltype == "gap":
        s = "booleans_" + ul_label + " := rec( "
    else:
        return ""

    s += "Agroup := " + str(G.Agroup).lower() + ", \n"
    s += "Zgroup := " +	str(G.Zgroup).lower() + ", \n"
    s += "abelian := " + str(G.abelian).lower() +", \n"
    s += "almost_simple := " + str(G.almost_simple).lower() +", \n"
    s += "cyclic := " + str(G.cyclic).lower() +", \n"
    s += "metabelian := " + str(G.metabelian).lower() +", \n"
    s += "metacyclic := " + str(G.metacyclic).lower() +", \n"
    s += "monomial := " + str(G.monomial).lower() +", \n"
    s += "nilpotent := " + str(G.nilpotent).lower() +", \n"
    s += "perfect := " + str(G.perfect).lower() +", \n"
    s += "quasisimple := " + str(G.quasisimple).lower() +", \n"
    s += "rational := " + str(G.rational).lower() +", \n"
    s += "solvable := " + str(G.solvable).lower() +", \n"
    s += "supersolvable := " + str(G.supersolvable).lower() +" \n" # no comma since last one

    # close record
    if dltype == "gap":
        s += "); \n"
    if dltype == "magma":
        s += ">; \n"
    return s


def download_char_table_magma(G, ul_label):
    gp_type = G.element_repr_type

    if gp_type == "PC":
        s = "G:= GPC;\n"
    elif gp_type == "Perm":
        s = "G:= GPerm;\n"
    else:
        repr_data = G.representations[gp_type]
        str_d = str(repr_data['d'])  # need later
    if gp_type == "GLZ":
        s = "G:= GLZ;\n"
    if gp_type == "GLFp":
        s = "G:= GLFp;\n"
    if gp_type == "GLZN":
        s = "G:= GLZN;\n"
    if gp_type == "GLZq":
        s = "G:= GLZq;\n"
    if gp_type == "GLFq":
        s = "G:= GLFq;\n"
    if gp_type == "Lie":   # need to check this for other Lie groups 
        repr_data = G.representations['Lie'][0]
        str_d = str(repr_data['d'])  # need later
        s = "G:= " + repr_data['family'] + "(" + str_d+ "," + str(repr_data['q']) +"); \n"

    s += "C := SequenceToConjugacyClasses([car<Integers(), Integers(), G> |"
    for conj in G.conjugacy_classes:
        if gp_type == "Lie":
            s += "< " + str(conj.order) + ", " + str(conj.size) + ", Matrix(" + str_d + ", " + str(G.decode_as_matrix(conj.representative,rep_type = gp_type, ListForm = True, LieType=(gp_type == "Lie"))) +")>,"
        elif gp_type != "PC" and gp_type != "Perm":
            s += "< " + str(conj.order) + ", " + str(conj.size) + ", Matrix(" + str_d + ", " + str(G.decode_as_matrix(conj.representative,rep_type = gp_type, ListForm = True, LieType=(gp_type== gp_type))) +")>,"
        else:
            s += "< " + str(conj.order) + ", " + str(conj.size) + ", " + str(G.decode(conj.representative,rep_type = gp_type, as_magma = True)) +">,"
    s = s[:-1]  # get rid of last comma
    s +=  "]); \n"

    s += "CR := CharacterRing(G);\n"

    for char in G.characters:
        if char.cyclotomic_n != 1:  # number field
            s += "K := CyclotomicField(" + str(char.cyclotomic_n) + ": Sparse := true);\n"
            s += "S := [ K |"
            for val in char.values:
                s +=  str(download_cyclotomics(str(char.cyclotomic_n),val, "magma"))
                s += ","
            s = s[:-1]  # get rid of last comma
            s += "]; \n"
            s += "x := CR!S; \n"
        else:
            s += "x := CR!\\" + str([val[0][0] for val in char.values]) + "; \n"
        s += "x`IsCharacter := true;\n"
        s += "x`Schur := " + str(char.indicator) + ";\n"
        s += "x`IsIrreducible := true; \n"
    s += "_ := CharacterTable(G : Check := 0); \n"
    s += "chartbl_" + G.label.replace(".","_") +  ":= KnownIrreducibles(CR); \n"
    return s


def download_char_table_gap(G,ul_label):
    tbl = "chartbl_" + G.label.replace(".","_")
    s = tbl + ":=rec(); \n"
    s += tbl + ".IsFinite:= true; \n"
    s += tbl +".UnderlyingCharacteristic:= 0; \n"

    gp_type = G.element_repr_type

    if gp_type == "PC":
        s += tbl + ".UnderlyingGroup:= GPC;\n"
    if gp_type == "Perm":
        s += tbl + ".UnderlyingGroup:= GPerm;\n"
    if gp_type == "GLZ":
        s += tbl + ".UnderlyingGroup:= GLZ;\n"
    if gp_type == "GLFp":
        s += tbl + ".UnderlyingGroup:= GLFp;\n"
    if gp_type == "GLZN":
        s += tbl + ".UnderlyingGroup:= GLZN;\n"
    if gp_type == "GLZq":
        s += tbl + ".UnderlyingGroup:= GLZq;\n"
    if gp_type == "GLFq":
        s += tbl + ".UnderlyingGroup:= GLFq;\n"


    s += tbl + ".Size:= " + str(G.order) + ";\n"
    s += tbl + '.InfoText:= "Character table for group ' + G.label + ' downloaded from the LMFDB."; \n'
    s += tbl + '.Identifier:= " ' + G.name + ' "; \n'
    s += tbl + ".NrConjugacyClasses:= " + str(G.number_conjugacy_classes) + "; \n"

    # process info from each conjugacy class
    size_centralizers, class_names,order_class_reps, cc_reps = ([] for i in range(4))
    num_primes = G.num_primes_for_power_maps
    power_maps = [[ ] for i in range(num_primes)]
    for conj in G.conjugacy_classes:
        for i in range(num_primes):
            power_maps[i].append(conj.powers[i])
        #power_maps.append(conj.powers)
        size_centralizers.append(int(conj.group_order/conj.size))
        class_names.append(conj.label)
        order_class_reps.append(conj.order)
        if gp_type != "PC" and gp_type != "Perm":  # need to do matrix directly to include right format
            cc_reps.append(G.decode_as_matrix(conj.representative,rep_type = gp_type,ListForm=True))
        else:
            cc_reps.append(G.decode(conj.representative,rep_type = gp_type))

    cl_names = str(class_names).replace("'",'"')  # need " for GAP instead of '
    pwr_maps = "[ , "
    for i in range(len(power_maps)-1):
        pwr_maps += str(power_maps[i]) + ", "
    pwr_maps += str(power_maps[len(power_maps)-1]) +"]"  # PowerMaps needs a blank entry in front

    s += tbl + ".ConjugacyClasses:= " + str(cc_reps) + ";\n"
    s += tbl + ".IdentificationOfConjugacyClasses:= " + str(list(range(1,G.number_conjugacy_classes+1))) +";\n"
    s += tbl + ".ComputedPowerMaps:= "  + str(pwr_maps) + ";\n"
    s += tbl + ".SizesCentralizers:= "  + str(size_centralizers) + ";\n"
    s += tbl + ".ClassNames:= "  + str(cl_names) + ";\n"
    s += tbl + ".OrderClassRepresentatives:= "  + str(order_class_reps) + ";\n"

    irr_values = []
    for char in G.characters:
        irr_values_individual =[download_cyclotomics(char.cyclotomic_n,char.values[i],"gap") for i in range(len(char.values))]
        irr_values.append(irr_values_individual)
    irr = str(irr_values).replace("'","")
    s += tbl + ".Irr:= " +str(irr) + ";\n"


    # end material
    s += "ConvertToLibraryCharacterTableNC("+ tbl+ "); \n"
    return s


def download_char_table(G,dltype,ul_label):  # G is web abstract group
    if dltype == "gap":
        return download_char_table_gap(G,ul_label)
    elif dltype == "magma":
        return download_char_table_magma(G,ul_label)
    else:
        return ""


@abstract_page.route("/<label>/download/<download_type>")
def download_group(**args):
    dltype = args["download_type"]
    label = args["label"]
#    com = "#"  # single line comment start
    com1 = ""  # multiline comment start
    com2 = ""  # multiline comment end

    wag = WebAbstractGroup(label)

    ul_label = wag.label.replace(".","_")
    filename = "group" + ul_label
    mydate = time.strftime("%d %B %Y")
    if dltype == "gap":
        filename += ".g"
#        com = ""
        com1 = "#"
        com2 = ""
    elif dltype == "magma":
#        com = ""
        com1 = "/*"
        com2 = "*/"
        filename += ".m"
#    elif dltype == "oscar":
#        com = ""
#        com1 = "#="
#        com2 = "=#"
    s = com1 + " Group " + label + " downloaded from the LMFDB on %s." % (mydate) + " " + com2
    s += "\n \n"

    s += download_preable(com1, com2,dltype, wag.complex_characters_known)
    s += "\n \n"

    s += com1 + " Constructions " + com2 +  "\n"
    s += download_construction_string(wag,dltype)
    s += "\n \n"

    s += com1 + " Booleans " + com2 +  "\n"
    s += download_boolean_string(wag,dltype, ul_label)
    s += "\n \n"

    if wag.complex_characters_known:
        s += com1 + " Character Table " + com2 +  "\n"
        s += download_char_table(wag,dltype, ul_label)

    response = make_response(s)
    response.headers['Content-type'] = 'text/plain'
    return response

    #strIO = BytesIO()
    #strIO.write(s.encode("utf-8"))
    #strIO.seek(0)
    #return send_file(strIO, attachment_filename=filename, as_attachment=True, add_etags=False)


class GroupsSearchArray(SearchArray):
    noun = "group"
    sorts = [
            ("", "order", ["order", "counter"]),
            ("exponent", "exponent", ["exponent", "order", "counter"]),
            ("nilpotency_class", "nilpotency class", ["nilpotency_class", "order", "counter"]),
            ("derived_length", "derived length", ["derived_length", "order", "counter"]),
            ("composition_length", "composition length", ["composition_length", "order", "counter"]),
            ("rank", "rank", ["rank", "eulerian_function", "order", "counter"]),
            #("center_label", "center", ["center_label", "order", "counter"]),
            #("commutator_label", "commutator", ["commutator_label", "order", "counter"]),
            #("central_quotient", "central quotient", ["central_quotient", "order", "counter"]),
            #("abelian_quotient", "abelianization", ["abelian_quotient", "order", "counter"]),
            ("aut_order", "automorphisms", ["aut_order", "aut_group", "order", "counter"]),
            ("number_subgroups", "subgroups", ["number_subgroups", "order", "counter"]),
            ("number_subgroup_classes", "subgroup classes", ["number_subgroup_classes", "order", "counter"]),
            ("number_normal_subgroups", "normal subgroups", ["number_normal_subgroups", "order", "counter"]),
            ("number_conjugacy_classes", "conjugacy classes", ["number_conjugacy_classes", "order", "counter"]),
            ("number_autjugacy_classes", "autjugacy classes", ["number_autjugacy_classes", "order", "counter"]),
            ("number_divisions", "divisions", ["number_divisions", "order", "counter"]),
            ("transitive_degree", "transitive degree", ["transitive_degree", "counter"]),
            ("permutation_degree", "permutation degree", ["permutation_degree", "counter"]),
            ("irrC_degree", r"$\C$-irrep degree", ["irrC_degree", "counter"]),
            ("irrQ_degree", r"$\Q$-irrep degree", ["irrQ_degree", "counter"])
    ]
    jump_example = "8.3"
    jump_egspan = "e.g. 8.3, GL(2,3), 8T34, C3:C4, C2*A5, C16.D4, 6#1, or 12.4.2.b1.a1"
    jump_prompt = "Label or name"
    jump_knowl = "group.find_input"

    def __init__(self):
        order = TextBox(
            name="order",
            label="Order",
            knowl="group.order",
            example="3",
            example_span="4, or a range like 3..5",
        )
        exponent = TextBox(
            name="exponent",
            label="Exponent",
            knowl="group.exponent",
            example="2, 3, 7",
            example_span="2, or list of integers like 2, 3, 7",
        )
        nilpclass = TextBox(
            name="nilpotency_class",
            label="Nilpotency class",
            knowl="group.nilpotent",
            example="3",
            example_span="4, or a range like 3..5",
        )
        aut_group = TextBox(
            name="aut_group",
            label="Automorphism group",
            knowl="group.automorphism",
            example="4.2",
            example_span="4.2",
        )
        aut_order = TextBox(
            name="aut_order",
            label="Automorphism group order",
            short_label="Automorphisms",
            knowl="group.automorphism",
            example="3",
            example_span="4, or a range like 3..5",
        )
        derived_length = TextBox(
            name="derived_length",
            label="Derived length",
            knowl="group.derived_series",
            example="3",
            example_span="4, or a range like 3..5",
            advanced=True,
        )
        frattini_label = TextBox(
            name="frattini_label",
            label="Frattini subgroup",
            knowl="group.frattini_subgroup",
            example="4.2",
            example_span="4.2",
            advanced=True,
        )
        outer_group = TextBox(
            name="outer_group",
            label="Outer aut. group",
            knowl="group.outer_aut",
            example="4.2",
            example_span="4.2",
            advanced=True,
        )
        outer_order = TextBox(
            name="outer_order",
            label="Outer aut. group order",
            short_label="Outer automorphisms",
            knowl="group.outer_aut",
            example="3",
            example_span="4, or a range like 3..5",
            advanced=True,
        )
        rank = TextBox(
            name="rank",
            label="Rank",
            knowl="group.rank",
            example="3",
            example_span="4, or a range like 3..5",
            advanced=True,
        )
        abelian = YesNoBox(
            name="abelian", label="Abelian", knowl="group.abelian", example_col=True
        )
        metabelian = YesNoBox(
            name="metabelian",
            label="Metabelian",
            knowl="group.metabelian",
            advanced=True,
            example_col=True,
        )
        cyclic = YesNoBox(
            name="cyclic",
            label="Cyclic",
            knowl="group.cyclic",
            example_col=True,
        )
        metacyclic = YesNoBox(
            name="metacyclic",
            label="Metacyclic",
            knowl="group.metacyclic",
            advanced=True,
            example_col=True,
        )
        solvable = YesNoBox(
            name="solvable",
            label="Solvable",
            knowl="group.solvable",
            example_col=True,
        )
        supersolvable = YesNoBox(
            name="supersolvable",
            label="Supersolvable",
            knowl="group.supersolvable",
            advanced=True,
            example_col=True,
        )
        nilpotent = YesNoBox(
            name="nilpotent",
            label="Nilpotent",
            knowl="group.nilpotent",
            example_col=True,
        )
        simple = YesNoBox(
            name="simple",
            label="Simple",
            knowl="group.simple",
            example_col=True,
        )
        almost_simple = YesNoBox(
            name="almost_simple",
            label="Almost simple",
            knowl="group.almost_simple",
            example_col=True,
            advanced=True,
        )
        quasisimple = YesNoBox(
            name="quasisimple",
            label="Quasisimple",
            knowl="group.quasisimple",
            advanced=True,
            example_col=True,
        )
        perfect = YesNoBox(
            name="perfect",
            label="Perfect",
            knowl="group.perfect",
            example_col=True,
        )
        direct_product = YesNoBox(
            name="direct_product",
            label="Direct product",
            knowl="group.direct_product",
            example_col=True,
        )
        semidirect_product = YesNoBox(
            name="semidirect_product",
            label="Semidirect product",
            knowl="group.semidirect_product",
            example_col=True,
        )
        permutation_degree = TextBox(
            name="permutation_degree",
            label="Min. permutation degree",
            knowl="group.permutation_degree",
            example="3",
            example_span="4, or a range like 3..5",
        )
        transitive_degree = TextBox(
            name="transitive_degree",
            label="Min. transitive degree",
            knowl="group.transitive_degree",
            example="3",
            example_span="4, or a range like 3..5",
        )
        irrC_degree = TextBox(
            name="irrC_degree",
            label=r"Min. degree of $\C$-irrep",
            knowl="group.min_faithful_linear",
            example="3",
            example_span="-1, or a range like 3..5",
            advanced=True,
        )
        irrQ_degree = TextBox(
            name="irrQ_degree",
            label=r"Min. degree of $\Q$-irrep",
            knowl="group.min_faithful_linear",
            example="3",
            example_span="-1, or a range like 3..5",
            advanced=True,
        )
        linC_degree = TextBox(
            name="linC_degree",
            label=r"Min. degree of $\C$-rep",
            knowl="group.min_faithful_linear",
            example="3",
            example_span="4, or a range like 3..5",
            advanced=True,
        )
        linQ_degree = TextBox(
            name="linQ_degree",
            label=r"Min. degree of $\Q$-rep",
            knowl="group.min_faithful_linear",
            example="3",
            example_span="4, or a range like 3..5",
            advanced=True,
        )
        schur_multiplier = TextBox(
            name="schur_multiplier",
            label="Schur multiplier",
            knowl="group.schur_multiplier",
            example="[2,4,12]",
            example_span="[2,4,12]",
            advanced=True,
        )
        Agroup = YesNoBox(
            name="Agroup",
            label="A-group",
            knowl="group.a_group",
            advanced=True,
            example_col=True,
        )
        Zgroup = YesNoBox(
            name="Zgroup",
            label="Z-group",
            knowl="group.z_group",
            advanced=True,
            example_col=True,
        )
        monomial = YesNoBox(
            name="monomial",
            label="Monomial",
            knowl="group.monomial",
            advanced=True,
        )
        rational = YesNoBox(
            name="rational",
            label="Rational",
            knowl="group.rational_group",
            advanced=True,
            example_col=True,
        )
        center_label = TextBox(
            name="center_label",
            label="Center",
            knowl="group.center_isolabel",
            example="4.2, 8",
            example_span="4 or 4.2 (order or label)",
        )
        commutator_label = TextBox(
            name="commutator_label",
            label="Commutator",
            knowl="group.commutator_isolabel",
            example="4.2, 8",
            example_span="4 or 4.2 (order or label)",
        )
        abelian_quotient = TextBox(
            name="abelian_quotient",
            label="Abelianization",
            knowl="group.abelianization_isolabel",
            example="4.2, 8",
            example_span="4 or 4.2 (order or label)",
        )
        central_quotient = TextBox(
            name="central_quotient",
            label="Central quotient",
            knowl="group.central_quotient_isolabel",
            example="4.2, 8",
            example_span="4 or 4.2 (order or label)",
        )
        order_stats = TextBox(
            name="order_stats",
            label="Order statistics",
            knowl="group.order_stats",
            example="1^1, 2^3, 3^2",
            example_span="1^1, 2^3, 3^2",
        )
        exponents_of_order = TextBox(
            name="exponents_of_order",
            label="Order factorization",
            knowl="group.order_factorization",
            example="[2,1]",
            example_span="[2,1] or [8]",
            advanced=True,
        )
        commutator_count = TextBox(
            name="commutator_count",
            label="Commutator length",
            knowl="group.commutator_length",
            example="2-",
            example_span="1 or 2-4",
            advanced=True,
        )
        wreath_product = YesNoBox(
            name="wreath_product",
            label="Wreath product",
            knowl="group.wreath_product",
            advanced=True,
        )
        name = SneakyTextBox(
            name="name",
            label="Name",
            knowl="group.find_input",
            example="C16.D4",
        )
        order_factorization_type = SneakySelectBox(
            name="order_factorization_type",
            label="Order",
            knowl="group.order_factorization_type",
            options=([("", ""),
                      ("0", "1"),
                      ("1", "p"),
                      ("2", "p^2"),
                      ("3", "p^{3-6}"),
                      ("7", "p^{7+}"),
                      ("11", "squarefree"),
                      ("22", "p^2q,p^2q^2"),
                      ("31", "p^3q,p^4q"),
                      ("51", "p^{5+}q"),
                      ("32", "p^{3+}q^2"),
                      ("33", "p^{3+}q^{3+}"),
                      ("222", "p^{1,2}q^{1,2}r^{1,2}..."),
                      ("311", "p^{3+}qr..."),
                      ("321", "other")]),
        )
        # Numbers of things boxes
        number_subgroups = TextBox(
            name="number_subgroups",
            label="Number of subgroups",
            knowl="group.subgroup",
            example="3",
            example_span="4, or a range like 3..5",
        )
        number_normal_subgroups = TextBox(
            name="number_normal_subgroups",
            label="Num. of normal subs",
            knowl="group.subgroup.normal",
            example="3",
            example_span="4, or a range like 3..5",
        )
        number_conjugacy_classes = TextBox(
            name="number_conjugacy_classes",
            label="Num. of conj. classes",
            knowl="group.conjugacy_class",
            example="3",
            example_span="4, or a range like 3..5",
        )
        number_autjugacy_classes = TextBox(
            name="number_autjugacy_classes",
            label="Num. of aut. classes",
            knowl="group.autjugacy_class",
            example="3",
            example_span="4, or a range like 3..5",
            advanced=True
        )
        number_characteristic_subgroups = TextBox(
            name="number_characteristic_subgroups",
            label="Num. of char. subgroups",
            knowl="group.characteristic_subgroup",
            example="3",
            example_span="4, or a range like 3..5",
            advanced=True
        )
        number_divisions = TextBox(
            name="number_divisions ",
            label="Number of divisions",
            knowl="group.division",
            example="3",
            example_span="4, or a range like 3..5",
            advanced=True
        )
        family = SelectBox(
            name="family",
            options=[("", "")] + group_families(deTeX=True) + [("any", "any")],
            knowl="group.families",
            label="Family",
        )
        hsh = SneakyTextBox(
            name="hash",
            label="Hash",
            knowl="group.hash",
            example="5120#4714647875464396655",
        )

        count = CountBox()

        self.browse_array = [
            [order, exponent],
            [aut_group, nilpclass],
            [aut_order, commutator_label],
            [center_label, abelian_quotient],
            [central_quotient, frattini_label],
            [abelian, direct_product],
            [cyclic, semidirect_product],
            [nilpotent, perfect],
            [simple, solvable],
            [transitive_degree, permutation_degree],
            [number_subgroups, number_normal_subgroups],
            [number_conjugacy_classes, number_autjugacy_classes],
            [order_stats, rank],
            [irrC_degree, irrQ_degree],
            [linC_degree, linQ_degree],
            [almost_simple, derived_length],
            [quasisimple, supersolvable],
            [outer_group, metabelian],
            [outer_order, metacyclic],
            [Agroup, monomial],
            [Zgroup, rational],
            [schur_multiplier, wreath_product],
            [number_characteristic_subgroups, number_divisions],
            [exponents_of_order, commutator_count],
            [count, family],
        ]

        self.refine_array = [
            [order, exponent, nilpclass, nilpotent],
            [center_label, commutator_label, central_quotient, abelian_quotient],
            [abelian, cyclic, solvable, simple],
            [perfect, direct_product, semidirect_product, wreath_product],
            [aut_group, aut_order, transitive_degree, permutation_degree],
            [number_subgroups, number_normal_subgroups, number_conjugacy_classes],
            [order_stats, family, exponents_of_order, commutator_count],
            [irrC_degree, irrQ_degree, linC_degree, linQ_degree],
            [outer_group, outer_order, metabelian, metacyclic],
            [almost_simple, quasisimple, Agroup, Zgroup],
            [frattini_label, derived_length, rank, schur_multiplier],
            [supersolvable, monomial, rational],
            [number_characteristic_subgroups, number_autjugacy_classes, number_divisions],
            [name, order_factorization_type, hsh],
        ]

    sort_knowl = "group.sort_order"

class SubgroupSearchArray(SearchArray):
    null_column_explanations = { # No need to display warnings for these
        "quotient": False,
        "quotient_abelian": False,
        "quotient_solvable": False,
        "quotient_cyclic": False,
        "direct": False,
        "split": False,
    }
    sorts = [("", "ambient order", ['ambient_order', 'ambient_counter', 'quotient_order', 'counter']),
             ("sub_ord", "subgroup order", ['subgroup_order', 'ambient_order', 'ambient_counter', 'counter']),
             ("sub_ind", "subgroup index", ['quotient_order', 'ambient_order', 'ambient_counter', 'counter'])]
    def __init__(self):
        abelian = YesNoBox(name="abelian", label="Abelian", knowl="group.abelian")
        cyclic = YesNoBox(name="cyclic", label="Cyclic", knowl="group.cyclic")
        solvable = YesNoBox(name="solvable", label="Solvable", knowl="group.solvable")
        quotient_abelian = YesNoBox(
            name="quotient_abelian", label="Abelian quotient", knowl="group.abelian"
        )
        quotient_cyclic = YesNoBox(
            name="quotient_cyclic", label="Cyclic quotient", knowl="group.cyclic"
        )
        quotient_solvable = YesNoBox(
            name="quotient_solvable", label="Solvable quotient", knowl="group.solvable"
        )
        perfect = YesNoBox(name="perfect", label="Perfect", knowl="group.perfect")
        normal = YesNoBox(name="normal", label="Normal", knowl="group.subgroup.normal")
        characteristic = YesNoBox(
            name="characteristic",
            label="Characteristic",
            knowl="group.characteristic_subgroup",
        )
        maximal = YesNoBox(
            name="maximal", label="Maximal", knowl="group.maximal_subgroup"
        )
        minimal_normal = YesNoBox(
            name="minimal_normal",
            label="Maximal quotient",
            knowl="group.maximal_quotient",
        )
        central = YesNoBox(name="central", label="Central", knowl="group.central")
        direct = YesNoBox(
            name="direct", label="Direct product", knowl="group.direct_product"
        )
        split = YesNoBox(
            name="split", label="Semidirect product", knowl="group.semidirect_product"
        )
        # stem = YesNoBox(
        #    name="stem",
        #    label="Stem",
        #    knowl="group.stem_extension")
<<<<<<< HEAD
        #hall = YesNoBox(name="hall", label="Hall subgroup", knowl="group.subgroup.hall")
=======
        hall = YesNoBox(name="hall", label="Hall subgroup", knowl="group.subgroup.hall")
>>>>>>> d6529f45
        sylow = YesNoBox(
            name="sylow", label="Sylow subgroup", knowl="group.sylow_subgroup"
        )
        subgroup = TextBox(
            name="subgroup",
            label="Subgroup label",
            knowl="group.subgroup_isolabel",
            example="8.4",
        )
        quotient = TextBox(
            name="quotient",
            label="Quotient label",
            knowl="group.quotient_isolabel",
            example="16.5",
        )
        ambient = TextBox(
            name="ambient",
            label="Ambient label",
            knowl="group.ambient_isolabel",
            example="128.207",
        )
        subgroup_order = TextBox(
            name="subgroup_order",
            label="Subgroup order",
            knowl="group.order",
            example="8",
            example_span="4, or a range like 3..5",
        )
        quotient_order = TextBox(
            name="quotient_order",
            label="Subgroup index",
            knowl="group.subgroup.index",
            example="16",
        )
        ambient_order = TextBox(
            name="ambient_order",
            label="Ambient order",
            knowl="group.order",
            example="128",
        )
        nontrivproper = YesNoBox(name="nontrivproper", label=display_knowl('group.trivial_subgroup', 'Non-trivial') + " " + display_knowl('group.proper_subgroup', 'proper'))

        self.refine_array = [
            [subgroup, subgroup_order, cyclic, abelian, solvable],
            [normal, characteristic, perfect, maximal, central, nontrivproper],
<<<<<<< HEAD
            [ambient, ambient_order, direct, split, sylow],#, hall],
=======
            [ambient, ambient_order, direct, split, hall, sylow],
>>>>>>> d6529f45
            [
                quotient,
                quotient_order,
                quotient_cyclic,
                quotient_abelian,
                quotient_solvable,
                minimal_normal,
            ],
        ]

    def search_types(self, info):
        # Note: info will never be None, since this isn't accessible on the browse page
        return [("Subgroups", "Search again"), ("RandomSubgroup", "Random subgroup")]


class ComplexCharSearchArray(SearchArray):
    sorts = [("", "group", ['group_order', 'group_counter', 'dim', 'label']),
             ("dim", "degree", ['dim', 'group_order', 'group_counter', 'label'])]
    def __init__(self):
        faithful = YesNoBox(name="faithful", label="Faithful", knowl="group.representation.faithful")
        dim = TextBox(
            name="dim",
            label="Degree",
            knowl="group.representation.complex_char_deg",
            example="3",
            example_span="3, or a range like 3..5"
        )
        conductor = TextBox(
            name="cyclotomic_n",
            label="Conductor",
            knowl="group.representation.cyclotomic_n",
            example="4",
            example_span="4, or a range like 3..5"
        )
        indicator = TextBox(
            name="indicator",
            label="Type",
            knowl="group.representation.type",
            example="R, C, S, or -1, 0, 1",
        )
        group = TextBox(
            name="group",
            label="Group",
            knowl="group.name",
            example="128.207",
        )
        image_isoclass = TextBox(
            name="image_isoclass",
            label="Image",
            knowl="group.representation.image",
            example="12.4",
        )
        image_order = TextBox(
            name="image_order",
            label="Image Order (Kernel Index)",
            knowl="group.representation.image",
            example="4",
            example_span="4, or a range like 3..5",
        )
        kernel_order = TextBox(
            name="kernel_order",
            label="Kernel Order",
            knowl="group.representation.kernel",
            example="4, or a range like 3..5",
        )
        center_order = TextBox(
            name="center_order",
            label="Center Order",
            knowl="group.representation.center",
            example="4",
            example_span="4, or a range line 3..5",
        )
        center_index = TextBox(
            name="center_index",
            label="Center Index",
            knowl="group.representation.center",
            example="4",
            example_span="4, or a range line 3..5",
        )
        #nt = TextBox(
        #    name="nt",
        #    label="Minimum Perm. Rep.",
        #    knowl="group.representation.min_perm_rep",
        #    example="[4,2]",
        #)

        self.refine_array = [
            [dim, indicator, faithful,conductor],
            [group, image_isoclass, image_order, kernel_order],
            [center_order, center_index] #, nt]

        ]
    def search_types(self, info):
        # Note: since we don't access this from the browse page, info will never be None
        return [("ComplexCharacters", "Search again"), ("RandomComplexCharacter", "Random")]


class ConjugacyClassSearchArray(SearchArray):
    sorts = [
        ("", "group", ['group_order','group_counter','order','size']),
        ("order", "order", ['order', 'group_order', 'group_counter','size']),
        ("size", "size", ['size', 'order', 'group_order', 'group_counter']),
    ]

    def __init__(self):
        group = TextBox(
            name="group",
            label="Group",
            knowl="group.name",
            example="128.207, or 12",
        )
        order = TextBox(
            name="order",
            label="Order",
            knowl="group.order_conjugacy_class",
            example="3",
            example_span="3, or a range like 3..5"
        )
        size = TextBox(
            name="size",
            label="Size",
            knowl="group.size_conjugacy_class",
            example="4",
            example_span="4, or a range like 3..5"
        )

        self.refine_array = [
            [group,order,size]
        ]
    def search_types(self, info):
        # Note: since we don't access this from the browse page, info will never be None
        return [("ConjugacyClasses", "Search again")]


def abstract_group_namecache(labels, cache=None, reverse=None):
    # Note that, when called by knowl_cache from transitive_group.py,
    # the resulting cache will have two types of records: abstract group ones with keys
    # "label", "order" and "tex_name", and transitive group ones with keys
    # "label", "order", "gapid" and "pretty".  The labels will be of different kinds (6.1 vs 3T2),
    # and serve as keys for the cache dictionary.
    if cache is None:
        cache = {}
    for rec in db.gps_groups.search({"label": {"$in": labels}}, ["label", "order", "tex_name"]):
        label = rec["label"]
        cache[label] = rec
        if reverse is not None:
            tex_name = rec.get("tex_name")
            for nTj in reverse[label]:
                if "pretty" in cache[nTj]:
                    continue
                cache[nTj]["pretty"] = f"${tex_name}$" if tex_name else ""
    return cache

def sub_display_knowl(label, name=None):
    if not name:
        name = f"Subgroup {label}"
    return f'<a title = "{name} [lmfdb.object_information]" knowl="lmfdb.object_information" kwargs="args={label}&func=sub_data">{name}</a>'

def cc_data(gp, label, typ="complex", representative=None):
    # representative allows us to use this mechanism for Galois
    # group conjugacy classes as well
    if typ == "rational":
        wag = WebAbstractGroup(gp)
        rcc = wag.conjugacy_class_divisions
        if not rcc:
            return "Data for conjugacy class {} not found.".format(label)
        for div in rcc:
            if div.label == label:
                break
        else:
            return "Data for conjugacy class {} missing.".format(label)
        classes = div.classes
        wacc = classes[0]
        mult = len(classes)
        ans = "<h3>Rational conjugacy class {}</h3>".format(label)
        if mult > 1:
            ans += "<br>Rational class is a union of {} conjugacy classes".format(mult)
            ans += "<br>Total size of class: {}".format(wacc.size * mult)
        else:
            ans += "<br>Rational class is a single conjugacy class"
            ans += "<br>Size of class: {}".format(wacc.size)
    else:
        wacc = WebAbstractConjClass(gp, label)
        if not wacc:
            return "Data for conjugacy class {} not found.".format(label)
        ans = "<h3>Conjugacy class {}</h3>".format(label)
        ans += "<br>Size of class: {}".format(wacc.size)
    ans += "<br>Order of elements: {}".format(wacc.order)
    if wacc.centralizer is None:
        ans += "<br>Centralizer: not computed"
    else:
        group = cc_data_to_gp_label(wacc.group_order,wacc.group_counter)
        centralizer = f"{group}.{wacc.centralizer}"
        wcent = WebAbstractSubgroup(centralizer)
        ans += "<br>Centralizer: {}".format(
            sub_display_knowl(centralizer, "$" + wcent.subgroup_tex + "$")
        )

    if representative:
        ans += "<br>Representative: "+representative
    elif wacc.representative is None:
        ans += "<br>Representative: not computed"
    else:
        if label == '1A':
            ans += "<br>Representative: id"
        else:
            gp_value = WebAbstractGroup(gp)
            repn = gp_value.decode(wacc.representative, as_str=True)
            ans += "<br>Representative: {}".format("$" + repn + "$")
    return Markup(ans)


def rchar_data(label):
    mychar = WebAbstractRationalCharacter(label)
    ans = "<h3>Rational character {}</h3>".format(label)
    ans += "<br>Degree: {}".format(mychar.qdim)
    if mychar.faithful:
        ans += "<br>Faithful character"
    else:
        ans += "<br>Not faithful"
    ans += "<br>Multiplicity: {}".format(mychar.multiplicity)
    ans += "<br>Schur index: {}".format(mychar.schur_index)

    # Currently the data for nt is broken due to a bug in the compute code
    #nt = mychar.nt
    #ans += "<br>Smallest container: {}T{}".format(nt[0], nt[1])

    #if mychar._data.get("image"):
    #    txt = "Image"
    #    imageknowl = (
    #        '<a title = "{0} [lmfdb.object_information]" knowl="lmfdb.object_information" kwargs="func=qrep_data&args={0}">{0}</a>'.format(mychar.image)
    #    )
    #    if mychar.schur_index > 1:
    #        txt = r"Image of ${}\ *\ ${}".format(mychar.schur_index, label)
    #    ans += "<br>{}: {}".format(txt, imageknowl)
    #else:
    #    ans += "<br>Image: not computed"
    return Markup(ans)


def cchar_data(label):
    from lmfdb.number_fields.web_number_field import formatfield
    mychar = WebAbstractCharacter(label)
    gplabs = label.split(".")
    gplabel = ".".join(gplabs[:2])
    ans = "<h3>Complex character {}</h3>".format(label)
    ans += "<br>Degree: {}".format(mychar.dim)
    if mychar.faithful:
        ans += "<br>Faithful character"
    else:
        if mychar.kernel is None:
            ans += "<br>Not faithful but kernel not computed."
        else:
            ker = WebAbstractSubgroup(f"{mychar.group}.{mychar.kernel}")
            ans += "<br>Not faithful with kernel {}".format(
                sub_display_knowl(ker.label, "$" + ker.subgroup_tex + "$")
            )

    # Currently the data for nt is broken due to a bug in the compute code
    #nt = mychar.nt
    ans += "<br>Frobenius-Schur indicator: {}".format(mychar.indicator)
    #ans += "<br>Smallest container: {}T{}".format(nt[0], nt[1])
    ans += "<br>Field of character values: {}".format(formatfield(mychar.field))
    #ans += "<br>Rational character: {}".format(q_char(label))
    ans += f'<div align="right"><a href="{url_for("abstract.Qchar_table", label=gplabel, char_highlight=q_char(label))}">{q_char(label)} rational character</a></div>'
    #if mychar._data.get("image"):
    #    imageknowl = (
    #        '<a title = "%s [lmfdb.object_information]" knowl="lmfdb.object_information" kwargs="func=crep_data&args=%s">%s</a>'
    #        % (mychar.image, mychar.image, mychar.image)
    #    )
    #    ans += "<br>Image: {}".format(imageknowl)
    #else:
    #    ans += "<br>Image: not computed"
    return Markup(ans)


def crep_data(label):
    info = db.gps_crep.lookup(label)
    ans = r"<h3>Subgroup of $\GL_{{ {}  }}(\C)$: {}</h3>".format(info["dim"], label)
    ans += "<br>Order: ${}$".format(info["order"])
    ans += "<br>Abstract group: {}".format(
        abstract_group_display_knowl(info["group"], info["group"])
    )
    ans += "<br>Group name: ${}$".format(group_names_pretty(info["group"]))
    ans += "<br>Dimension: ${}$".format(info["dim"])
    ans += "<br>Irreducible: {}".format(info["irreducible"])
    ans += f"<br>{pluralize(len(info['gens']), 'Matrix generator', omit_n=True)}: "
    N = info["cyc_order_mat"]
    genlist = ["$" + dispcyclomat(N, gen) + "$" for gen in info["gens"]]
    ans += ",".join(genlist)
    return Markup(ans)


def qrep_data(label):
    info = db.gps_qrep.lookup(label)
    ans = r"<h3>Subgroup of $\GL_{{ {}  }}(\Q)$: {}</h3>".format(info["dim"], label)
    ans += "<br>Order: ${}$".format(info["order"])
    ans += "<br>Abstract group: {}".format(
        abstract_group_display_knowl(info["group"], info["group"])
    )
    ans += "<br>Group name: ${}$".format(group_names_pretty(info["group"]))
    ans += "<br>Dimension: ${}$".format(info["dim"])
    ans += "<br>Irreducible: {}".format(info["irreducible"])
    ans += f"<br>{pluralize(len(info['gens']), 'Matrix generator', omit_n=True)}: "
    genlist = ["$" + dispZmat(gen) + "$" for gen in info["gens"]]
    ans += ",".join(genlist)
    return Markup(ans)


def sub_data(label):
    label = label.split(".")
    return Markup(shortsubinfo(".".join(label[:2]), ".".join(label[2:])))


def group_data(label, ambient=None, aut=False, profiledata=None):
    gp = None
    quotient_tex = None
    if profiledata is None:
        quotient_label = "None"
    else:
        profiledata = profiledata.split("$")
        for i, c in enumerate(profiledata):
            if c in ["None", "?"]:
                profiledata[i] = None
        if len(profiledata) == 7 and profiledata[3] is not None:
            quotient_label = profiledata[3]
            quotient_tex = profiledata[5]
        else:
            quotient_label = "None"
    if label == "None":
        if profiledata is None:
            return Markup("Error in group_data function: No label or profiledata")
        if len(profiledata) < 3:
            return Markup("Error in group_data function: Not enough profiledata")
        order = int(profiledata[0].split(".")[0])
        # Now restore profiledata[0] to be None, used in sub_matches below
        profiledata[0] = None
        tex_name = profiledata[2]
        if tex_name is None:
            ans = "Unidentified group<br />"
        else:
            ans = f"Group ${tex_name}$<br />"
        ans += f"Order: {order}<br />"
        if profiledata[1] is None:
            ans += "Isomorphism class has not been identified<br />"
        else:
            # TODO: add search link to groups with this order and hash
            ans += f"{display_knowl('group.hash', 'Hash')} : {profiledata[1]}<br />"
        isomorphism_label = "Subgroups with this data:"
    else:
        if label.startswith("ab/"):
            data = canonify_abelian_label(label[3:])
            url = url_for("abstract.by_abelian_label", label=label[3:])
        else:
            data = None
            url = url_for("abstract.by_label", label=label)
        gp = WebAbstractGroup(label, data=data)
        # dealing with groups identified in magma but not in gap so can't do live pages˚
        ord = label.split(".")[0]
        if missing_subs(label) and gp.source == "Missing":
            ans = 'The group {} is not available in GAP, but see the list of <a href="{}">{}</a>.'.format(
                label,
                f"/Groups/Abstract/?subgroup_order={ord}&ambient={ambient}&search_type=Subgroups",
                "subgroups with this order")
            return Markup(ans)
        ans = f"Group ${gp.tex_name}$: "
        ans += create_boolean_string(gp, type="knowl")
        ans += f"<br />Label: {gp.label}<br />"
        order = gp.order
        ans += f"Order: {order}<br />"
        ans += f"Exponent: {gp.exponent}<br />"
        if quotient_label == "None":
            if aut == "True":
                isomorphism_label = "Representatives of classes of subgroups up to automorphism with this isomorphism type: "
            else:
                isomorphism_label = "Representatives of classes of subgroups up to conjugation with this isomorphism type: "
        else:
            if aut == "True":
                isomorphism_label = "Representatives of classes of subgroups up to automorphism with this isomorphism type and quotient: "
            else:
                isomorphism_label = "Representatives  of classes of subgroups up to conjugation with this isomorphism type and quotient: "
    if quotient_label != "None":
        if quotient_label.startswith("ab/"):
            data = canonify_abelian_label(quotient_label[3:])
            quotient_url = url_for("abstract.by_abelian_label", label=quotient_label[3:])
        else:
            data = None
            quotient_url = url_for("abstract.by_label", label=quotient_label)
        qgp = WebAbstractGroup(quotient_label, data=data)
        if not quotient_tex:
            quotient_tex = qgp.tex_name
        ans += f"Quotient ${quotient_tex}$: "
        ans += create_boolean_string(qgp, type="knowl")
        ans += f"<br />Quotient label: {qgp.label}<br />"
        ans += f"Quotient order: {qgp.order}<br />"
        ans += f"Quotient exponent: {qgp.exponent}<br />"
    elif profiledata is not None and len(profiledata) == 6:
        if quotient_tex in [None, "?"]:
            quotient_tex = profiledata[5]
        if quotient_tex in [None, "?"]:
            ans += "identified quotient<br />"
        else:
            ans += f"Quotient ${quotient_tex}$<br />"
        ambient_order = int(ambient.split(".")[0])
        ans += f"Quotient order: {ambient_order // order}<br />"
        if profiledata[4] is None:
            ans += "Quotient isomorphism class has not been identified<br />"
        else:
            # TODO: add hash knowl and search link to groups with this order and hash
            ans += f"Quotient hash: {profiledata[4]}<br />"

    if gp and not gp.live():
        if ambient is None:
            if gp.number_subgroups is not None:
                ans += "It has {} subgroups".format(gp.number_subgroups)
                if gp.number_normal_subgroups is not None:
                    if gp.number_normal_subgroups < gp.number_subgroups:
                        ans += " in {} conjugacy classes, {} normal, ".format(
                            gp.number_subgroup_classes, gp.number_normal_subgroups
                        )
                    else:
                        ans += ", all normal, "
                    if gp.number_characteristic_subgroups is not None:
                        if gp.number_characteristic_subgroups < gp.number_normal_subgroups:
                            ans += str(gp.number_characteristic_subgroups)
                        else:
                            ans += "all"
                        ans += " characteristic.<br />"
                    else:
                        ans = ans[:-2] + ".<br />"
                else:
                    ans += ".<br />"
        else:
            ambient = WebAbstractGroup(ambient)

            def sub_matches(H):
                if profiledata is None:
                    return H.subgroup == label
                if len(profiledata) == 3 and label != "None":
                    return H.subgroup == label
                if len(profiledata) == 7 and label != "None" and quotient_label != "None":
                    return H.subgroup == label and H.quotient == quotient_label
                return all(a == b for a, b in zip(profiledata, (H.subgroup, H.subgroup_hash, H.subgroup_tex, H.quotient, H.quotient_hash, H.quotient_tex)))

            subs = [H for H in ambient.subgroups.values() if sub_matches(H)]
            if aut == "True" and not ambient.outer_equivalence:
                # TODO: need to deal with non-canonical labels
                subs = [H for H in subs if H.label.split(".")[-1] == "a1"]
            subs.sort(key=lambda H: label_sortkey(H.label))
            ans += '<div align="right">'
            ans += isomorphism_label
            for H in subs:
                ans += '<a href="{}">{}</a>&nbsp;'.format(
                    url_for("abstract.by_subgroup_label", label=H.label), H.label
                )
            ans += "</div><br />"
    else:
        ans += '<a href="{}">{}</a>&nbsp;'.format(
            f"/Groups/Abstract/?subgroup_order={order}&ambient={ambient}&search_type=Subgroups",
            "Subgroups with this order")
    if label != "None":
        ans += f'<div align="right"><a href="{url}">{label} home page</a></div>'
    if quotient_label != "None":
        ans += f'<div align="right"><a href="{quotient_url}">{quotient_label} home page</a></div>'
    return Markup(ans)

def semidirect_data(label):
    gp = WebAbstractGroup(label)
    ans = f"Semidirect product expressions for ${gp.tex_name}$:<br />\n"
    for sub, cnt, labels in gp.semidirect_products:
        ans += fr"{sub.knowl(paren=True)} $\,\rtimes\,$ {sub.quotient_knowl(paren=True)}"
        if cnt > 1:
            ans += f" in {cnt} ways"
        ans += ' via '
        ans += ", ".join(f'<a href="{url_for("abstract.by_subgroup_label", label=label+"."+sublabel)}">{sublabel}</a>' for sublabel in labels)
        ans += "<br />\n"
    return Markup(ans)

def nonsplit_data(label):
    gp = WebAbstractGroup(label)
    ans = f"Nonsplit product expressions for ${gp.tex_name}$:<br />\n"
    ans += "<table>\n"
    for sub, cnt, labels in gp.nonsplit_products:
        ans += fr"<tr><td>{sub.knowl(paren=True)} $\,.\,$ {sub.quotient_knowl(paren=True)}</td><td>"
        if cnt > 1:
            ans += f" in {cnt} ways"
        ans += ' via </td>'
        ans += "".join([f'<td><a href="{url_for("abstract.by_subgroup_label", label=label+"."+sublabel)}">{sublabel}</a></td>' for sublabel in labels])
        ans += "</tr>\n"
    ans += "</table>"
    return Markup(ans)

def possibly_split_data(label):
    gp = WebAbstractGroup(label)
    ans = f"Possibly nonsplit product expressions for ${gp.tex_name}$:<br />\n"
    ans += "<table>\n"
    for sub, cnt, labels in gp.possibly_split_products:
        ans += fr"<tr><td>{sub.knowl(paren=True)} $\,.\,$ {sub.quotient_knowl(paren=True)}</td><td>"
        if cnt > 1:
            ans += f" in {cnt} ways"
        ans += ' via </td>'
        ans += "".join([f'<td><a href="{url_for("abstract.by_subgroup_label", label=label+"."+sublabel)}">{sublabel}</a></td>' for sublabel in labels])
        ans += "</tr>\n"
    ans += "</table>"
    return Markup(ans)

def trans_expr_data(label):
    tex_name = db.gps_groups.lookup(label, "tex_name")
    ans = f"Transitive permutation representations of ${tex_name}$:<br />\n"
    ans += f"<table>\n<tr><th>{display_knowl('gg.label', 'Label')}</th><th>{display_knowl('gg.parity', 'Parity')}</th><th>{display_knowl('gg.primitive', 'Primitive')}</th></tr>\n"
    for rec in db.gps_transitive.search({"abstract_label":label}, ["label", "parity", "prim"]):
        ans += f'<tr><td><a href="{url_for("galois_groups.by_label", label=rec["label"])}">{rec["label"]}</a></td><td class="right">${rec["parity"]}$</td><td class="center">{"yes" if rec["prim"] == 1 else "no"}</td></tr>' # it would be nice to use &#x2713; and &#x2717; (check and x), but if everything is no then it's confusing
    ans += "</table>"
    return Markup(ans)

def aut_data(label):
    gp = WebAbstractGroup(label)
    ans = f"${gp.tex_name}$ as an automorphism group:<br />\n"
    for aut, disp in gp.as_aut_gp:
        ans += f'<a href="{url_for("abstract.by_label", label=aut)}">${disp}$</a><br />\n'
    return Markup(ans)

def dyn_gen(f, args):
    r"""
    Called from the generic dynamic knowl.

    INPUT:

    - ``f`` is the name of a function to call, which has to be in ``flist``,
      which is at the bottom of this file

    - ``args`` is a string with the arguments, which are concatenated together
      with ``%7C``, which is the encoding of the pipe symbol
    """
    func = flist[f]
    arglist = args.split("|")
    return func(*arglist)


# list of legal dynamic knowl functions
flist = {
    "cc_data": cc_data,
    "sub_data": sub_data,
    "rchar_data": rchar_data,
    "cchar_data": cchar_data,
    "group_data": group_data,
    "crep_data": crep_data,
    "qrep_data": qrep_data,
    "semidirect_data": semidirect_data,
    "nonsplit_data": nonsplit_data,
    "possibly_split_data": possibly_split_data,
    "aut_data": aut_data,
    "trans_expr_data": trans_expr_data,
}


def order_stats_list_to_string(o_list):
    s = ""
    for pair in o_list:
        assert len(pair) == 2
        s += "%s^%s" % (pair[0], pair[1])
        if o_list.index(pair) != len(o_list) - 1:
            s += ","
    return s


sorted_code_names = ['presentation', 'permutation', 'matrix', 'transitive']

code_names = {'presentation': 'Define the group using generators and relations',
              'permutation': 'Define the group as a permutation group',
              'matrix': 'Define the group as a matrix group',
              'transitive': 'Define the group from the transitive group database'}

Fullname = {'magma': 'Magma', 'gap': 'Gap'}
Comment = {'magma': '//', 'gap': '#'}<|MERGE_RESOLUTION|>--- conflicted
+++ resolved
@@ -2817,11 +2817,7 @@
         #    name="stem",
         #    label="Stem",
         #    knowl="group.stem_extension")
-<<<<<<< HEAD
-        #hall = YesNoBox(name="hall", label="Hall subgroup", knowl="group.subgroup.hall")
-=======
         hall = YesNoBox(name="hall", label="Hall subgroup", knowl="group.subgroup.hall")
->>>>>>> d6529f45
         sylow = YesNoBox(
             name="sylow", label="Sylow subgroup", knowl="group.sylow_subgroup"
         )
@@ -2867,11 +2863,7 @@
         self.refine_array = [
             [subgroup, subgroup_order, cyclic, abelian, solvable],
             [normal, characteristic, perfect, maximal, central, nontrivproper],
-<<<<<<< HEAD
-            [ambient, ambient_order, direct, split, sylow],#, hall],
-=======
             [ambient, ambient_order, direct, split, hall, sylow],
->>>>>>> d6529f45
             [
                 quotient,
                 quotient_order,
