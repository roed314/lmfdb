# -*- coding: utf-8 -*-

import re

import time
from collections import defaultdict, Counter
from flask import (
    make_response,
    redirect,
    render_template,
    request,
    send_file,
    url_for,
    abort,
)
from markupsafe import Markup
#from six import BytesIO
from string import ascii_lowercase
from io import BytesIO
from sage.all import ZZ, latex, factor, prod, Permutations, is_prime

from lmfdb import db
from lmfdb.app import app
from lmfdb.utils import (
    flash_error,
    to_dict,
    display_knowl,
    SearchArray,
    TextBox,
    SneakyTextBox,
    SneakySelectBox,
    CountBox,
    YesNoBox,
    parse_ints,
    parse_bool,
    clean_input,
    parse_regex_restricted,
    parse_bracketed_posints,
    parse_noop,
    dispZmat,
    dispcyclomat,
    search_wrap,
    web_latex,
    pluralize,
    Downloader,
    pos_int_and_factor,
)
from lmfdb.utils.search_parsing import parse_multiset
from lmfdb.utils.interesting import interesting_knowls
from lmfdb.utils.search_columns import SearchColumns, SearchCol,LinkCol, MathCol, CheckCol, SpacerCol, ProcessedCol, MultiProcessedCol, ColGroup, ProcessedLinkCol
from lmfdb.api import datapage
from . import abstract_page  # , abstract_logger
from .web_groups import (
    WebAbstractCharacter,
    WebAbstractConjClass,
    WebAbstractGroup,
    WebAbstractRationalCharacter,
    WebAbstractSubgroup,
    group_names_pretty,
    label_sortkey,
    primary_to_smith,
    abelian_gp_display,
    abstract_group_display_knowl
)
from .stats import GroupStats


abstract_group_label_regex = re.compile(r"^(\d+)\.([a-z]+|\d+)$")


#abstract_subgroup_label_regex = re.compile(
#    r"^(\d+)\.([a-z0-9]+)\.(\d+)\.[a-z]+(\d+)(\.[a-z]+\d+)?(\.([N|M]|([N][C](\d+))))?$"
#)

#abstract_noncanonical_subgroup_label_regex = re.compile(
#    r"^(\d+)\.([a-z0-9]+)\.(\d+)\.([A-Z]+)(\.([N|M]|([N][C](\d+))))?$"
#)


abstract_subgroup_label_regex = re.compile(
    r"^(\d+)\.([a-z0-9]+)\.(\d+)\.([a-z]+\d+)(?:\.([a-z]+\d+))?(?:\.(N|M|NC\d+))?$"
)

abstract_subgroup_partial_regex = re.compile(
    r"^(\d+)\.([a-z0-9]+)\.(\d+)\.([a-z]+[A-Z]+)(?:\.([a-z]+[A-Z]+))?(?:\.(N|M|NC\d+|CF\d+))?$"
)

abstract_subgroup_CFlabel_regex = re.compile(
    r"^(\d+)\.([a-z0-9]+)\.(\d+)\.(CF\d+)$"
)

abstract_noncanonical_subgroup_label_regex = re.compile(
    r"^(\d+)\.([a-z0-9]+)\.(\d+)\.([A-Z]+)(?:\.(N|M|NC\d+))?$"
)


gap_group_label_regex = re.compile(r"^(\d+)\.(\d+)$")
abstract_group_label_regex = re.compile(r"^(\d+)\.((\d+)|[a-z]+)$")
# order_stats_regex = re.compile(r'^(\d+)(\^(\d+))?(,(\d+)\^(\d+))*')


def yesno(val):
    return "yes" if val else "no"


# For dynamic knowls
@app.context_processor
def ctx_abstract_groups():
    return {
        "cc_data": cc_data,
        "sub_data": sub_data,
        "rchar_data": rchar_data,
        "cchar_data": cchar_data,
        "dyn_gen": dyn_gen,
        "semidirect_expressions_knowl": semidirect_expressions_knowl,
        "semidirect_data": semidirect_data,
        "nonsplit_expressions_knowl": nonsplit_expressions_knowl,
        "nonsplit_data": nonsplit_data,
        "autgp_expressions_knowl": autgp_expressions_knowl,
        "aut_data": aut_data,
    }


def learnmore_list():
    return [
        ("Source and acknowledgements", url_for(".how_computed_page")),
        ("Completeness of the data", url_for(".completeness_page")),
        ("Reliability of the data", url_for(".reliability_page")),
        ("Abstract  group labeling", url_for(".labels_page")),
    ]


def learnmore_list_add(learnmore_label, learnmore_url):
    return learnmore_list() + [(learnmore_label, learnmore_url)]


def learnmore_list_remove(matchstring):
    return filter(lambda t: t[0].find(matchstring) < 0, learnmore_list())


def subgroup_label_is_valid(lab):
    if abstract_subgroup_label_regex.fullmatch(lab):
        return abstract_subgroup_label_regex.fullmatch(lab)
    elif abstract_noncanonical_subgroup_label_regex.fullmatch(lab):
        return abstract_noncanonical_subgroup_label_regex.fullmatch(lab)
    elif abstract_subgroup_partial_regex.fullmatch(lab):
        return abstract_subgroup_partial_regex.fullmatch(lab)
    elif abstract_subgroup_CFlabel_regex.fullmatch(lab):
        return abstract_subgroup_CFlabel_regex.fullmatch(lab)
    else:
        return None


def label_is_valid(lab):
    return abstract_group_label_regex.fullmatch(lab)


def get_bread(tail=[]):
    base = [("Groups", url_for(".index")), ("Abstract", url_for(".index"))]
    if not isinstance(tail, list):
        tail = [(tail, " ")]
    return base + tail

def display_props(proplist, joiner="and"):
    if len(proplist) == 1:
        return proplist[0]
    elif len(proplist) == 2:
        return f" {joiner} ".join(proplist)
    else:
        return ", ".join(proplist[:-1]) + f", {joiner} {proplist[-1]}"

def find_props(
    gp,
    overall_order,
    impl_order,
    overall_display,
    implications,
    hence_str,
    show,
):
    props = []
    noted = set()
    for prop in overall_order:
        if not getattr(gp, prop, None) or prop in noted or prop not in show:
            continue
        noted.add(prop)
        impl = [B for B in implications.get(prop, []) if B not in noted]
        cur = 0
        while cur < len(impl):
            impl.extend(
                [
                    B
                    for B in implications.get(impl[cur], [])
                    if B not in impl and B not in noted
                ]
            )
            cur += 1
        noted.update(impl)
        impl = [
            overall_display.get(B)
            for B in impl_order
            if B in impl and B in show
        ]
        if impl:
            props.append(f"{overall_display[prop]} ({hence_str} {display_props(impl)})")
        else:
            props.append(overall_display[prop])
    return props


group_prop_implications = {
    "cyclic": ["abelian", "is_elementary", "Zgroup"],
    "abelian": ["nilpotent", "Agroup", "metabelian"],
    "pgroup": ["nilpotent", "is_elementary"],
    "is_elementary": ["nilpotent", "is_hyperelementary"],
    "nilpotent": ["supersolvable"],  # for finite groups
    "Zgroup": ["Agroup", "metacyclic"],  # metacyclic for finite groups
    "metacyclic": ["metabelian", "supersolvable"],
    "supersolvable": ["monomial"],  # for finite groups
    "is_hyperelementary": ["monomial"],
    "monomial": ["solvable"],
    "metabelian": ["solvable"],
    "nab_simple": ["quasisimple", "almost_simple"],
    "quasisimple": ["nab_perfect"],
    "nab_perfect": ["nonsolvable"],
}


def get_group_prop_display(gp):
    # We want elementary and hyperelementary to display which primes, but only once
    elementaryp = ''
    hyperelementaryp = ''
    if hasattr(gp, 'elementary'):
        elementaryp = ",".join(str(p) for (p, e) in ZZ(gp.elementary).factor())
        hyperelementaryp = ",".join(
            str(p)
            for (p, e) in ZZ(gp.hyperelementary).factor()
            if not p.divides(gp.elementary)
        )
    if (
        gp.order == 1
    ):  # here it will be implied from cyclic, so both are in the implication list
        elementaryp = " (for every $p$)"
        hyperelementaryp = ""
    elif hasattr(gp, 'pgroup') and gp.pgroup:  # We don't display p since there's only one in play
        elementaryp = hyperelementaryp = ""
    elif gp.cyclic:  # both are in the implication list
        elementaryp = f" ($p = {elementaryp}$)"
        if gp.elementary == gp.hyperelementary:
            hyperelementaryp = ""
        else:
            hyperelementaryp = f" (also for $p = {hyperelementaryp}$)"
    elif hasattr(gp, 'is_elementary') and gp.is_elementary:  # Now elementary is a top level implication
        elementaryp = f" for $p = {elementaryp}$"
        if hasattr(gp, 'hyperelementary') and gp.elementary == gp.hyperelementary:
            hyperelementaryp = ""
        else:
            hyperelementaryp = f" (also for $p = {hyperelementaryp}$)"
    elif hasattr(gp, 'hyperelementary') and gp.hyperelementary:  # Now hyperelementary is a top level implication
        hyperelementaryp = f" for $p = {hyperelementaryp}$"
    overall_display = {
        "cyclic": display_knowl("group.cyclic", "cyclic"),
        "abelian": display_knowl("group.abelian", "abelian"),
        "nonabelian": display_knowl("group.abelian", "nonabelian"),
        "nilpotent": display_knowl('group.nilpotent', 'nilpotent'),
        "supersolvable": display_knowl("group.supersolvable", "supersolvable"),
        "monomial": display_knowl("group.monomial", "monomial"),
        "solvable": display_knowl("group.solvable", "solvable"),
        "nonsolvable": display_knowl("group.solvable", "nonsolvable"),
        "Zgroup": f"a {display_knowl('group.z_group', 'Z-group')}",
        "Agroup": f"an {display_knowl('group.a_group', 'A-group')}",
        "metacyclic": display_knowl("group.metacyclic", "metacyclic"),
        "metabelian": display_knowl("group.metabelian", "metabelian"),
        "quasisimple": display_knowl("group.quasisimple", "quasisimple"),
        "almost_simple": display_knowl("group.almost_simple", "almost simple"),
        "ab_simple": display_knowl("group.simple", "simple"),
        "nab_simple": display_knowl("group.simple", "simple"),
        "ab_perfect": display_knowl("group.perfect", "perfect"),
        "nab_perfect": display_knowl("group.perfect", "perfect"),
        "rational": display_knowl("group.rational_group", "rational"),
        "pgroup": f"a {display_knowl('group.pgroup', '$p$-group')}",
        "is_elementary": display_knowl("group.elementary", "elementary") + elementaryp,
        "is_hyperelementary": display_knowl("group.hyperelementary", "hyperelementary")
        + hyperelementaryp,
    }
    # We display a few things differently for trivial groups
    if gp.order == 1:
        overall_display["pgroup"] += " (for every $p$)"
    return overall_display

def create_boolean_subgroup_string(sgp, type="normal"):
    # We put direct and semidirect after normal since (hence normal) seems weird there, even if correct
    implications = {
        "thecenter": ["characteristic", "central"],
        "thecommutator": ["characteristic"],
        "thefrattini": ["characteristic"],
        "thefitting": ["characteristic", "nilpotent"],
        "theradical": ["characteristic", "solvable"],
        "thesocle": ["characteristic"],
        "characteristic": ["normal"],
        "cyclic": ["abelian"],
        "abelian": ["nilpotent"],
        "stem": ["central"],
        "central": ["abelian"],
        "is_sylow": ["is_hall", "nilpotent"],
        "nilpotent": ["solvable"],
    }
    if type == "normal":
        overall_order = [
            "thecenter",
            "thecommutator",
            "thefrattini",
            "thefitting",
            "theradical",
            "thesocle",
            "characteristic",
            "normal",
            "maximal",
            "direct",
            "semidirect",
            "cyclic",
            "stem",
            "central",
            "abelian",
            "nonabelian",
            "is_sylow",
            "is_hall",
            "pgroup",
            "is_elementary",
            "nilpotent",
            "Zgroup",
            "metacyclic",
            "supersolvable",
            "is_hyperelementary",
            "monomial",
            "metabelian",
            "solvable",
            "nab_simple",
            "ab_simple",
            "Agroup",
            "quasisimple",
            "nab_perfect",
            "ab_perfect",
            "almost_simple",
            "nonsolvable",
            "rational",
        ]
        impl_order = [
            "characteristic",
            "normal",
            "abelian",
            "central",
            "nilpotent",
            "solvable",
            "supersolvable",
            "is_hall",
            "monomial",
            "nonsolvable",
            "is_elementary",
            "is_hyperelementary",
            "metacyclic",
            "metabelian",
            "Zgroup",
            "Agroup",
            "nab_perfect",
            "quasisimple",
            "almost_simple",
        ]
        implications.update(group_prop_implications)
    else:
        overall_order = [
            "thecenter",
            "thecommutator",
            "thefrattini",
            "thefitting",
            "theradical",
            "thesocle",
            "characteristic",
            "normal",
            "maximal",
            "direct",
            "semidirect",
            "cyclic",
            "stem",
            "central",
            "abelian",
            "nonabelian",
            "is_sylow",
            "is_hall",
            "nilpotent",
            "solvable",
            "nab_perfect",
            "nonsolvable",
        ]
        impl_order = [
            "characteristic",
            "normal",
            "abelian",
            "central",
            "nilpotent",
            "solvable",
            "is_hall",
        ]
    for A, L in implications.items():
        for B in L:
            assert A in overall_order and B in overall_order
            assert overall_order.index(A) < overall_order.index(B)
            assert B in impl_order

    overall_display = {
        "thecenter": display_knowl("group.center", "the center"),
        "thecommutator": display_knowl(
            "group.commutator_subgroup", "the commutator subgroup"
        ),
        "thefrattini": display_knowl(
            "group.frattini_subgroup", "the Frattini subgroup"
        ),
        "thefitting": display_knowl("group.frattini_subgroup", "the Fitting subgroup"),
        "theradical": display_knowl("group.radical", "the radical"),
        "thesocle": display_knowl("group.socle", "the socle"),
        "characteristic": display_knowl(
            "group.characteristic_subgroup", "characteristic"
        ),
        "normal": display_knowl("group.subgroup.normal", "normal"),
        "maximal": display_knowl("group.maximal_subgroup", "maximal"),
        "direct": f"a {display_knowl('group.direct_product', 'direct factor')}",
        "semidirect": f"a {display_knowl('group.semidirect_product', 'semidirect factor')}",
        "cyclic": display_knowl("group.cyclic", "cyclic"),
        "stem": display_knowl("group.stem_extension", "stem"),
        "central": display_knowl("group.central", "central"),
        "abelian": display_knowl("group.abelian", "abelian"),
        "nonabelian": display_knowl("group.abelian", "nonabelian"),
        "is_sylow": f"a {display_knowl('group.sylow_subgroup', '$'+str(sgp.sylow)+'$-Sylow subgroup')}",
        "is_hall": f"a {display_knowl('group.subgroup.hall', 'Hall subgroup')}",
        "nilpotent": display_knowl("group.nilpotent", "nilpotent"),
        "solvable": display_knowl("group.solvable", "solvable"),
        "nab_perfect": display_knowl("group.perfect", "perfect"),
        "nonsolvable": display_knowl("group.solvable", "nonsolvable"),
    }
    if type == "normal":
        overall_display.update(get_group_prop_display(sgp.sub))

    assert set(overall_display) == set(overall_order)
    hence_str = display_knowl(
        "group.subgroup_properties_interdependencies", "hence"
    )  # This needs to contain both kind of implications....
    props = find_props(
        sgp,
        overall_order,
        impl_order,
        overall_display,
        implications,
        hence_str,
        show=overall_display,
    )
    if type == "normal":
        main = f"The subgroup is {display_props(props)}."
    else:
        main = f"This subgroup is {display_props(props)}."
    unknown = [prop for prop in overall_order if getattr(sgp, prop, None) is None]
    if {'ab_simple', 'nab_simple'} <= set(unknown):
        unknown.remove('ab_simple')

    unknown = [overall_display[prop] for prop in unknown]
    if unknown:
        main += f"  Whether it is {display_props(unknown, 'or')} has not been computed."
    return main

# function to create string of group characteristics
def create_boolean_string(gp, type="normal"):
    # We totally order the properties in two ways: by the order that they should be listed overall,
    # and by the order they should be listed in implications
    # For the first order, it's important that A come before B whenever A => B
    if not gp:
        return "Properties have not been computed"
    overall_order = [
        "cyclic",
        "abelian",
        "nonabelian",
        "pgroup",
        "is_elementary",
        "nilpotent",
        "Zgroup",
        "metacyclic",
        "supersolvable",
        "is_hyperelementary",
        "monomial",
        "metabelian",
        "solvable",
        "nab_simple",
        "ab_simple",
        "Agroup",
        "quasisimple",
        "nab_perfect",
        "ab_perfect",
        "almost_simple",
        "nonsolvable",
        "rational",
    ]
    # Only things that are implied need to be included here, and there are no constraints on the order
    impl_order = [
        "abelian",
        "nilpotent",
        "solvable",
        "supersolvable",
        "monomial",
        "nonsolvable",
        "is_elementary",
        "is_hyperelementary",
        "metacyclic",
        "metabelian",
        "Zgroup",
        "Agroup",
        "nab_perfect",
        "quasisimple",
        "almost_simple",
    ]
    short_show = {
            "cyclic",
            "abelian",
            "nonabelian",
            "nilpotent",
            "solvable",
            "nab_simple",
            "nonsolvable",
            "nab_perfect",
        }
    short_string = type == "knowl"

    # Implications should give edges of a DAG, and should be listed in the group.properties_interdependencies knowl
    implications = group_prop_implications
    for A, L in implications.items():
        for B in L:
            assert A in overall_order and B in overall_order
            assert overall_order.index(A) < overall_order.index(B)
            assert B in impl_order

    overall_display = get_group_prop_display(gp)
    assert set(overall_display) == set(overall_order)

    hence_str = display_knowl("group.properties_interdependencies", "hence")
    props = find_props(
        gp,
        overall_order,
        impl_order,
        overall_display,
        implications,
        hence_str,
        show=(short_show if short_string else overall_display),
    )
    if type == "ambient":
        main = f"The ambient group is {display_props(props)}."
    elif type == "quotient":
        main = f"The quotient is {display_props(props)}."
    elif type == "knowl":
        main = f"{display_props(props)}."
    else:
        main = f"This group is {display_props(props)}."
    unknown = [prop for prop in overall_order if getattr(gp, prop, None) is None]
    if {'ab_simple', 'nab_simple'} <= set(unknown):
        unknown.remove('ab_simple')

    unknown = [overall_display[prop] for prop in unknown]
    if unknown and type != "knowl":
        main += f"  Whether it is {display_props(unknown, 'or')} has not been computed."
    return main


def url_for_label(label):
    if label == "random":
        return url_for(".random_abstract_group")
    return url_for("abstract.by_label", label=label)


def url_for_subgroup_label(label):
    if label == "random":
        return url_for(".random_abstract_subgroup")
    return url_for("abstract.by_subgroup_label", label=label)


@abstract_page.route("/")
def index():
    bread = get_bread()
    info = to_dict(request.args, search_array=GroupsSearchArray())
    if request.args:
        info["search_type"] = search_type = info.get(
            "search_type", info.get("hst", "")
        )
        if search_type in ["List", "", "Random"]:
            return group_search(info)
        elif search_type in ["Subgroups", "RandomSubgroup"]:
            info["search_array"] = SubgroupSearchArray()
            return subgroup_search(info)
        elif search_type in ["ComplexCharacters"]:
            info["search_array"] = ComplexCharSearchArray()
            return complex_char_search(info)
    info["stats"] = GroupStats()
    info["count"] = 50
    info["order_list"] = ["1-64", "65-127", "128", "129-255", "256", "257-383", "384", "385-511", "513-1000", "1001-1500", "1501-2000", "2001-"]
    info["nilp_list"] = range(1, 10)
    info["prop_browse_list"] = [
        ("abelian=yes", "abelian"),
        ("abelian=no", "nonabelian"),
        ("solvable=yes", "solvable"),
        ("solvable=no", "nonsolvable"),
        ("simple=yes", "simple"),
        ("perfect=yes", "perfect"),
        ("rational=yes", "rational"),
    ]
    info["maxgrp"] = db.gps_groups.max("order")

    return render_template(
        "abstract-index.html",
        title="Abstract groups",
        bread=bread,
        info=info,
        learnmore=learnmore_list(),
    )


@abstract_page.route("/stats")
def statistics():
    title = "Abstract groups: Statistics"
    return render_template(
        "display_stats.html",
        info=GroupStats(),
        title=title,
        bread=get_bread([("Statistics", " ")]),
        learnmore=learnmore_list(),
    )


@abstract_page.route("/dynamic_stats")
def dynamic_statistics():
    info = to_dict(request.args, search_array=GroupsSearchArray())
    GroupStats().dynamic_setup(info)
    title = "Abstract groups: Dynamic statistics"
    return render_template(
        "dynamic_stats.html",
        info=info,
        title=title,
        bread=get_bread([("Dynamic Statistics", " ")]),
        learnmore=learnmore_list(),
    )


@abstract_page.route("/random")
def random_abstract_group():
    label = db.gps_groups.random(projection="label")
    response = make_response(redirect(url_for(".by_label", label=label), 307))
    response.headers["Cache-Control"] = "no-cache, no-store"
    return response


@abstract_page.route("/interesting")
def interesting():
    return interesting_knowls(
        "group.abstract",
        db.gps_groups,
        url_for_label,
        title="Some interesting groups",
        bread=get_bread([("Interesting", " ")]),
        learnmore=learnmore_list(),
    )


@abstract_page.route("/<label>")
def by_label(label):
    if label_is_valid(label):
        return render_abstract_group(label)
    else:
        flash_error("The label %s is invalid.", label)
        return redirect(url_for(".index"))


AB_LABEL_RE = re.compile(r"\d+(_\d+)?(\.\d+(_\d+)?)*")
def canonify_abelian_label(label, smith=False):
    parts = defaultdict(list)
    for piece in label.split("."):
        if "_" in piece:
            base, exp = map(ZZ, piece.split("_"))
        else:
            base = ZZ(piece)
            exp = 1
        for p, e in base.factor():
            parts[p].extend([p ** e] * exp)
    for v in parts.values():
        v.sort()
    if smith:
        M = max(len(v) for v in parts.values())
        for p, qs in parts.items():
            parts[p] = [1] * (M - len(qs)) + qs
        return [prod(qs) for qs in zip(*parts.values())]
    else:
        return sum((parts[p] for p in sorted(parts)), [])


@abstract_page.route("/ab/<label>")
def by_abelian_label(label):
    # For convenience, we provide redirects for abelian groups:
    # m1_e1.m2_e2... represents C_{m1}^e1 x C_{m2}^e2 x ...
    if not AB_LABEL_RE.fullmatch(label):
        flash_error(
            r"The abelian label %s is invalid; it must be of the form m1_e1.m2_e2... representing $C_{m_1}^{e_1} \times C_{m_2}^{e_2} \times \cdots$",
            label,
        )
        return redirect(url_for(".index"))
    primary = canonify_abelian_label(label)
    # Avoid database error on a hopeless search
    dblabel = None
    if not [z for z in primary if z>2**31-1]:
        dblabel = db.gps_groups.lucky(
            {"abelian": True, "primary_abelian_invariants": primary}, "label"
        )
    if dblabel is None:
        snf = primary_to_smith(primary)
        canonical_label = '.'.join([str(z) for z in snf])
        if canonical_label != label:
            return redirect(url_for(".by_abelian_label", label=canonical_label))
        else:
            return render_abstract_group("ab/" + canonical_label, data=primary)
    else:
        return redirect(url_for(".by_label", label=dblabel))


@abstract_page.route("/auto_gens/<label>")
def auto_gens(label):
    label = clean_input(label)
    gp = WebAbstractGroup(label)
    if gp.is_null():
        flash_error("No group with label %s was found in the database.", label)
        return redirect(url_for(".index"))
    return render_template(
        "auto_gens_page.html",
        gp=gp,
        title="Generators of automorphism group for $%s$" % gp.tex_name,
        bread=get_bread([(label, url_for(".by_label", label=label)), ("Automorphism group generators", " ")]),
                        )


@abstract_page.route("/sub/<label>")
def by_subgroup_label(label):
    if subgroup_label_is_valid(label):
        return render_abstract_subgroup(label)
    else:
        flash_error("The label %s is invalid.", label)
        return redirect(url_for(".index"))

@abstract_page.route("/char_table/<label>")
def char_table(label):
    label = clean_input(label)
    gp = WebAbstractGroup(label)
    if gp.is_null():
        flash_error("No group with label %s was found in the database.", label)
        return redirect(url_for(".index"))
    return render_template(
        "character_table_page.html",
        gp=gp,
<<<<<<< HEAD
        special_label=False,  #needed to highlight searched char in other cases
        title="Character table for %s" % label,
        bread=get_bread([("Character table", " ")]),
        learnmore=learnmore_list(),
    )
    

@abstract_page.route("/char_table/<label>/<special_label>")
def char_table2(label, special_label):
    label = clean_input(label)
    gp = WebAbstractGroup(label)
    if gp.is_null():
        flash_error("No group with label %s was found in the database.", label)
        return redirect(url_for(".index"))
    return render_template(
        "character_table_page.html",
        gp=gp,
        speclab = special_label,
        special_label=True,
        title="Character table for %s" % label,
        bread=get_bread([("Character table", " ")]),
        learnmore=learnmore_list(),
=======
        title="Character table for $%s$" % gp.tex_name,
        bread=get_bread([(label, url_for(".by_label", label=label)), ("Character table", " ")]),
>>>>>>> 22ee4a3c
    )


@abstract_page.route("/Qchar_table/<label>")
def Qchar_table(label):
    label = clean_input(label)
    gp = WebAbstractGroup(label)
    if gp.is_null():
        flash_error("No group with label %s was found in the database.", label)
        return redirect(url_for(".index"))
    return render_template(
        "rational_character_table_page.html",
        gp=gp,
        title="Rational character table for $%s$" % gp.tex_name,
        bread=get_bread([(label, url_for(".by_label", label=label)), ("Rational character table", " ")]),
    )

def _subgroup_diagram(label, title, only, style):
    label = clean_input(label)
    gp = WebAbstractGroup(label)
    if gp.is_null():
        flash_error("No group with label %s was found in the database.", label)
        return redirect(url_for(".index"))
    dojs, display_opts = diagram_js_string(gp, only=only)
    info = {"dojs": dojs, "style":style}
    info.update(display_opts)
    return render_template(
        "diagram_page.html",
        info=info,
        title=title,
        bread=get_bread([("Subgroup diagram", " ")]),
        learnmore=learnmore_list(),
    )

@abstract_page.route("/diagram/<label>")
def subgroup_diagram(label):
    title = f"Diagram of subgroups up to conjugation for group {label}"
    return _subgroup_diagram(label, title, only=("subgroup", ""), style="diagram")

@abstract_page.route("/autdiagram/<label>")
def subgroup_autdiagram(label):
    title = f"Diagram of subgroups up to automorphism for group {label}"
    return _subgroup_diagram(label, title, only=("subgroup", "aut"), style="autdiagram")

@abstract_page.route("/normal_diagram/<label>")
def normal_diagram(label):
    title = f"Diagram of normal subgroups up to conjugation for group {label}"
    return _subgroup_diagram(label, title, only=("normal", ""), style="normal_diagram")

@abstract_page.route("/normal_autdiagram/<label>")
def normal_autdiagram(label):
    title = f"Diagram of normal subgroups up to automorphism for group {label}"
    return _subgroup_diagram(label, title, only=("normal", "aut"), style="normal_autdiagram")

def show_type(ab, nil, solv, smith, nilcls, dlen, clen):
    # arguments - ["abelian", "nilpotent", "solvable", "smith_abelian_invariants", "nilpotency_class", "derived_length", "composition_length"]
    if ab:
        if len(smith) == 0:
            return 'Trivial'
        if len(smith) == 1:
            return 'Cyclic'
        return f'Abelian - {len(smith)}'
    elif nil:
        return f'Nilpotent - {nilcls}'
    elif solv:
        return f'Solvable - {dlen}'
    elif clen == 1:
        return 'Simple'
    else:
        return f'Non-Solvable - {clen}'

CYCLIC_PRODUCT_RE = re.compile(r"[Cc][0-9]+(\^[0-9]+)?(\s*[*Xx]\s*[Cc][0-9]+(\^[0-9]+)?)*")
#### Searching
def group_jump(info):
    jump = info["jump"]
    # by label
    if abstract_group_label_regex.fullmatch(jump):
        return redirect(url_for(".by_label", label=jump))
    # by abelian label
    if jump.startswith("ab/") and AB_LABEL_RE.fullmatch(jump[3:]):
        return redirect(url_for(".by_abelian_label", label=jump[3:]))
    # or as product of cyclic groups
    if CYCLIC_PRODUCT_RE.fullmatch(jump):
        invs = [n.strip() for n in jump.upper().replace("C", "").replace("X", "*").replace("^", "_").split("*")]
        return redirect(url_for(".by_abelian_label", label=".".join(invs)))
    # by name
    labs = db.gps_groups.search({"name":jump.replace(" ", "")}, projection="label", limit=2)
    if len(labs) == 1:
        return redirect(url_for(".by_label", label=labs[0]))
    elif len(labs) == 2:
        return redirect(url_for(".index", name=jump.replace(" ", "")))
    # by special name
    for family in db.gps_families.search():
        m = re.fullmatch(family["input"], jump)
        if m:
            m_dict = dict([a, int(x)] for a, x in m.groupdict().items()) # convert string to int
            lab = db.gps_special_names.lucky({"family":family["family"], "parameters":m_dict}, projection="label")
            if lab:
                return redirect(url_for(".by_label", label=lab))
            else:
                raise RuntimeError("The group %s has not yet been added to the database." % jump)
    raise ValueError("%s is not a valid name for a group; see %s for a list of possible families" % (jump, display_knowl('group.families', 'here')))

#def group_download(info):
#    t = "Stub"
#    bread = get_bread([("Jump", "")])
#    return render_template(
#        "single.html",
#        kid="rcs.groups.abstract.source",
#        title=t,
#        bread=bread,
#        learnmore=learnmore_list_remove("Source"),
#    )

def show_factor(n):
    if n is None or n == "":
        return ""
    if n == 0:
        return "$0$"
    return f"${latex(ZZ(n).factor())}$"

#for irrQ_degree and irrC_degree gives negative value as "-"
def remove_negatives(n):
    if n < 1:
        return "-"
    return n


def get_url(label):
    return url_for(".by_label", label=label)


def trans_gp(val):
    if val == None:
        return ""
    return "T".join((str(val[0]),str(val[1])))

def get_trans_url(label):
    if label ==None:
        return ""
    return  f"/GaloisGroup/{trans_gp(label)}"


def display_url(label, tex):
    if label is None:
        if tex is None:
            return ''
        return f'${tex}$'
    return f'<a href="{get_url(label)}">${tex}$</a>'

def display_url_invs(label, ab_invs):
    tex = abelian_gp_display(ab_invs)
    return display_url(label, tex)

def display_url_cache(label, cache):
    tex = cache.get(label)
    return display_url(label, tex)

def get_sub_url(label):
    return url_for(".by_subgroup_label", label=label)

#This function takes in a char label and returns url for its group's char table HIGHLIGHTING ONE
def get_cchar_url(lab):
    splabel= lab.split(".")
    cclabel = ".".join((splabel[0],splabel[1]))
    return url_for(".char_table2", label=cclabel, special_label=lab)

class Group_download(Downloader):
    table = db.gps_groups
    title = "Abstract groups"

def group_postprocess(res, info, query):
    # We want to get latex for all of the centers, central quotients, commutators and abelianizations in one query
    labels = set()
    for rec in res:
        for col in ["center_label", "central_quotient", "commutator_label", "abelian_quotient"]:
            label = rec.get(col)
            if label is not None:
                labels.add(label)
    tex_cache = {rec["label"]: rec["tex_name"] for rec in db.gps_groups.search({"label":{"$in":list(labels)}}, ["label", "tex_name"])}
    for rec in res:
        rec["tex_cache"] = tex_cache
    return res

group_columns = SearchColumns([
    LinkCol("label", "group.label", "Label", get_url),
    MathCol("tex_name", "group.name", "Name"),
    ProcessedCol("order", "group.order", "Order", show_factor, align="center"),
    ProcessedCol("exponent", "group.exponent", "Exponent", show_factor, align="center"),
    MathCol("nilpotency_class", "group.nilpotent", "Nilp. class", short_title="nilpotency class", default=False),
    MathCol("derived_length", "group.derived_series", "Der. length", short_title="derived length", default=False),
    MathCol("composition_length", "group.chief_series", "Comp. length", short_title="composition length", default=False),
    MathCol("rank", "group.rank", "Rank", default=False),
    MathCol("number_conjugacy_classes", "group.conjugacy_class", r"$\card{\mathrm{conj}(G)}$", short_title="conjugacy classes"),
    MathCol("number_subgroups", "group.subgroup", "Subgroups", short_title="subgroups", default=False),
    MathCol("number_subgroup_classes", "group.subgroup", r"Subgroup classes", default=False),
    MathCol("number_normal_subgroups", "group.subgroup.normal", "Normal subgroups", short_title="normal subgroups", default=False),
    MultiProcessedCol("center_label", "group.center", "Center",
                      ["center_label", "tex_cache"],
                      display_url_cache,
                      download_col="center_label"),
    MultiProcessedCol("central_quotient", "group.central_quotient_isolabel", "Central quotient",
                      ["central_quotient", "tex_cache"],
                      display_url_cache, download_col="central_quotient", default=False),
    MultiProcessedCol("commutator_label", "group.commutator_isolabel", "Commutator",
                      ["commutator_label", "tex_cache"],
                      display_url_cache, download_col="commutator_label", default=False),
    MultiProcessedCol("abelian_quotient", "group.abelianization_isolabel", "Abelianization",
                      ["abelian_quotient", "smith_abelian_invariants"],
                      display_url_invs, download_col="abelian_quotient", default=False),
    # TODO
    #MultiProcessedCol("schur_multiplier", "group.schur_multiplier", "Schur multiplier",
    #                  ["center_label", "smith_abelian_invariants"],
    #                  display_url_invs),
    ProcessedCol("aut_order", "group.automorphism", r"$\card{\mathrm{Aut}(G)}$", show_factor, align="center", short_title="automorphisms", default=False),
    ProcessedCol("outer_order", "group.outer_aut", r"$\card{\mathrm{Out}(G)}$", show_factor, align="center", short_title="outer automorphisms", default=False),
    MathCol("transitive_degree", "group.transitive_degree", "Tr. deg", short_title="transitive degree", default=False),
    MathCol("permutation_degree", "group.permutation_degree", "Perm. deg", short_title="permutation degree", default=False),
    ProcessedCol("irrC_degree", "group.min_complex_irrep_deg", r"$\C$-irrep deg", remove_negatives, short_title=r"$\C$-irrep degree", default=False, align="center"),
    ProcessedCol("irrQ_degree", "group.min_rational_irrep_deg", r"$\Q$-irrep deg", remove_negatives, short_title=r"$\Q$-irrep degree", default=False, align="center"),
    MultiProcessedCol("type", "group.type", "Type - length",
                      ["abelian", "nilpotent", "solvable", "smith_abelian_invariants", "nilpotency_class", "derived_length", "composition_length"],
                      show_type,
                      align="center")])

@search_wrap(
    table=db.gps_groups,
    title="Abstract group search results",
    err_title="Abstract groups search input error",
    columns=group_columns,
    shortcuts={"jump": group_jump, "download": Group_download()},
    bread=lambda: get_bread([("Search Results", "")]),
    learnmore=learnmore_list,
    #  credit=lambda:credit_string,
    url_for_label=url_for_label,
    postprocess=group_postprocess,
)
def group_search(info, query={}):
    group_parse(info, query)


def group_parse(info, query):
    parse_ints(info, query, "order", "order")
    parse_ints(info, query, "exponent", "exponent")
    parse_ints(info, query, "nilpotency_class", "nilpotency class")
    parse_ints(info, query, "aut_order", "aut_order")
    parse_ints(info, query, "outer_order", "outer_order")
    parse_ints(info, query, "derived_length", "derived_length")
    parse_ints(info, query, "rank", "rank")
    parse_ints(info, query, "commutator_count", "commutator length")
    parse_ints(info, query, "permutation_degree", "permutation_degree")
    parse_ints(info, query, "transitive_degree", "transitive_degree")
    parse_ints(info, query, "irrC_degree", "irrC_degree")
    parse_ints(info, query, "irrQ_degree", "irrQ_degree")
    parse_ints(info, query, "number_autjugacy_classes", "number_autjugacy_classes")
    parse_ints(info, query, "number_conjugacy_classes", "number_conjugacy_classes")
    parse_ints(info, query, "number_characteristic_subgroups", "number_characteristic_subgroups")
    parse_ints(info, query, "number_divisions", "number_divisions")
    parse_ints(info, query, "number_normal_subgroups", "number_normal_subgroups")
    parse_ints(info, query, "number_subgroups", "number_subgroups")
    parse_bracketed_posints(info, query, "schur_multiplier", "schur_multiplier")
    parse_multiset(info, query, "order_stats", "order_stats")
    parse_bool(info, query, "abelian", "is abelian")
    parse_bool(info, query, "cyclic", "is cyclic")
    parse_bool(info, query, "metabelian", "is metabelian")
    parse_bool(info, query, "metacyclic", "is metacyclic")
    parse_bool(info, query, "solvable", "is solvable")
    parse_bool(info, query, "supersolvable", "is supersolvable")
    parse_bool(info, query, "nilpotent", "is nilpotent")
    parse_bool(info, query, "perfect", "is perfect")
    parse_bool(info, query, "simple", "is simple")
    parse_bool(info, query, "almost_simple", "is almost simple")
    parse_bool(info, query, "quasisimple", "is quasisimple")
    parse_bool(info, query, "direct_product", "is direct product")
    parse_bool(info, query, "semidirect_product", "is semidirect product")
    parse_bool(info, query, "Agroup", "is A-group")
    parse_bool(info, query, "Zgroup", "is Z-group")
    parse_bool(info, query, "monomial", "is monomial")
    parse_bool(info, query, "rational", "is rational")
    parse_bool(info, query, "wreath_product", "is wreath product")
    parse_bracketed_posints(info, query, "exponents_of_order", "exponents_of_order")
    parse_regex_restricted(
        info, query, "center_label", regex=abstract_group_label_regex
    )
    parse_regex_restricted(info, query, "aut_group", regex=abstract_group_label_regex)
    parse_regex_restricted(
        info, query, "commutator_label", regex=abstract_group_label_regex
    )
    parse_regex_restricted(
        info, query, "central_quotient", regex=abstract_group_label_regex
    )
    parse_regex_restricted(
        info, query, "abelian_quotient", regex=abstract_group_label_regex
    )
    #parse_regex_restricted(
    #    info, query, "schur_multiplier", regex=abstract_group_label_regex
    #)
    parse_regex_restricted(
        info, query, "frattini_label", regex=abstract_group_label_regex
    )
    parse_regex_restricted(info, query, "outer_group", regex=abstract_group_label_regex)
    parse_noop(info, query, "name")
    parse_ints(info, query, "order_factorization_type")

subgroup_columns = SearchColumns([
    LinkCol("label", "group.subgroup_label", "Label", get_sub_url, th_class=" border-right", td_class=" border-right"),
    ColGroup("subgroup_cols", None, "Subgroup", [
        MultiProcessedCol("sub_name", "group.name", "Name",
                          ["subgroup", "subgroup_tex"],
                          display_url,
                          short_title="Sub. name", apply_download=False),
        ProcessedCol("subgroup_order", "group.order", "Order", show_factor, align="center", short_title="Sub. order"),
        CheckCol("normal", "group.subgroup.normal", "norm", short_title="Sub. normal"),
        CheckCol("characteristic", "group.characteristic_subgroup", "char", short_title="Sub. characteristic"),
        CheckCol("cyclic", "group.cyclic", "cyc", short_title="Sub. cyclic"),
        CheckCol("abelian", "group.abelian", "ab", short_title="Sub. abelian"),
        CheckCol("solvable", "group.solvable", "solv", short_title="Sub. solvable"),
        CheckCol("maximal", "group.maximal_subgroup", "max", short_title="Sub. maximal"),
        CheckCol("perfect", "group.perfect", "perf", short_title="Sub. perfect"),
        CheckCol("central", "group.central", "cent", short_title="Sub. central")]),
    SpacerCol("", th_class=" border-right", td_class=" border-right", td_style="padding:0px;", th_style="padding:0px;"), # Can't put the right border on "subgroup_cols" (since it wouldn't be full height) or "central" (since it might be hidden by the user)
    ColGroup("ambient_cols", None, "Ambient", [
        MultiProcessedCol("ambient_name", "group.name", "Name",
                          ["ambient", "ambient_tex"],
                          display_url,
                          short_title="Ambient name", apply_download=False),
        ProcessedCol("ambient_order", "group.order", "Order", show_factor, align="center", short_title="Ambient order")]),
    SpacerCol("", th_class=" border-right", td_class=" border-right", td_style="padding:0px;", th_style="padding:0px;"),
    ColGroup("quotient_cols", None, "Quotient", [
        MultiProcessedCol("quotient_name", "group.name", "Name",
                          ["quotient", "quotient_tex"],
                          display_url,
                          short_title="Quo. name", apply_download=False),
        ProcessedCol("quotient_order", "group.order", "Order", lambda n: show_factor(n) if n else "", align="center", short_title="Quo. order"),
        CheckCol("quotient_cyclic", "group.cyclic", "cyc", short_title="Quo. cyclic"),
        CheckCol("quotient_abelian", "group.abelian", "ab", short_title="Quo. abelian"),
        CheckCol("quotient_solvable", "group.solvable", "solv", short_title="Quo. solvable"),
        CheckCol("minimal_normal", "group.maximal_quotient", "max", short_title="Quo. maximal")])],
    tr_class=["bottom-align", ""])

class Subgroup_download(Downloader):
    table = db.gps_subgroups

@search_wrap(
    table=db.gps_subgroups,
    title="Subgroup search results",
    err_title="Subgroup search input error",
    columns=subgroup_columns,
    shortcuts={"download": Subgroup_download()},
    bread=lambda: get_bread([("Search Results", "")]),
    learnmore=learnmore_list,
    url_for_label=url_for_subgroup_label,
)
def subgroup_search(info, query={}):
    info["search_type"] = "Subgroups"
    parse_ints(info, query, "subgroup_order")
    parse_ints(info, query, "ambient_order")
    parse_ints(info, query, "quotient_order", "subgroup index")
    parse_bool(info, query, "abelian")
    parse_bool(info, query, "cyclic")
    parse_bool(info, query, "solvable")
    parse_bool(info, query, "quotient_abelian")
    parse_bool(info, query, "quotient_cyclic")
    parse_bool(info, query, "quotient_solvable")
    parse_bool(info, query, "perfect")
    parse_bool(info, query, "normal")
    parse_bool(info, query, "characteristic")
    parse_bool(info, query, "maximal")
    parse_bool(info, query, "minimal_normal")
    parse_bool(info, query, "central")
    parse_bool(info, query, "split")
    parse_bool(info, query, "direct")
    parse_bool(
        info, query, "sylow", process=lambda x: ({"$gt": 1} if x else {"$lte": 1})
    )
    parse_bool(
        info, query, "hall", process=lambda x: ({"$gt": 1} if x else {"$lte": 1})
    )
    parse_bool(info, query, "nontrivproper", qfield="proper")
    parse_regex_restricted(info, query, "subgroup", regex=abstract_group_label_regex)
    parse_regex_restricted(info, query, "ambient", regex=abstract_group_label_regex)
    parse_regex_restricted(info, query, "quotient", regex=abstract_group_label_regex)


#JP HERE

def print_type(val):
    if val == 0:
        return "R"
    elif val >0:
        return "C"
    return "S"

def trans_gp(val):
    if val == None:
        return ""
    return "T".join((str(val[0]),str(val[1])))

    

#FIX KNOWLS
complex_char_columns = SearchColumns([
    LinkCol("label", "group.label_complex_group_char", "Label", get_cchar_url, th_class=" border-right", td_class=" border-right"),
    MathCol("dim", "group.complex_char_deg", "Degree"),
    ProcessedCol("indicator","group.representation.type","Type",print_type),
    CheckCol("faithful", "group.representation.faithful", "Faithful"),
    MathCol("cyclotomic_n", "group.representation.cyclotomic_n", "Conductor", default=False),
    SearchCol("q_character","group.representation.rational_character","$\Q$-character", default=False),
    LinkCol("group","group.name","Group",get_url),
  #  LinkCol("image", "group.representation.image", "Image", get_url, default=False),
    LinkCol("kernel", "group.representation.kernel", "Kernel", get_url, default=False),
    LinkCol("center", "group.representation.center", "Center", get_url, default=False),
    #    ProcessedLinkCol("nt","group.representation.center", "NT", get_trans_url, trans_gp),
    ProcessedCol("nt","group.representation.center", "NT", trans_gp) 
    ])


class Complex_char_download(Downloader):
    table = db.gps_char

@search_wrap(
    table=db.gps_char,
    title="Complex Character search results",
    err_title="Complex Character search input error",
    columns=complex_char_columns,
    shortcuts={"download": Complex_char_download()},
    bread=lambda: get_bread([("Search Results", "")]),
    learnmore=learnmore_list,
    #JP FIX BELOW
    url_for_label=url_for_subgroup_label,
)

def complex_char_search(info, query={}):
    info["search_type"] = "ComplexCharacters"
    parse_ints(info, query, "dim")
    parse_ints(info, query, "indicator")
    parse_ints(info, query, "cyclotomic_n")
    parse_bool(info, query, "faithful")
    parse_bracketed_posints(info,query,"nt",split=False,keepbrackets=True, allow0=False)
    parse_regex_restricted(info, query, "group", regex=abstract_group_label_regex)
    parse_regex_restricted(info, query, "center", regex=abstract_group_label_regex)
    parse_regex_restricted(info, query, "image", regex=abstract_group_label_regex)
    parse_regex_restricted(info, query, "kernel", regex=abstract_group_label_regex)
    #maybe parse_list for nt and field.  ADD LATER
    # parse_bool(
    #    info, query, "sylow", process=lambda x: ({"$gt": 1} if x else {"$lte": 1})
    # )
    # parse_bool(
    #     info, query, "hall", process=lambda x: ({"$gt": 1} if x else {"$lte": 1})
    #  )
    #   parse_bool(info, query, "nontrivproper", qfield="proper")
 
def factor_latex(n):
    return "$%s$" % web_latex(factor(n), False)

def diagram_js(gp, layers, display_opts, aut=False, normal=False):
    # Counts are not right for aut diagram if we know up to conj.
    if aut and not gp.outer_equivalence:
        autcounts = gp.aut_class_counts
    ilayer = 2
    iorder = 0
    if normal:
        ilayer += 1
        iorder += 1
    if aut and not gp.outer_equivalence:
        ilayer += 4
        iorder += 4
    ll = [
        [
            grp.subgroup,
            grp.short_label,
            grp.subgroup_tex,
            grp.count if (gp.outer_equivalence or not aut) else autcounts[grp.aut_label],
            grp.subgroup_order,
            gp.tex_images.get(grp.subgroup_tex, gp.tex_images["?"]),
            grp.diagramx[ilayer],
            grp.diagramx[iorder]
        ]
        for grp in layers[0]
    ]
    orders = [sub[4] for sub in ll]
    order_ctr = Counter(orders)
    orders = sorted(order_ctr)
    Omega = {}
    by_Omega = defaultdict(list)
    for n in orders:
        W = sum(e for (p,e) in n.factor())
        Omega[n] = W
        by_Omega[W].append(n)
    # We would normally make order_lookup a dictionary, but we're passing it to the horrible language known as javascript
    order_lookup = [[n, Omega[n], by_Omega[Omega[n]].index(n)] for n in orders]
    max_width = max(sum(order_ctr[n] for n in by_Omega[W]) for W in by_Omega)
    display_opts["w"] = max(display_opts["w"], min(100 * max_width, 20000))
    display_opts["layers"] = max(display_opts["layers"], len(by_Omega))
    display_opts["h"] = 160 * display_opts["layers"]

    return [ll, layers[1]], order_lookup

def diagram_js_string(gp, only=None):
    glist = [[], [], [], []]
    order_lookup = [[], [], [], []]
    display_opts = defaultdict(int)
    limit = (100 if only is None else 0)
    for i, pair in enumerate([("subgroup", ""), ("subgroup", "aut"), ("normal", ""), ("normal", "aut")]):
        sub_all, sub_aut = pair
        if (only is None or only == pair) and gp.diagram_count(sub_all, sub_aut, limit=limit):
            glist[i], order_lookup[i] = diagram_js(gp, gp.subgroup_lattice(sub_all, sub_aut), display_opts, aut=bool(sub_aut), normal=(sub_all=="normal"))

    if any(glist):
        return f'var [sdiagram,glist] = make_sdiagram("subdiagram", "{gp.label}", {glist}, {order_lookup}, {display_opts["layers"]});', display_opts
    else:
        return "", display_opts

# Writes individual pages
def render_abstract_group(label, data=None):
    info = {}
    if data is None:
        label = clean_input(label)
        gp = WebAbstractGroup(label)
    elif isinstance(data, list): # abelian group
        gp = WebAbstractGroup(label, data=data)
    if gp.is_null():
        flash_error("No group with label %s was found in the database.", label)
        return redirect(url_for(".index"))
    # check if it fails to be a potential label even

    info["boolean_characteristics_string"] = create_boolean_string(gp)
    info['pos_int_and_factor'] = pos_int_and_factor

    if gp.live():
        title = f"Abstract group {label}"
        friends = []
        downloads = []
    else:
        if gp.has_subgroups:
            if gp.subgroup_inclusions_known:
                info["dojs"], display_opts = diagram_js_string(gp)
                info["wide"] = display_opts["w"] > 1600 # boolean

            info["max_sub_cnt"] = gp.max_sub_cnt
            info["max_quo_cnt"] = gp.max_quo_cnt

        title = f"Abstract group ${gp.tex_name}$"

        downloads = [
            ("Group to Gap", url_for(".download_group", label=label, download_type="gap")),
            ("Group to Magma", url_for(".download_group", label=label, download_type="magma")),
            ("Group to Oscar", url_for(".download_group", label=label, download_type="oscar")),
            ("Underlying data", url_for(".gp_data", label=label)),
        ]

        # "internal" friends
        sbgp_of_url = (
            " /Groups/Abstract/?subgroup=" + label + "&search_type=Subgroups"
        )
        sbgp_url = (
            "/Groups/Abstract/?ambient=" + label + "&search_type=Subgroups"
        )
        quot_url = (
            "/Groups/Abstract/?quotient=" + label + "&search_type=Subgroups"
        )

        friends = [
            ("Subgroups", sbgp_url),
            ("Extensions", quot_url),
            ("Supergroups", sbgp_of_url),
        ]

        # "external" friends
        if gap_group_label_regex.fullmatch(label):
            gap_ints = [int(y) for y in label.split(".")]
        else:
            gap_ints = [-1,-1]
        gap_str = str(gap_ints).replace(" ", "")
        if db.g2c_curves.count({"aut_grp_label": label}) > 0:
            g2c_url = f"/Genus2Curve/Q/?aut_grp_label={label}"
            friends += [("As the automorphism of a genus 2 curve", g2c_url)]
            if db.hgcwa_passports.count({"group": gap_str}) > 0:
                auto_url = (
                    "/HigherGenus/C/Aut/?group=%5B"
                    + str(gap_ints[0])
                    + "%2C"
                    + str(gap_ints[1])
                    + "%5D"
                )
            friends += [("... and of a higher genus curve", auto_url)]
        elif db.hgcwa_passports.count({"group": gap_str}) > 0:
            auto_url = (
                "/HigherGenus/C/Aut/?group=%5B"
                + str(gap_ints[0])
                + "%2C"
                + str(gap_ints[1])
                + "%5D"
            )
            friends += [("As the automorphism of a curve", auto_url)]

        if abstract_group_label_regex.fullmatch(label) and db.gps_transitive.count({"abstract_label": label}) > 0:
            gal_gp_url =  "/GaloisGroup/?gal="+label
            friends += [("As a transitive group", gal_gp_url)]

        if db.gps_st.count({"component_group": label}) > 0:
            st_url = (
                "/SatoTateGroup/?"
                + 'include_irrational=yes&'
                + 'component_group=%5B'
                + str(gap_ints[0])
                + "%2C"
                + str(gap_ints[1])
                + "%5D"
            )
            friends += [("As the component group of a Sato-Tate group", st_url)]

    bread = get_bread([(label, "")])
    learnmore_gp_picture = ('Picture description', url_for(".picture_page"))

    return render_template(
        "abstract-show-group.html",
        title=title,
        bread=bread,
        info=info,
        gp=gp,
        properties=gp.properties(),
        friends=friends,
        learnmore=learnmore_list_add(*learnmore_gp_picture),
        KNOWL_ID=f"group.abstract.{label}",
        downloads=downloads,
    )


def render_abstract_subgroup(label):
    info = {}
    label = clean_input(label)
    seq = WebAbstractSubgroup(label)

    info["create_boolean_string"] = create_boolean_string
    info["create_boolean_subgroup_string"] = create_boolean_subgroup_string
    info["pos_int_and_factor"] = pos_int_and_factor

    if seq.subgroup_tex != "?":
        if seq.normal:
            title = r"Normal subgroup $%s \trianglelefteq %s$"
        else:
            title = r"Non-normal subgroup $%s \subseteq %s$"
        title = title % (seq.subgroup_tex, seq.ambient_tex)
    else:
        if seq.normal:
            title = r"Normal subgroup of $%s$"
        else:
            title = r"Non-normal subgroup of $%s$"
        title = title % (seq.ambient_tex)

    properties = [
        ("Label", label),
        ("Order", factor_latex(seq.subgroup_order)),
        ("Index", factor_latex(seq.quotient_order)),
        ("Normal", "Yes" if seq.normal else "No"),
    ]
    downloads = [
        ("Underlying data", url_for(".sgp_data", label=label))
    ]

    bread = get_bread([(label,)])

    return render_template(
        "abstract-show-subgroup.html",
        title=title,
        bread=bread,
        info=info,
        seq=seq,
        properties=properties,
        # friends=friends,
        downloads=downloads,
        learnmore=learnmore_list(),
    )


def make_knowl(title, knowlid):
    return '<a title="%s" knowl="%s">%s</a>' % (title, knowlid, title)


@abstract_page.route("/subinfo/<ambient>/<short_label>")
def shortsubinfo(ambient, short_label):
    label = "%s.%s" % (ambient, short_label)
    if not subgroup_label_is_valid(label):
        # Should only come from code, so return nothing if label is bad
        return ""
    wsg = WebAbstractSubgroup(label)
    # helper function

    def subinfo_getsub(title, knowlid, lab):
        full_lab = "%s.%s" % (ambient, lab)
        h = WebAbstractSubgroup(full_lab) if lab else None
        prop = display_knowl(knowlid, title)
        if lab:
            return f"<tr><td>{prop}</td><td>{h.make_span()}</td></tr>\n"
        else:
            return f"<tr><td>{prop}</td><td>not computed</td></tr>\n"

    ans = (
        'Information on the subgroup <span class="%s" data-sgid="%s">$%s$</span><br>\n'
        % (wsg.spanclass(), wsg.label, wsg.subgroup_tex if '?' not in wsg.subgroup_tex else '')
    )
    ans += f"<p>{create_boolean_subgroup_string(wsg, type='knowl')}</p>"
    ans += "<table>"
    ans += f"<tr><td>{display_knowl('group.order', 'Order')}</td><td>${wsg.subgroup_order}"
    if wsg.subgroup_order > 1 and not is_prime(wsg.subgroup_order):
        ans += "="+latex(factor(wsg.subgroup_order))
    ans += "$</td></tr>"
    if wsg.normal:
        ans += f"<tr><td>{display_knowl('group.quotient', 'Quotient')}</td><td>{wsg.display_quotient()}</td></tr>"
    else:
        ans += f"<tr><td>Number of conjugates</td><td>{wsg.count}</td></tr>"
    ans += subinfo_getsub("Normalizer", "group.subgroup.normalizer", wsg.normalizer)
    ans += subinfo_getsub(
        "Normal closure", "group.subgroup.normal_closure", wsg.normal_closure
    )
    ans += subinfo_getsub("Centralizer", "group.subgroup.centralizer", wsg.centralizer)
    ans += subinfo_getsub("Core", "group.core", wsg.core)
    # ans += '<tr><td>Coset action</td><td>%s</td></tr>\n' % wsg.coset_action_label
    ## There was a bug in the Magma code computing generators, so we disable this for the moment
    # gp = WebAbstractGroup(ambient) # needed for generators
    # if wsg.subgroup_order > 1:
    #    ans += f"<tr><td>{display_knowl('group.generators', 'Generators')}</td><td>${gp.show_subgroup_generators(wsg)}$</td></tr>"
    # if not wsg.characteristic:
    #    ans += f"<tr><td>Number of autjugates</td><td>{wsg.conjugacy_class_count}</td></tr>"
    alt_tex = wsg.label if '?' in wsg.subgroup_tex else rf'${wsg.subgroup_tex}$'
    ans += (
        '<tr><td></td><td style="text-align: right"><a href="%s">%s subgroup homepage</a></td>'
        % (url_for_subgroup_label(wsg.label), alt_tex)
    )
    if wsg.subgroup:
        ans += (
            '<tr><td></td><td style="text-align: right"><a href="%s">$%s$ abstract group homepage</a></td></tr>'
            % (url_for_label(wsg.subgroup), wsg.subgroup_tex)
        )

    # print ""
    # print (ans)
    ans += "</table>"
    return ans


@abstract_page.route("/Completeness")
def completeness_page():
    t = "Completeness of the abstract groups data"
    bread = get_bread("Completeness")
    return render_template(
        "single.html",
        kid="rcs.cande.groups.abstract",
        title=t,
        bread=bread,
        learnmore=learnmore_list_remove("Complete"),
    )


@abstract_page.route("/Labels")
def labels_page():
    t = "Labels for abstract groups"
    bread = get_bread("Labels")
    return render_template(
        "single.html",
        kid="group.label",
        learnmore=learnmore_list_remove("label"),
        title=t,
        bread=bread,
    )


@abstract_page.route("/Reliability")
def reliability_page():
    t = "Reliability of the abstract groups data"
    bread = get_bread("Reliability")
    return render_template(
        "single.html",
        kid="rcs.rigor.groups.abstract",
        title=t,
        bread=bread,
        learnmore=learnmore_list_remove("Reliability"),
    )


@abstract_page.route("/GroupPictures")
def picture_page():
    t = "Pictures for abstract groups"
    bread = get_bread("Group Pictures")
    return render_template(
        "single.html",
        kid="portrait.groups.abstract",
        title=t,
        bread=bread,
        learnmore=learnmore_list_remove("Picture")
    )

@abstract_page.route("picture/<label>")
def picture(label):
    if label_is_valid(label):
        label = clean_input(label)
        gp = WebAbstractGroup(label)
        if gp.is_null():
            flash_error("No group with label %s was found in the database.", label)
            return redirect(url_for(".index"))
        # The user specifically requested the image, so we don't impose a limit on the number of conjugacy classes
        try:
            img = gp.image()
        except Exception:
            flash_error("Error generating image for %s.", label)
            return redirect(url_for(".index"))
        else:
            svg_io = BytesIO()
            svg_io.write(img.encode("utf-8"))
            svg_io.seek(0)
            return send_file(svg_io, mimetype='image/svg+xml')
    else:
        flash_error("The label %s is invalid.", label)
        return redirect(url_for(".index"))

@abstract_page.route("/Source")
def how_computed_page():
    t = "Source of the abstract group data"
    bread = get_bread("Source")
    return render_template(
        "multi.html",
        kids=["rcs.source.groups.abstract",
              "rcs.ack.groups.abstract",
              "rcs.cite.groups.abstract"],
        title=t,
        bread=bread,
        learnmore=learnmore_list_remove("Source"),
    )

@abstract_page.route("/data/<label>")
def gp_data(label):
    if not abstract_group_label_regex.fullmatch(label):
        return abort(404, f"Invalid label {label}")
    bread = get_bread([(label, url_for_label(label)), ("Data", " ")])
    title = f"Abstract group data - {label}"
    return datapage(label, ["gps_groups", "gps_groups_cc", "gps_qchar", "gps_char", "gps_subgroups"], bread=bread, title=title, label_cols=["label", "group", "group", "group", "ambient"])

@abstract_page.route("/sdata/<label>")
def sgp_data(label):
    if not abstract_subgroup_label_regex.fullmatch(label):
        return abort(404, f"Invalid label {label}")
    bread = get_bread([(label, url_for_subgroup_label(label)), ("Data", " ")])
    title = f"Abstract subgroup data - {label}"
    data = db.gps_subgroups.lookup(label, ["ambient", "subgroup", "quotient"])
    if data is None:
        return abort(404)
    if data["quotient"] is None:
        return datapage([label, data["subgroup"], data["ambient"]], ["gps_subgroups", "gps_groups", "gps_groups"], bread=bread, title=title)
    else:
        return datapage([label, data["subgroup"], data["ambient"], data["quotient"]], ["gps_subgroups", "gps_groups", "gps_groups", "gps_groups"], bread=bread, title=title)

@abstract_page.route("/<label>/download/<download_type>")
def download_group(**args):
    dltype = args["download_type"]
    label = args["label"]
    com = "#"  # single line comment start
    com1 = ""  # multiline comment start
    com2 = ""  # multiline comment end

    #gp_data = db.gps_groups.lucky({"label": label})
    wag = WebAbstractGroup(label)
    gp_data = wag._data

    filename = "group" + label
    mydate = time.strftime("%d %B %Y")
    if dltype == "gap":
        filename += ".g"
    elif dltype == "magma":
        com = ""
        com1 = "/*"
        com2 = "*/"
        filename += ".m"
    elif dltype == "oscar":
        com = ""
        com1 = "#="
        com2 = "=#"
    s = com1 + "\n"
    s += com + " Group " + label + " downloaded from the LMFDB on %s.\n" % (mydate)
    if dltype == "oscar":
        # This needs to change for larger groups
        if gp_data["solvable"]:
            s += com + " The group will be created as a polycylic group (not necessarily matching the presentation in the LMFDB).\n"
            s += com + ' You can turn it into a permuation group using "PermGroup(G)".\n'
        else:
            s += com + " The group will be created as a permuation group (not necessarily using the generators used in the LMFDB).\n"
        s += com2 + "\n"
        s += "\n"
        s += "G = small_group(%s,%s)" % tuple(label.split("."))
    else:
        s += (
            com
            + " If the group is solvable, G is the  polycyclic group  matching the one presented in LMFDB."
        )
        s += com + " Generators will be stored as a, b, c,... to match LMFDB.  \n"
        s += (
            com
            + " If the group is nonsolvable, G is a permutation group giving with generators as in LMFDB."
        )
        s += com + "\n"
        s += com2 + "\n"
        s += "\n"

        ### This all needs to change
        reps = gp_data["representations"]
        rep_type = gp_data["element_repr_type"]
        if rep_type == "PC":
            s += "gpsize:=  " + str(gp_data["order"]) + "; \n"
            s += "encd:= " + str(reps["PC"]["code"]) + "; \n"

            if dltype == "magma":
                s += "G:=SmallGroupDecoding(encd,gpsize); \n"
            elif dltype == "gap":
                s += "G:=PcGroupCode(encd, gpsize); \n"

            gen_index = reps["PC"]["gens"]
            num_gens = len(gen_index)
            for i in range(num_gens):
                s += ascii_lowercase[i] + ":= G." + str(gen_index[i]) + "; \n"

        # otherwise nonsolvable MAY NEED TO CHANGE WITH MATRIX GROUPS??
        elif rep_type == "Perm":
            d = reps["Perm"]["d"]
            s += "d:=" + str(d) + "; \n"
            s += "Sd:=SymmetricGroup(d); \n"

            # Turn Lehmer code into permutations
            list_gens = []
            for perm in reps["Perm"]["gens"]:
                perm_decode = Permutations(d).unrank(perm)
                list_gens.append(perm_decode)
            if gp_data["solvable"]:
                s += "gpsize:=  " + str(gp_data["order"]) + "; \n"
                s += "encd:= " + str(wag.pc_code) + "; \n"

            if dltype == "magma":
                s += "G:=sub<Sd | " + str(list_gens) + ">; \n"
            elif dltype == "gap":
                #          MAKE LIST2
                s += "List_Gens:=" + str(list_gens) + "; \n \n"
                s += "LGens:=[]; \n"
                s += "for gens in List_Gens do AddSet(LGens,PermList(gens)); od;\n"
                s += "G:=Subgroup(Sd,LGens);"

    response = make_response(s)
    response.headers['Content-type'] = 'text/plain'
    return response

    #strIO = BytesIO()
    #strIO.write(s.encode("utf-8"))
    #strIO.seek(0)
    #return send_file(strIO, attachment_filename=filename, as_attachment=True, add_etags=False)


class GroupsSearchArray(SearchArray):
    noun = "group"
    sorts = [
            ("", "order", ["order", "counter"]),
            ("exponent", "exponent", ["exponent", "order", "counter"]),
            ("nilpotency_class", "nilpotency class", ["nilpotency_class", "order", "counter"]),
            ("derived_length", "derived length", ["derived_length", "order", "counter"]),
            ("composition_length", "composition length", ["composition_length", "order", "counter"]),
            ("rank", "rank", ["rank", "eulerian_function", "order", "counter"]),
            #("center_label", "center", ["center_label", "order", "counter"]),
            #("commutator_label", "commutator", ["commutator_label", "order", "counter"]),
            #("central_quotient", "central quotient", ["central_quotient", "order", "counter"]),
            #("abelian_quotient", "abelianization", ["abelian_quotient", "order", "counter"]),
            ("aut_order", "automorphisms", ["aut_order", "aut_group", "order", "counter"]),
            ("number_subgroups", "subgroups", ["number_subgroups", "order", "counter"]),
            ("number_subgroup_classes", "subgroup classes", ["number_subgroup_classes", "order", "counter"]),
            ("number_normal_subgroups", "normal subgroups", ["number_normal_subgroups", "order", "counter"]),
            ("number_conjugacy_classes", "conjugacy classes", ["number_conjugacy_classes", "order", "counter"]),
            ("number_autjugacy_classes", "autjugacy classes", ["number_autjugacy_classes", "order", "counter"]),
            ("number_divisions", "divisions", ["number_divisions", "order", "counter"]),
            ("transitive_degree", "transitive degree", ["transitive_degree", "counter"]),
            ("permutation_degree", "permutation degree", ["permutation_degree", "counter"]),
            ("irrC_degree", r"$\C$-irrep degree", ["irrC_degree", "counter"]),
            ("irrQ_degree", r"$\Q$-irrep degree", ["irrQ_degree", "counter"])
    ]
    jump_example = "8.3"
    jump_egspan = "e.g. 8.3, GL(2,3), C3:C4, C2*A5 or C16.D4"
    jump_prompt = "Label or name"
    jump_knowl = "group.find_input"

    def __init__(self):
        order = TextBox(
            name="order",
            label="Order",
            knowl="group.order",
            example="3",
            example_span="4, or a range like 3..5",
        )
        exponent = TextBox(
            name="exponent",
            label="Exponent",
            knowl="group.exponent",
            example="2, 3, 7",
            example_span="2, or list of integers like 2, 3, 7",
        )
        nilpclass = TextBox(
            name="nilpotency_class",
            label="Nilpotency class",
            knowl="group.nilpotent",
            example="3",
            example_span="4, or a range like 3..5",
        )
        aut_group = TextBox(
            name="aut_group",
            label="Automorphism group",
            knowl="group.automorphism",
            example="4.2",
            example_span="4.2",
        )
        aut_order = TextBox(
            name="aut_order",
            label="Automorphism group order",
            short_label="Automorphisms",
            knowl="group.automorphism",
            example="3",
            example_span="4, or a range like 3..5",
        )
        derived_length = TextBox(
            name="derived_length",
            label="Derived length",
            knowl="group.derived_series",
            example="3",
            example_span="4, or a range like 3..5",
            advanced=True,
        )
        frattini_label = TextBox(
            name="frattini_label",
            label="Frattini subgroup",
            knowl="group.frattini_subgroup",
            example="4.2",
            example_span="4.2",
            advanced=True,
        )
        outer_group = TextBox(
            name="outer_group",
            label="Outer aut. group",
            knowl="group.outer_aut",
            example="4.2",
            example_span="4.2",
            advanced=True,
        )
        outer_order = TextBox(
            name="outer_order",
            label="Outer aut. group order",
            short_label="Outer automorphisms",
            knowl="group.outer_aut",
            example="3",
            example_span="4, or a range like 3..5",
            advanced=True,
        )
        rank = TextBox(
            name="rank",
            label="Rank",
            knowl="group.rank",
            example="3",
            example_span="4, or a range like 3..5",
            advanced=True,
        )
        abelian = YesNoBox(
            name="abelian", label="Abelian", knowl="group.abelian", example_col=True
        )
        metabelian = YesNoBox(
            name="metabelian",
            label="Metabelian",
            knowl="group.metabelian",
            advanced=True,
            example_col=True,
        )
        cyclic = YesNoBox(
            name="cyclic",
            label="Cyclic",
            knowl="group.cyclic",
            example_col=True,
        )
        metacyclic = YesNoBox(
            name="metacyclic",
            label="Metacyclic",
            knowl="group.metacyclic",
            advanced=True,
            example_col=True,
        )
        solvable = YesNoBox(
            name="solvable",
            label="Solvable",
            knowl="group.solvable",
            example_col=True,
        )
        supersolvable = YesNoBox(
            name="supersolvable",
            label="Supersolvable",
            knowl="group.supersolvable",
            advanced=True,
            example_col=True,
        )
        nilpotent = YesNoBox(
            name="nilpotent",
            label="Nilpotent",
            knowl="group.nilpotent",
            example_col=True,
        )
        simple = YesNoBox(
            name="simple",
            label="Simple",
            knowl="group.simple",
            example_col=True,
        )
        almost_simple = YesNoBox(
            name="almost_simple",
            label="Almost simple",
            knowl="group.almost_simple",
            example_col=True,
            advanced=True,
        )
        quasisimple = YesNoBox(
            name="quasisimple",
            label="Quasisimple",
            knowl="group.quasisimple",
            advanced=True,
            example_col=True,
        )
        perfect = YesNoBox(
            name="perfect",
            label="Perfect",
            knowl="group.perfect",
            example_col=True,
        )
        direct_product = YesNoBox(
            name="direct_product",
            label="Direct product",
            knowl="group.direct_product",
            example_col=True,
        )
        semidirect_product = YesNoBox(
            name="semidirect_product",
            label="Semidirect product",
            knowl="group.semidirect_product",
            example_col=True,
        )
        permutation_degree = TextBox(
            name="permutation_degree",
            label="Permutation degree",
            knowl="group.permutation_degree",
            example="3",
            example_span="4, or a range like 3..5",
        )
        transitive_degree = TextBox(
            name="transitive_degree",
            label="Transitive degree",
            knowl="group.transitive_degree",
            example="3",
            example_span="4, or a range like 3..5",
        )
        irrC_degree = TextBox(
            name="irrC_degree",
            label=r"Minimal degree of $\C$-irrep",
            knowl="group.min_complex_irrep_deg",
            example="3",
            example_span="4, or a range like 3..5",
            advanced=True,
        )
        irrQ_degree = TextBox(
            name="irrQ_degree",
            label=r"Minimal degree of $\Q$-irrep",
            knowl="group.min_rational_irrep_deg",
            example="3",
            example_span="4, or a range like 3..5",
            advanced=True,
        )
        schur_multiplier = TextBox(
            name="schur_multiplier",
            label="Schur multiplier",
            knowl="group.schur_multiplier",
            example="[2,4,12]",
            example_span="[2,4,12]",
            advanced=True,
        )
        Agroup = YesNoBox(
            name="Agroup",
            label="A-group",
            knowl="group.a_group",
            advanced=True,
            example_col=True,
        )
        Zgroup = YesNoBox(
            name="Zgroup",
            label="Z-group",
            knowl="group.z_group",
            advanced=True,
            example_col=True,
        )
        monomial = YesNoBox(
            name="monomial",
            label="Monomial",
            knowl="group.monomial",
            advanced=True,
        )
        rational = YesNoBox(
            name="rational",
            label="Rational",
            knowl="group.rational_group",
            advanced=True,
            example_col=True,
        )
        center_label = TextBox(
            name="center_label",
            label="Center",
            knowl="group.center_isolabel",
            example="4.2",
            example_span="4.2",
        )
        commutator_label = TextBox(
            name="commutator_label",
            label="Commutator",
            knowl="group.commutator_isolabel",
            example="4.2",
            example_span="4.2",
        )
        abelian_quotient = TextBox(
            name="abelian_quotient",
            label="Abelianization",
            knowl="group.abelianization_isolabel",
            example="4.2",
            example_span="4.2",
        )
        central_quotient = TextBox(
            name="central_quotient",
            label="Central quotient",
            knowl="group.central_quotient_isolabel",
            example="4.2",
            example_span="4.2",
        )
        order_stats = TextBox(
            name="order_stats",
            label="Order statistics",
            knowl="group.order_stats",
            example="1^1, 2^3, 3^2",
            example_span="1^1, 2^3, 3^2",
        )
        exponents_of_order = TextBox(
            name="exponents_of_order",
            label="Order factorization",
            knowl="group.order_factorization",
            example="[2,1]",
            example_span="[2,1] or [8]",
            advanced=True,
        )
        commutator_count = TextBox(
            name="commutator_count",
            label="Commutator length",
            knowl="group.commutator_length",
            example="2-",
            example_span="1 or 2-4",
            advanced=True,
        )
        wreath_product = YesNoBox(
            name="wreath_product",
            label="Wreath product",
            knowl="group.wreath_product",
            advanced=True,
        )
        name = SneakyTextBox(
            name="name",
            label="Name",
            knowl="group.find_input",
            example="C16.D4",
        )
        name = SneakySelectBox(
            name="order_factorization_type",
            label="Order",
            knowl="group.order_factorization_type",
            options=([("", ""),
                      ("0", "1"),
                      ("1", "p"),
                      ("2", "p^2"),
                      ("3", "p^{3-6}"),
                      ("7", "p^{7+}"),
                      ("11", "squarefree"),
                      ("22", "p^2q,p^2q^2"),
                      ("31", "p^3q,p^4q"),
                      ("51", "p^{5+}q"),
                      ("32", "p^{3+}q^2"),
                      ("33", "p^{3+}q^{3+}"),
                      ("222", "p^{1,2}q^{1,2}r^{1,2}..."),
                      ("311", "p^{3+}qr..."),
                      ("321", "other")]),
        )
        # Numbers of things boxes
        number_subgroups= TextBox(
            name="number_subgroups",
            label="Number of subgroups",
            knowl="group.subgroup",
            example="3",
            example_span="4, or a range like 3..5",
        )
        number_normal_subgroups= TextBox(
            name="number_normal_subgroups",
            label="Number of normal subgroups",
            knowl="group.subgroup.normal",
            example="3",
            example_span="4, or a range like 3..5",
        )
        number_conjugacy_classes = TextBox(
            name="number_conjugacy_classes",
            label="Number of conjugacy classes",
            knowl="group.conjugacy_class",
            example="3",
            example_span="4, or a range like 3..5",
        )
        number_autjugacy_classes = TextBox(
            name="number_autjugacy_classes ",
            label="Number of autjugacy classes",
            knowl="group.autjugacy_class",
            example="3",
            example_span="4, or a range like 3..5",
            advanced=True
        )
        number_characteristic_subgroups = TextBox(
            name="number_characteristic_subgroups ",
            label="Number of characteristic subgroups",
            knowl="group.characteristic_subgroup",
            example="3",
            example_span="4, or a range like 3..5",
            advanced=True
        )
        number_divisions = TextBox(
            name="number_divisions ",
            label="Number of divisions",
            knowl="group.division",
            example="3",
            example_span="4, or a range like 3..5",
            advanced=True
        )

        count = CountBox()

        self.browse_array = [
            [order, exponent],
            [aut_group, nilpclass],
            [aut_order, commutator_label],
            [center_label, abelian_quotient],
            [central_quotient, frattini_label],
            [abelian, direct_product],
            [cyclic, semidirect_product],
            [nilpotent, perfect],
            [simple, solvable],
            [transitive_degree, permutation_degree],
            [irrC_degree, irrQ_degree],
            [
                almost_simple,
                derived_length,
            ],
            [
                quasisimple,
                supersolvable,
            ],
            [outer_group, metabelian],
            [outer_order, metacyclic],
            [Agroup, monomial],
            [Zgroup, rational],
            [schur_multiplier, wreath_product],
            [number_subgroups, number_normal_subgroups],
            [number_characteristic_subgroups, number_divisions],
            [number_conjugacy_classes, number_autjugacy_classes],
            [order_stats, rank],
            [exponents_of_order, commutator_count],
            [count],
        ]

        self.refine_array = [
            [order, exponent, nilpclass, nilpotent],
            [center_label, commutator_label, central_quotient, abelian_quotient],
            [abelian, cyclic, solvable, simple],
            [perfect, direct_product, semidirect_product, wreath_product],
            [aut_group, aut_order, transitive_degree, permutation_degree],
            [irrC_degree, irrQ_degree],
            [outer_group, outer_order, metabelian, metacyclic],
            [almost_simple, quasisimple, Agroup, Zgroup],
            [frattini_label, derived_length, rank, schur_multiplier],
            [supersolvable, monomial, rational],

            [number_subgroups, number_normal_subgroups, number_conjugacy_classes],
            [number_characteristic_subgroups, number_autjugacy_classes, number_divisions],

            [order_stats, exponents_of_order, commutator_count],
            [name],
        ]

    sort_knowl = "group.sort_order"

class SubgroupSearchArray(SearchArray):
    null_column_explanations = { # No need to display warnings for these
        "quotient": False,
        "quotient_abelian": False,
        "quotient_solvable": False,
        "quotient_cyclic": False,
        "direct": False,
        "split": False,
    }
    sorts = [("", "ambient order", ['ambient_order', 'ambient', 'quotient_order', 'subgroup']),
             ("sub_ord", "subgroup order", ['subgroup_order', 'ambient_order', 'ambient', 'subgroup']),
             ("sub_ind", "subgroup index", ['quotient_order', 'ambient_order', 'ambient', 'subgroup'])]
    def __init__(self):
        abelian = YesNoBox(name="abelian", label="Abelian", knowl="group.abelian")
        cyclic = YesNoBox(name="cyclic", label="Cyclic", knowl="group.cyclic")
        solvable = YesNoBox(name="solvable", label="Solvable", knowl="group.solvable")
        quotient_abelian = YesNoBox(
            name="quotient_abelian", label="Abelian quotient", knowl="group.abelian"
        )
        quotient_cyclic = YesNoBox(
            name="quotient_cyclic", label="Cyclic quotient", knowl="group.cyclic"
        )
        quotient_solvable = YesNoBox(
            name="quotient_solvable", label="Solvable quotient", knowl="group.solvable"
        )
        perfect = YesNoBox(name="perfect", label="Perfect", knowl="group.perfect")
        normal = YesNoBox(name="normal", label="Normal", knowl="group.subgroup.normal")
        characteristic = YesNoBox(
            name="characteristic",
            label="Characteristic",
            knowl="group.characteristic_subgroup",
        )
        maximal = YesNoBox(
            name="maximal", label="Maximal", knowl="group.maximal_subgroup"
        )
        minimal_normal = YesNoBox(
            name="minimal_normal",
            label="Maximal quotient",
            knowl="group.maximal_quotient",
        )
        central = YesNoBox(name="central", label="Central", knowl="group.central")
        direct = YesNoBox(
            name="direct", label="Direct product", knowl="group.direct_product"
        )
        split = YesNoBox(
            name="split", label="Semidirect product", knowl="group.semidirect_product"
        )
        # stem = YesNoBox(
        #    name="stem",
        #    label="Stem",
        #    knowl="group.stem_extension")
        hall = YesNoBox(name="hall", label="Hall subgroup", knowl="group.subgroup.hall")
        sylow = YesNoBox(
            name="sylow", label="Sylow subgroup", knowl="group.sylow_subgroup"
        )
        subgroup = TextBox(
            name="subgroup",
            label="Subgroup label",
            knowl="group.subgroup_isolabel",
            example="8.4",
        )
        quotient = TextBox(
            name="quotient",
            label="Quotient label",
            knowl="group.quotient_isolabel",
            example="16.5",
        )
        ambient = TextBox(
            name="ambient",
            label="Ambient label",
            knowl="group.ambient_isolabel",
            example="128.207",
        )
        subgroup_order = TextBox(
            name="subgroup_order",
            label="Subgroup order",
            knowl="group.order",
            example="8",
            example_span="4, or a range like 3..5",
        )
        quotient_order = TextBox(
            name="quotient_order",
            label="Subgroup index",
            knowl="group.subgroup.index",
            example="16",
        )
        ambient_order = TextBox(
            name="ambient_order",
            label="Ambient order",
            knowl="group.order",
            example="128",
        )
        nontrivproper = YesNoBox(name="nontrivproper", label=display_knowl('group.trivial_subgroup', 'Non-trivial') + " " + display_knowl('group.proper_subgroup', 'proper'))

        self.refine_array = [
            [subgroup, subgroup_order, cyclic, abelian, solvable],
            [normal, characteristic, perfect, maximal, central, nontrivproper],
            [ambient, ambient_order, direct, split, hall, sylow],
            [
                quotient,
                quotient_order,
                quotient_cyclic,
                quotient_abelian,
                quotient_solvable,
                minimal_normal,
            ],
        ]

    def search_types(self, info):
        if info is None:
            return [("Subgroups", "List of subgroups"), ("RandomSubgroup", "Random subgroup")]
        else:
            return [("Subgroups", "Search again"), ("RandomSubgroup", "Random subgroup")]

#JP-clean up knowls
class ComplexCharSearchArray(SearchArray):
#    null_column_explanations = { # No need to display warnings for these
#        "quotient": False,
#        "quotient_abelian": False,
#        "quotient_solvable": False,
#        "quotient_cyclic": False,
#        "direct": False,
#        "split": False,
#    }
    sorts = [("", "group", ['group', 'dim','cyclotomic_n']),
             ("dim", "degree", ['dim', 'group','cyclotomic_n'])]
    def __init__(self):
        faithful = YesNoBox(name="faithful", label="Faithful", knowl="group.representation.faithful")
        dim = TextBox(
            name="dim",
            label="Degree",
            knowl="group.representation.degree",
            example="4",
            example_span="4, or a range like 3..5"
        )
        conductor = TextBox(
            name="cyclotomic_n",
            label="Conductor",
            knowl="group.representation.conductor",
            example="4",
            example_span="4, or a range like 3..5"
        )
        indicator = TextBox(
            name="indicator",
            label="Type",
            knowl="group.representation.type",
            example="R, C, or S",
        )
        group = TextBox(
            name="group",
            label="Group",
            knowl="group.group_name",
            example="128.207",
        )
        image = TextBox(
            name="image",
            label="Image",
            knowl= "group.representation.image",
            example="4.2",
        )
        kernel = TextBox(
            name="kernel",
            label="Kernel",
            knowl= "group.representation.kernel",
            example="2.1",
        )
        center = TextBox(
            name="center",
            label="Center",
            knowl="group.representation.center",
            example="2.1",
        )
        #JP FIX KNOWL
        nt = TextBox(
            name="nt",
            label="Trans. Gp.",
            knowl="group.representation.center",
            example="[4,2]",
        )



        self.refine_array = [
            [dim, indicator, faithful,conductor],
            [group, kernel, center,nt]
        ]


def abstract_group_namecache(labels, cache=None, reverse=None):
    # Note that, when called by knowl_cache from transitive_group.py,
    # the resulting cache will have two types of records: abstract group ones with keys
    # "label", "order" and "tex_name", and transitive group ones with keys
    # "label", "order", "gapid" and "pretty".  The labels will be of different kinds (6.1 vs 3T2),
    # and serve as keys for the cache dictionary.
    if cache is None:
        cache = {}
    for rec in db.gps_groups.search({"label": {"$in": labels}}, ["label", "order", "tex_name"]):
        label = rec["label"]
        cache[label] = rec
        if reverse is not None:
            tex_name = rec.get("tex_name")
            for nTj in reverse[label]:
                if "pretty" in cache[nTj]:
                    continue
                cache[nTj]["pretty"] = f"${tex_name}$" if tex_name else ""
    return cache

def sub_display_knowl(label, name=None):
    if not name:
        name = f"Subgroup {label}"
    return f'<a title = "{name} [lmfdb.object_information]" knowl="lmfdb.object_information" kwargs="args={label}&func=sub_data">{name}</a>'

def semidirect_expressions_knowl(label, name=None):
    if not name:
        name = f"Semidirect product expressions for {label}"
    return f'<a title = "{name} [lmfdb.object_information]" knowl="lmfdb.object_information" kwargs="args={label}&func=semidirect_data">{name}</a>'

def nonsplit_expressions_knowl(label, name=None):
    if not name:
        name = f"Nonsplit product expressions for {label}"
    return f'<a title = "{name} [lmfdb.object_information]" knowl="lmfdb.object_information" kwargs="args={label}&func=nonsplit_data">{name}</a>'

def autgp_expressions_knowl(label, name=None):
    if not name:
        name = f"Expressions for {label} as an automorphism group"
    return f'<a title = "{name} [lmfdb.object_information]" knowl="lmfdb.object_information" kwargs="args={label}&func=aut_data">{name}</a>'

def cc_data(gp, label, typ="complex"):
    if typ == "rational":
        wag = WebAbstractGroup(gp)
        rcc = wag.conjugacy_class_divisions
        if not rcc:
            return "Data for conjugacy class {} not found.".format(label)
        for div in rcc:
            if div.label == label:
                break
        else:
            return "Data for conjugacy class {} missing.".format(label)
        classes = div.classes
        wacc = classes[0]
        mult = len(classes)
        ans = "<h3>Rational conjugacy class {}</h3>".format(label)
        if mult > 1:
            ans += "<br>Rational class is a union of {} conjugacy classes".format(mult)
            ans += "<br>Total size of class: {}".format(wacc.size * mult)
        else:
            ans += "<br>Rational class is a single conjugacy class"
            ans += "<br>Size of class: {}".format(wacc.size)
    else:
        wacc = WebAbstractConjClass(gp, label)
        if not wacc:
            return "Data for conjugacy class {} not found.".format(label)
        ans = "<h3>Conjugacy class {}</h3>".format(label)
        ans += "<br>Size of class: {}".format(wacc.size)
    ans += "<br>Order of elements: {}".format(wacc.order)
    if wacc.centralizer is None:
        ans +="<br>Centralizer: not computed"
    else:
        centralizer = f"{wacc.group}.{wacc.centralizer}"
        wcent = WebAbstractSubgroup(centralizer)
        ans += "<br>Centralizer: {}".format(
            sub_display_knowl(centralizer, "$" + wcent.subgroup_tex + "$")
        )

    if wacc.representative is None:
        ans += "<br>Representative: not computed"
    else:
        if label == '1A':
            ans += "<br>Representative: id"
        else:
            gp_value = WebAbstractGroup(gp)
            if gp_value.representations.get("Lie"):
                if gp_value.representations["Lie"][0]["family"][0] == "P":  #Problem with projective lie groups
                    pass
                else:
                    repn = gp_value.decode(wacc.representative, as_str=True)
                    ans += "<br>Representative: {}".format("$" + repn + "$")
    return Markup(ans)


def rchar_data(label):
    mychar = WebAbstractRationalCharacter(label)
    ans = "<h3>Rational character {}</h3>".format(label)
    ans += "<br>Degree: {}".format(mychar.qdim)
    if mychar.faithful:
        ans += "<br>Faithful character"
    else:
        ans += "<br>Not faithful"
    ans += "<br>Multiplicity: {}".format(mychar.multiplicity)
    ans += "<br>Schur index: {}".format(mychar.schur_index)
    nt = mychar.nt
    ans += "<br>Smallest container: {}T{}".format(nt[0], nt[1])
    #if mychar._data.get("image"):
    #    txt = "Image"
    #    imageknowl = (
    #        '<a title = "{0} [lmfdb.object_information]" knowl="lmfdb.object_information" kwargs="func=qrep_data&args={0}">{0}</a>'.format(mychar.image)
    #    )
    #    if mychar.schur_index > 1:
    #        txt = r"Image of ${}\ *\ ${}".format(mychar.schur_index, label)
    #    ans += "<br>{}: {}".format(txt, imageknowl)
    #else:
    #    ans += "<br>Image: not computed"
    return Markup(ans)


def cchar_data(label):
    from lmfdb.number_fields.web_number_field import formatfield
    mychar = WebAbstractCharacter(label)
    ans = "<h3>Complex character {}</h3>".format(label)
    ans += "<br>Degree: {}".format(mychar.dim)
    if mychar.faithful:
        ans += "<br>Faithful character"
    else:
        if mychar.kernel is None:
            ans += "<br>Not faithful but kernel not computed."
        else:
            ker = WebAbstractSubgroup(f"{mychar.group}.{mychar.kernel}")
            ans += "<br>Not faithful with kernel {}".format(
                sub_display_knowl(ker.label, "$" + ker.subgroup_tex + "$")
            )
    nt = mychar.nt
    ans += "<br>Frobenius-Schur indicator: {}".format(mychar.indicator)
    ans += "<br>Smallest container: {}T{}".format(nt[0], nt[1])
    ans += "<br>Field of character values: {}".format(formatfield(mychar.field))
    #if mychar._data.get("image"):
    #    imageknowl = (
    #        '<a title = "%s [lmfdb.object_information]" knowl="lmfdb.object_information" kwargs="func=crep_data&args=%s">%s</a>'
    #        % (mychar.image, mychar.image, mychar.image)
    #    )
    #    ans += "<br>Image: {}".format(imageknowl)
    #else:
    #    ans += "<br>Image: not computed"
    return Markup(ans)


def crep_data(label):
    info = db.gps_crep.lookup(label)
    ans = r"<h3>Subgroup of $\GL_{{ {}  }}(\C)$: {}</h3>".format(info["dim"], label)
    ans += "<br>Order: ${}$".format(info["order"])
    ans += "<br>Abstract group: {}".format(
        abstract_group_display_knowl(info["group"], info["group"])
    )
    ans += "<br>Group name: ${}$".format(group_names_pretty(info["group"]))
    ans += "<br>Dimension: ${}$".format(info["dim"])
    ans += "<br>Irreducible: {}".format(info["irreducible"])
    ans += f"<br>{pluralize(len(info['gens']), 'Matrix generator', omit_n=True)}: "
    N = info["cyc_order_mat"]
    genlist = ["$" + dispcyclomat(N, gen) + "$" for gen in info["gens"]]
    ans += ",".join(genlist)
    return Markup(ans)


def qrep_data(label):
    info = db.gps_qrep.lookup(label)
    ans = r"<h3>Subgroup of $\GL_{{ {}  }}(\Q)$: {}</h3>".format(info["dim"], label)
    ans += "<br>Order: ${}$".format(info["order"])
    ans += "<br>Abstract group: {}".format(
        abstract_group_display_knowl(info["group"], info["group"])
    )
    ans += "<br>Group name: ${}$".format(group_names_pretty(info["group"]))
    ans += "<br>Dimension: ${}$".format(info["dim"])
    ans += "<br>Irreducible: {}".format(info["irreducible"])
    ans += f"<br>{pluralize(len(info['gens']), 'Matrix generator', omit_n=True)}: "
    genlist = ["$" + dispZmat(gen) + "$" for gen in info["gens"]]
    ans += ",".join(genlist)
    return Markup(ans)


def sub_data(label):
    label = label.split(".")
    return Markup(shortsubinfo(".".join(label[:2]), ".".join(label[2:])))


def group_data(label, ambient=None, aut=False, profiledata=None):
    gp = None
    quotient_tex = None
    if profiledata is None:
        quotient_label = "None"
    else:
        profiledata = profiledata.split("$")
        for i, c in enumerate(profiledata):
            if c in ["None", "?"]:
                profiledata[i] = None
        if len(profiledata) == 7 and profiledata[3] is not None:
            quotient_label = profiledata[3]
            quotient_tex = profiledata[5]
        else:
            quotient_label = "None"
    if label == "None":
        if profiledata is None:
            return Markup("Error in group_data function: No label or profiledata")
        if len(profiledata) < 3:
            return Markup("Error in group_data function: Not enough profiledata")
        order = int(profiledata[0].split(".")[0])
        # Now restore profiledata[0] to be None, used in sub_matches below
        profiledata[0] = None
        tex_name = profiledata[2]
        if tex_name is None:
            ans = "Unidentified group<br />"
        else:
            ans = f"Group ${tex_name}$<br />"
        ans += f"Order: {order}<br />"
        if profiledata[1] is None:
            ans += "Isomorphism class has not been identified<br />"
        else:
            # TODO: add hash knowl and search link to groups with this order and hash
            ans += f"Hash: {profiledata[1]}<br />"
        isomorphism_label = "Subgroups with this data:"
    else:
        if label.startswith("ab/"):
            data = canonify_abelian_label(label[3:])
            url = url_for("abstract.by_abelian_label", label=label[3:])
        else:
            data = None
            url = url_for("abstract.by_label", label=label)
        gp = WebAbstractGroup(label, data=data)
        ans = f"Group ${gp.tex_name}$: "
        ans += create_boolean_string(gp, type="knowl")
        ans += f"<br />Label: {gp.label}<br />"
        order = gp.order
        ans += f"Order: {order}<br />"
        ans += f"Exponent: {gp.exponent}<br />"
        if quotient_label == "None":
            if aut == "True":
                isomorphism_label = "Representatives of classes of subgroups up to automorphism with this isomorphism type: "
            else:
                isomorphism_label = "Representatives of classes of subgroups up to conjugation with this isomorphism type: "
        else:
            if aut == "True":
                isomorphism_label = "Representatives of classes of subgroups up to automorphism with this isomorphism type and quotient: "
            else:
                isomorphism_label = "Representatives  of classes of subgroups up to conjugation with this isomorphism type and quotient: "
    if quotient_label != "None":
        if quotient_label.startswith("ab/"):
            data = canonify_abelian_label(quotient_label[3:])
            quotient_url = url_for("abstract.by_abelian_label", label=quotient_label[3:])
        else:
            data = None
            quotient_url = url_for("abstract.by_label", label=quotient_label)
        qgp = WebAbstractGroup(quotient_label, data=data)
        if not quotient_tex:
            quotient_tex = qgp.tex_name
        ans += f"Quotient ${quotient_tex}$: "
        ans += create_boolean_string(qgp, type="knowl")
        ans += f"<br />Quotient label: {qgp.label}<br />"
        ans += f"Quotient order: {qgp.order}<br />"
        ans += f"Quotient exponent: {qgp.exponent}<br />"
    elif profiledata is not None and len(profiledata) == 6:
        if quotient_tex in [None, "?"]:
            quotient_tex = profiledata[5]
        if quotient_tex in [None, "?"]:
            ans += "identified quotient<br />"
        else:
            ans += f"Quotient ${quotient_tex}$<br />"
        ambient_order = int(ambient.split(".")[0])
        ans += f"Quotient order: {ambient_order // order}<br />"
        if profiledata[4] is None:
            ans += "Quotient isomorphism class has not been identified<br />"
        else:
            # TODO: add hash knowl and search link to groups with this order and hash
            ans += f"Quotient hash: {profiledata[4]}<br />"

    if gp and not gp.live():
        if ambient is None:
            if gp.number_subgroups is not None:
                ans += "It has {} subgroups".format(gp.number_subgroups)
                if gp.number_normal_subgroups is not None:
                    if gp.number_normal_subgroups < gp.number_subgroups:
                        ans += " in {} conjugacy classes, {} normal, ".format(
                            gp.number_subgroup_classes, gp.number_normal_subgroups
                        )
                    else:
                        ans += ", all normal, "
                    if gp.number_characteristic_subgroups is not None:
                        if gp.number_characteristic_subgroups < gp.number_normal_subgroups:
                            ans += str(gp.number_characteristic_subgroups)
                        else:
                            ans += "all"
                        ans += " characteristic.<br />"
                    else:
                        ans = ans[:-2] + ".<br />"
                else:
                    ans += ".<br />"
        else:
            ambient = WebAbstractGroup(ambient)

            def sub_matches(H):
                if profiledata is None:
                    return H.subgroup == label
                if len(profiledata) == 3 and label != "None":
                    return H.subgroup == label
                if len(profiledata) == 7 and label != "None" and quotient_label != "None":
                    return H.subgroup == label and H.quotient == quotient_label
                return all(a == b for (a, b) in zip(profiledata, (H.subgroup, H.subgroup_hash, H.subgroup_tex, H.quotient, H.quotient_hash, H.quotient_tex)))

            subs = [H for H in ambient.subgroups.values() if sub_matches(H)]
            if aut == "True" and not ambient.outer_equivalence:
                # TODO: need to deal with non-canonical labels
                subs = [H for H in subs if H.label.split(".")[-1] == "a1"]
            subs.sort(key=lambda H: label_sortkey(H.label))
            ans += '<div align="right">'
            ans += isomorphism_label
            for H in subs:
                ans += '<a href="{}">{}</a>&nbsp;'.format(
                    url_for("abstract.by_subgroup_label", label=H.label), H.label
                )
            ans += "</div><br />"
    if label != "None":
        ans += f'<div align="right"><a href="{url}">{label} home page</a></div>'
    if quotient_label != "None":
        ans += f'<div align="right"><a href="{quotient_url}">{quotient_label} home page</a></div>'
    return Markup(ans)

def semidirect_data(label):
    gp = WebAbstractGroup(label)
    ans = f"Semidirect product expressions for ${gp.tex_name}$:<br />\n"
    for sub, cnt, labels in gp.semidirect_products:
        ans += fr"{sub.knowl(paren=True)} $\,\rtimes\,$ {sub.quotient_knowl(paren=True)}"
        if cnt > 1:
            ans += f" in {cnt} ways"
        ans += ' via '
        ans += ", ".join([f'<a href="{url_for("abstract.by_subgroup_label", label=label+"."+sublabel)}">{sublabel}</a>' for sublabel in labels])
        ans += "<br />\n"
    return Markup(ans)

def nonsplit_data(label):
    gp = WebAbstractGroup(label)
    ans = f"Nonsplit product expressions for ${gp.tex_name}$:<br />\n"
    ans += "<table>\n"
    for sub, cnt, labels in gp.nonsplit_products:
        ans += fr"<tr><td>{sub.knowl(paren=True)} $\,.\,$ {sub.quotient_knowl(paren=True)}</td><td>"
        if cnt > 1:
            ans += f" in {cnt} ways"
        ans += ' via </td>'
        ans += "".join([f'<td><a href="{url_for("abstract.by_subgroup_label", label=label+"."+sublabel)}">{sublabel}</a></td>' for sublabel in labels])
        ans += "</tr>\n"
    ans += "</table>"
    return Markup(ans)

def aut_data(label):
    gp = WebAbstractGroup(label)
    ans = f"${gp.tex_name}$ as an automorphism group:<br />\n"
    for aut, disp in gp.as_aut_gp:
        ans += f'<a href="{url_for("abstract.by_label", label=aut)}">${disp}$</a><br />\n'
    return Markup(ans)

def dyn_gen(f, args):
    r"""
    Called from the generic dynamic knowl.

    INPUT:

    - ``f`` is the name of a function to call, which has to be in ``flist``,
      which is at the bottom of this file

    - ``args`` is a string with the arguments, which are concatenated together
      with ``%7C``, which is the encoding of the pipe symbol
    """
    func = flist[f]
    arglist = args.split("|")
    return func(*arglist)


# list of legal dynamic knowl functions
flist = {
    "cc_data": cc_data,
    "sub_data": sub_data,
    "rchar_data": rchar_data,
    "cchar_data": cchar_data,
    "group_data": group_data,
    "crep_data": crep_data,
    "qrep_data": qrep_data,
    "semidirect_data": semidirect_data,
    "nonsplit_data": nonsplit_data,
    "aut_data": aut_data,
}


def order_stats_list_to_string(o_list):
    s = ""
    for pair in o_list:
        assert len(pair) == 2
        s += "%s^%s" % (pair[0], pair[1])
        if o_list.index(pair) != len(o_list) - 1:
            s += ","
    return s<|MERGE_RESOLUTION|>--- conflicted
+++ resolved
@@ -756,10 +756,9 @@
     return render_template(
         "character_table_page.html",
         gp=gp,
-<<<<<<< HEAD
         special_label=False,  #needed to highlight searched char in other cases
-        title="Character table for %s" % label,
-        bread=get_bread([("Character table", " ")]),
+        title="Character table for $%s$" % gp.tex_name,
+        bread=get_bread([(label, url_for(".by_label", label=label)), ("Character table", " ")]),
         learnmore=learnmore_list(),
     )
     
@@ -779,10 +778,6 @@
         title="Character table for %s" % label,
         bread=get_bread([("Character table", " ")]),
         learnmore=learnmore_list(),
-=======
-        title="Character table for $%s$" % gp.tex_name,
-        bread=get_bread([(label, url_for(".by_label", label=label)), ("Character table", " ")]),
->>>>>>> 22ee4a3c
     )
 
 
