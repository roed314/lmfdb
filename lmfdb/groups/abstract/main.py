--- conflicted
+++ resolved
@@ -1952,31 +1952,6 @@
                 cache[nTj]["pretty"] = f"${tex_name}$" if tex_name else ""
     return cache
 
-<<<<<<< HEAD
-@cached_function(key=lambda label,name,pretty,ambient,aut,cache: (label,name,pretty,ambient,aut))
-def abstract_group_display_knowl(label, name=None, pretty=True, ambient=None, aut=False, cache={}):
-    # If you have the group in hand, set the name using gp.tex_name since that will avoid a database call
-    if not name:
-        if pretty:
-            if label in cache and "tex_name" in cache[label]:
-                name = cache[label]["tex_name"]
-            else:
-                name = db.gps_groups_test.lookup(label, "tex_name")
-            if name is None:
-                name = f"Group {label}"
-            else:
-                name = f"${name}$"
-        else:
-            name = f"Group {label}"
-    if ambient is None:
-        args = label
-    else:
-        args = f"{label}%7C{ambient}%7C{aut}"
-    return f'<a title = "{name} [lmfdb.object_information]" knowl="lmfdb.object_information" kwargs="args={args}&func=group_data">{name}</a>'
-
-=======
->>>>>>> 20c75106
-
 def sub_display_knowl(label, name=None):
     if not name:
         name = f"Subgroup {label}"
