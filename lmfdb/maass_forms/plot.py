<<<<<<< HEAD
# -*- coding: utf-8 -*-
=======

>>>>>>> d423f836

from lmfdb import db
from lmfdb.utils import signtocolour
from flask import url_for


def paintSvgMaass(min_level, max_level, min_R, max_R, width=1000, heightfactor=20, L=""):
    ''' Returns the contents (as a string) of the svg-file for
        all Maass forms in the database of the specified weight.
        Takes all levels from min_level to max_level
        Spectral parameter in [min_R, max_R]
        Set L="/L" to make link go to the L-function
    '''
    xMax = int(max_R)
    yMax = int(max_level)
    xMin = int(min_R)
    yMin = int(min_level)
    extraSpace = 40
    length_R = xMax - xMin
    length_level = yMax - yMin + 1
    if length_level < 30:
        heightfactor = heightfactor * 2
    height = length_level * heightfactor + extraSpace
    xfactor = (width - extraSpace)/length_R
    yfactor = (height - extraSpace)/length_level
    ticlength = 4
    radius = 3
    xshift = extraSpace

    # Start of file and add coordinate system
    ans = "<svg  xmlns='https://www.w3.org/2000/svg'"
    ans += " xmlns:xlink='https://www.w3.org/1999/xlink'"
    ans += " height='{0}' width='{1}'>\n".format(height + 20, width + 20)
    ans += paintCSMaass(width, height, xMin, xMax, yMin, yMax,
                        xfactor, yfactor, ticlength, xshift)

    # Fetch Maass forms from database
    forms = db.maass_rigor.search({'spectral_parameter':{'$gte':xMin,'$lte':xMax}, 'level':{'$gte':yMin,'$lte':yMax}},
                                  ["maass_label", "spectral_parameter", "level", "symmetry"],
                                  sort=[("level", 1), ("symmetry", -1), ("spectral_parameter", 1), ("maass_label", 1)])

    # Loop through all forms and add a clickable dot for each
    for f in forms:
        linkurl = L + url_for("maass_forms.by_label", label=f['maass_label'])
        x = (f['spectral_parameter'] - xMin) * xfactor + xshift
        y = (f['level'] - yMin + 1) * yfactor
        s = f.get('symmetry', 0)
        if s == 0:
            shift = 1
        else:
            shift = -1
        y -= shift    # Shifting even slightly up and odd slightly down
        color = signtocolour(shift)
        ans += "<a xlink:href='{0}' target='_top'>".format(linkurl)
        ans += "<circle cx='{0}' cy='{1}' ".format(str(x)[0:6],str(y))
        ans += "r='{0}'  style='fill:{1}'>".format(str(radius),color)
        ans += "<title>{0}</title></circle></a>\n".format(f['spectral_parameter'])
    ans += "</svg>"
    return ans


def paintCSMaass(width, height, xMin, xMax, yMin, yMax, xfactor, yfactor, ticlength, xshift):
    """  Returns the svg-code for a simple coordinate system.
         width = width of the system
         height = height of the system
         xMin, xMax = minimum/maximum in first (x) coordinate
         ymin, yMax = minimum/maximum in second (y) coordinate
         xfactor = the number of pixels per unit in x
         yfactor = the number of pixels per unit in y
         ticlength = the length of the tickmarks
    """
    # ----------- Coordinate axes
    ans = "<line x1='{1}' y1='0' x2='{0}' ".format(str(width),str(xshift))
    ans += "y2='0' style='stroke:rgb(0,0,0);'/>\n"
    ans += "<line x1='{0}' y1='{1}' ".format(str(xshift),str(height))
    ans += "x2='{0}' y2='0' style='stroke:rgb(0,0,0);'/>\n".format(str(xshift))
    # ----------- Tickmarks x axis
    for i in range(1, xMax -xMin + 1):
        ans += "<line x1='{0}' y1='{1}' ".format(str(i * xfactor + xshift),str(ticlength))
        ans += "x2='{0}' y2='0' ".format(str(i * xfactor + xshift))
        ans += "style='stroke:rgb(0,0,0);'/>\n"

    # ----------- Values and gridlines x axis
    for i in range(xMin + 1, xMax + 1, 1):
        if i > 999:
            digitoffset = 12
        elif i > 99:
            digitoffset = 9
        elif i > 9:
            digitoffset = 6
        else:
            digitoffset = 3
        xvalue = (i-xMin) * xfactor + xshift
        ans += "<text x='{0}' ".format(str(xvalue - digitoffset))
        ans += "y='{0}' ".format(str(4 * ticlength))
        ans += "style='fill:rgb(102,102,102);font-size:11px;'>"
        ans += "{0}</text>\n".format(str(i))

        ans += "<line y1='0' x1='{0}' ".format(str(xvalue))
        ans += "y2='{0}' x2='{1}' ".format(str(height), xvalue)
        ans += "style='stroke:rgb(204,204,204);stroke-dasharray:3,3;'/>\n"

    # ----------- Tickmarks y axis
    for i in range(yMin, yMax + 1):
        yvalue = str((i - yMin + 1) * yfactor)
        ans += "<line x1='{1}' y1='{0}' ".format(yvalue, str(xshift))
        ans += "x2='{0}' y2='{1}' ".format(str(ticlength + xshift), yvalue)
        ans += "style='stroke:rgb(0,0,0);'/>\n"

    # ----------- Values and gridlines y axis
    for i in range(yMin, yMax + 1, 2):
        yvalue = (i - yMin + 1) * yfactor
        ans += "<text x='5' y='{0}' ".format(str(yvalue + 3))
        ans += "style='fill:rgb(102,102,102);font-size:11px;'>"
        ans += "{0}</text>\n".format(str(i))

        ans += "<line x1='{0}' y1='{1}' ".format(str(xshift),str(yvalue))
        ans += "x2='{0}' y2='{1}' ".format(str(width),str(yvalue))
        ans += "style='stroke:rgb(204,204,204);stroke-dasharray:3,3;'/>\n"

    # ----------- Axes labels
    ans += "<text x='5' y='{0}' ".format(str(height-5))
    ans += "style='fill:rgb(102,102,102);font-size:12px;'>Level</text>\n"
    (xvalue, yvalue) = (str(width + 10), 15)
    ans += "<text x='{0}' y='{1}' ".format(xvalue,yvalue)
    ans += "style='fill:rgb(102,102,102);font-size:14px;'>R</text>\n"

    return ans<|MERGE_RESOLUTION|>--- conflicted
+++ resolved
@@ -1,9 +1,3 @@
-<<<<<<< HEAD
-# -*- coding: utf-8 -*-
-=======
-
->>>>>>> d423f836
-
 from lmfdb import db
 from lmfdb.utils import signtocolour
 from flask import url_for
