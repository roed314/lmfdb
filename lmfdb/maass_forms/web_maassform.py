# -*- coding: utf-8 -*-
from lmfdb import db
from lmfdb.utils import display_knowl, Downloader, web_latex_factored_integer, prop_int_pretty
from psycodict.encoding import Json
from flask import url_for, abort
from sage.all import RR, ZZ, factor, sign, prod


def character_link(level, conrey_index):
    label = "%d.%d" % (level, conrey_index)
    return display_knowl('character.dirichlet.data', title=label, kwargs={'label': label})


def fricke_pretty(fricke_eigenvalue):
    if fricke_eigenvalue == 0:
        return "not computed rigorously"
    elif fricke_eigenvalue == 1:
        return "$+1$"
    else:
        return "$-1$"


def sgn_to_tex(sgn):
    if sgn == 1:
        return "+"
    elif sgn == -1:
        return "-"
    else:
        return r"\pm"


def symmetry_pretty(symmetry):
    return "even" if symmetry == 0 else ("odd" if symmetry == 1 else "")


def th_wrap(kwl, title):
    return '    <th>%s</th>' % display_knowl(kwl, title=title)


def td_wrapl(val):
    return '    <td align="left">%s</td>' % val


def td_wrapc(val):
    return '    <td align="center">%s</td>' % val


def td_wrapr(val):
    return '    <td align="right">%s</td>' % val


def coeff_is_finite_rational(n, primes):
    """
    In the case when n is divisible only the primes 2 and 5, and 2 or 5
    divides the level, and if n is a square, and the level is squarefree --- then a(n)
    is actually rational.
    """
    f = factor(n)
    for p, e in f:
        if p not in primes:
            return False
        if e % 2 != 0:
            return False
    return True


def rational_coeff_error_notation(factored_n):
    res = 1
    if not factored_n:  # n = 1
        return "1"
    for p, e in factored_n:
        res *= (p**(e//2))
    res = 1./res
    res = str(res).rstrip('0')
    return res


def coeff_error_notation(coeff, error, pm=False):
    r"""Web coefficient and error display, with trunctation"""
    if error == -1:
        return r"\mathrm{unknown}"
    if pm:
        coeffpart = r"\pm%.8f" % coeff
    else:
        coeffpart = "%+.8f" % coeff
    if error == 0:
        errorpart = ""
    else:
        base, negexponent = mantissa_and_exponent(error)
        negexponent = min(negexponent, 8)
        errorpart = r" \pm " + exponential_form(base, negexponent, digits_to_show=3)
    return coeffpart + errorpart


def mantissa_and_exponent(number):
    """
    Returns (mantissa, exponent) where number = mantissa * 10^(-exponent).

    The input should be a RealLiteral.
    """
    if number > 1:
        return (number, 0)
    exponent = -number.log10().floor()
    return (number * 10**exponent, exponent)


def exponential_form(mantissa, negative_exponent, digits_to_show=9):
    """
    Format the number `mantissa * 10^(-negative_exponent)` nicely.
    """
    mantissa = str(mantissa)
    if negative_exponent == 0:
        return mantissa[:digits_to_show]
    return mantissa[:digits_to_show] + r" \cdot 10^{-" + str(negative_exponent) + "}"


def parity_text(val):
    return 'odd' if val == -1 else 'even'


def short_label(label):
    # We shorten some labels from 5 components to 2 for simplicity (all of the Maass forms in the initial draft of the database had the same values for the second, third and fifth part of the label)
    pieces = label.split(".")
    if len(pieces) == 5 and pieces[1] == '0' and pieces[2] == '1' and pieces[4] == '1':
        return f"{pieces[0]}.{pieces[3]}"
    return label


def long_label(label):
    # Undo the transformation from short_label
    pieces = label.split(".")
    if len(pieces) == 2:
        return f"{pieces[0]}.0.1.{pieces[1]}.1"
    return label


class WebMaassForm():
    def __init__(self, data):
        self.__dict__.update(data)
        self._data = data
        # TODO figure out how to handle portraits appropriately
        #self.portrait = db.maass_portraits.lookup(self.label, projection="portrait")

    @staticmethod
    def by_label(label):
        data = db.maass_rigor.lookup(label)
        if data is None:
            raise KeyError("Maass newform %s not found in database." % (label))
        return WebMaassForm(data)

    @property
    def label(self):
        return self.maass_label

    @property
    def coeffs(self):
        return [RR(c) for c in self.coefficients]

    @property
    def spectral_index(self):
        return self.nspec

    @property
    def web_spectral_error(self):
        str_error = "%E" % self.spectral_error
        base, _, exponent = str_error.partition("E")
        base, rest = base.split(".")
        base = str(int(base) + 1)
        exponent = str(int(exponent))
        return rf"{base} \cdot 10^{{{exponent}}}"

    @property
    def title(self):
        digits_to_show = 10
        return (rf"Maass form {short_label(self.label)} on \(\Gamma_0({self.level})\) "
                rf"with \(R={str(self.spectral_parameter)[:digits_to_show]}\)")

    @property
    def properties(self):
        # props = [
        #   (None, '<img src="{0}" width="200" height="150" style="margin:10px;"/>'.format(self.portrait))
        # ] if self.portrait is not None else []
        props = []
        props += [('Label', short_label(self.label)),
                  ('Level', prop_int_pretty(self.level)),
                  ('Weight', prop_int_pretty(self.weight)),
                  ('Character', self.character_label),
                  ('Symmetry', self.symmetry_pretty),
                  ]
        if self.conrey_index == 1:
            props.append(('Fricke sign', self.fricke_pretty))
        return props

    @property
    def factored_level(self):
        return web_latex_factored_integer(self.level, equals=True)

    @property
    def character_label(self):
        return "%d.%d" % (self.level, self.conrey_index)

    @property
    def character_link(self):
        return character_link(self.level, self.conrey_index)

    @property
    def symmetry_pretty(self):
        return symmetry_pretty(self.symmetry)

    @property
    def fricke_pretty(self):
        return fricke_pretty(self.fricke_eigenvalue)

    @property
    def bread(self):
        return [('Modular forms', url_for('modular_forms')),
                ('Maass', url_for(".index")),
                ("Level %d" % (self.level), url_for(".by_level", level=self.level)),
                ("Weight %d" % (self.weight), url_for(".by_level_weight", level=self.level, weight=self.weight)),
                ("Character %s" % (self.character_label), url_for(".by_level_weight_character", weight=self.weight, level=self.level, conrey_index=self.conrey_index)),
                ]

    @property
    def downloads(self):
        return [("Coefficients to text", url_for(".download_coefficients", label=self.label)),
                ("All stored data to text", url_for(".download", label=self.label)),
                ("Underlying data", url_for(".maass_data", label=self.label)),
                ]

    @property
    def friends(self):
        friendlist = []
        if self.nspec > 1:
            prevlabel = f"{self.level}.{self.weight}.{self.conrey_index}.{self.nspec - 1}.1"
            friendlist += [("Previous Maass form", url_for(".by_label", label=prevlabel))]
        if self.nspec < db.maass_rigor.count(query={'level':self.level}):
            nextlabel = f"{self.level}.{self.weight}.{self.conrey_index}.{self.nspec + 1}.1"
            friendlist += [("Next Maass form", url_for(".by_label", label=nextlabel))]
        friendlist += [("L-function not computed", '')]
        return friendlist

    def coefficient_table(self, rows=20, cols=3, row_opts=[20,60,334]):
        # This logic applies to squarefree level.
        has_finite_rational_coeffs = False
        level_primes = ZZ(self.level).prime_divisors()
        level_10_primes = [p for p in level_primes if p in [2,5]]
        has_finite_rational_coeffs = bool(level_10_primes)

        n = len(self.coefficients)
        row_opts = sorted(row_opts)
        overage = [r for r in row_opts if r * cols >= n]
        if len(overage) > 1:
            row_opts = row_opts[:1 - len(overage)]
        if rows not in row_opts:
            rows = row_opts[0]
        assert rows > 0 and cols > 0
        default_rows = rows
        rows = row_opts[-1]
        table = ['<table class="ntdata"><thead><tr><th></th></tr></thead><tbody>']
        if (rows - 1) * cols >= n:
            rows = (n // cols) + (1 if (n % cols) else 0)
        for i in range(rows):
            maassrow = "maassrow " + " ".join(f"maassrow{m}" for m in row_opts if i < m)
            display = "" if i < default_rows else ' style="display: none;"'
            table.append(f'<tr class="{maassrow}"{display}>')
            for j in range(cols):
                if i * cols + j >= n:
                    break
                m = i * cols + j + 1
<<<<<<< HEAD
                f = factor(m)
                if has_finite_rational_coeffs:
                    level_part = prod(p**e for (p,e) in f if p in level_10_primes)
                    other_part = prod(p**e for (p,e) in f if p not in level_10_primes)
                    m_is_finite_rational = (other_part == 1 and all(e % 2 == 0 for (p,e) in f))
=======
                if m == 1:
                    table.append(
                        td_wrapl(rf"\(a_{{{m}}}= +1 \)")
                    )
                    continue
                if has_finite_rational_coeffs:
                    m_is_finite_rational = True
                    f = factor(m)
                    for p, e in f:
                        if p not in level_primes:
                            m_is_finite_rational = False
                        if e % 2 != 0:
                            m_is_finite_rational = False
>>>>>>> 5f001c98
                    if m_is_finite_rational:
                        # determine sign
                        sgn = sign(self.coefficients[m - 1])  # if fricke_unknown, this is 0
                        sign_str = sgn_to_tex(sgn)
                        table.append(
                            td_wrapl(rf"\(a_{{{m}}}= {sign_str}{rational_coeff_error_notation(f)} \)")
                        )
                        continue
                coeff = self.coefficients[i * cols + j]
                error = self.coefficient_errors[i * cols + j]
                pm = False
                if self.fricke_eigenvalue == 0:
                    # Work out the coefficient from one that's prime to the level
                    level_part = prod(p**e for (p,e) in f if p in level_primes)
                    other_part = prod(p**e for (p,e) in f if p not in level_primes)
                    if level_part > 1:
                        coeff = abs(self.coefficients[other_part - 1] / RR(level_part).sqrt())
                        pm = True
                        if other_part == 1:
                            error = RR(1e-8)
                        else:
                            error = max(RR(1e-8),self.coefficient_errors[other_part - 1] / RR(level_part.sqrt()))
                # otherwise: m is not special, and print as normal
                table.append(
                    td_wrapl(r"\(a_{%d}= %s \)"
                             % (i * cols + j + 1,
                                coeff_error_notation(
                                    coeff,
                                    error,
                                    pm=pm
                                ))))
            table.append('</tr>')
        table.append('</tbody></table>')
        buttons = " ".join(f'<a onclick="return maass_switch({r});" href="#">{min(n, r*cols)}</a>' for r in row_opts)
        table.append(f'<p>Displaying $a_n$ with $n$ up to: {buttons}</p>')
        return '\n'.join(table)


class MaassFormDownloader(Downloader):
    title = 'Maass forms'

    def download(self, label, lang='text'):
        table = db.maass_rigor
        data = table.lookup(label)
        if data is None:
            return abort(404, "Maass form %s not found in the database" % label)
        for col in table.col_type:
            if table.col_type[col] == "numeric" and data.get(col):
                data[col] = str(data[col])
            if table.col_type[col] == "numeric[]" and data.get(col):
                data[col] = [str(data[col][n]) for n in range(len(data[col]))]
        return self._wrap(Json.dumps(data),
                          "maass." + label,
                          lang=lang,
                          title='All stored data for Maass form %s,' % (label))

    def download_coefficients(self, label, lang='text'):
        table = db.maass_rigor
        data = table.lookup(label, projection=["coefficients", "coefficient_errors"])
        if data is None:
            return abort(404, "Coefficient data for Maass form %s not found in the database" % label)
        coeffs = data["coefficients"]
        errors = data["coefficient_errors"]
        retdata = [str(coeffs[n]) + " +- " + str(errors[n]) for n in range(len(coeffs))]
        return self._wrap(Json.dumps(retdata).replace('"', ''),
                          "maass." + label + '.coefficients',
                          lang=lang,
                          title='Coefficients for Maass form %s,' % (label))<|MERGE_RESOLUTION|>--- conflicted
+++ resolved
@@ -267,27 +267,16 @@
                 if i * cols + j >= n:
                     break
                 m = i * cols + j + 1
-<<<<<<< HEAD
+                if m == 1:
+                    table.append(
+                        td_wrapl(rf"\(a_{{{m}}}= +1 \)")
+                    )
+                    continue
                 f = factor(m)
                 if has_finite_rational_coeffs:
                     level_part = prod(p**e for (p,e) in f if p in level_10_primes)
                     other_part = prod(p**e for (p,e) in f if p not in level_10_primes)
                     m_is_finite_rational = (other_part == 1 and all(e % 2 == 0 for (p,e) in f))
-=======
-                if m == 1:
-                    table.append(
-                        td_wrapl(rf"\(a_{{{m}}}= +1 \)")
-                    )
-                    continue
-                if has_finite_rational_coeffs:
-                    m_is_finite_rational = True
-                    f = factor(m)
-                    for p, e in f:
-                        if p not in level_primes:
-                            m_is_finite_rational = False
-                        if e % 2 != 0:
-                            m_is_finite_rational = False
->>>>>>> 5f001c98
                     if m_is_finite_rational:
                         # determine sign
                         sgn = sign(self.coefficients[m - 1])  # if fricke_unknown, this is 0
