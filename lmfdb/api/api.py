from urllib.parse import unquote
import re
import yaml
import json
from collections import defaultdict
from psycopg2.extensions import QueryCanceledError
from lmfdb import db
from psycodict.encoding import Json
from lmfdb.utils import flash_error
from datetime import datetime
from flask import (render_template, request, url_for, current_app,
                   abort, redirect, Response)
from lmfdb.api import api_page, api_logger


buffer = memoryview


def pluck(n, list):
    return [_[n] for _ in list]


def quote_string(value):
    if isinstance(value, str):
        return repr(value)
    return value


def pretty_document(rec, sep=", ", id=True):
    # sort keys and remove _id for html display
    attrs = sorted([(key, quote_string(rec[key])) for key in rec if (id or key != 'id')])
    return "{" + sep.join("'%s': %s" % attr for attr in attrs) + "}"


def hidden_collection(c):
    """
    hide some collections from the main page (still available via direct requests)
    """
    return c.startswith("test") or c.endswith(".rand") or c.endswith(".stats") or c.endswith(".chunks") or c.endswith(".new") or c.endswith(".old")

#def collection_indexed_keys(collection):
#    """
#    input: cursor for the collection
#    output: a set with all the keys indexed
#    """
#    return set([t[0] for t in sum([val['key'] for name, val in collection.index_information().items() if name!='_id_'],[])])

def get_database_info(show_hidden=False):
    info = defaultdict(list)
    for table in db.tablenames:
        i = table.find('_')
        if i == -1:
            raise RuntimeError
        database = table[:i]
        coll = getattr(db, table)
        info[database].append((table, table[i+1:], coll.count()))
    return info

@api_page.route("/options")
def options():
    return render_template(
        "database_options.html",
        title="Access options for the LMFDB database",
<<<<<<< HEAD
        learnmore=[("API", url_for(".index")),
                   ("Table statistics", url_for(".stats")),
                   ("lmfdb-lite", "https://www.github.com/roed314/lmfdb-lite"),
                   ("Install the LMFDB locally", "https://github.com/LMFDB/lmfdb/blob/main/GettingStarted.md")],
=======
        learnmore=[
            ("Auxiliary datasets", url_for("datasets")),
            ("API", url_for(".index")),
            ("Table statistics", url_for(".stats")),
            ("lmfdb-lite", "https://www.github.com/roed314/lmfdb-lite"),
            ("Install the LMFDB locally", "https://github.com/LMFDB/lmfdb/blob/main/GettingStarted.md")],
>>>>>>> 3f316d37
        bread=[("Access options", " ")],
    )

@api_page.route("/")
def index(show_hidden=False):
    databases = get_database_info(show_hidden)
    title = "API"
    return render_template("api.html", **locals())

@api_page.route("/all")
def full_index():
    return index(show_hidden=True)

@api_page.route("/stats")
def stats():
    def mb(x):
        return int(round(x/2**20.))
    info = {}
    info['minsizes'] = ['0','1','10','100','1000','10000','100000']
    info['minsize'] = request.args.get('minsize','1').strip()
    if info['minsize'] not in info['minsizes']:
        info['minsizes'] = '1'
    info['groupby'] = 'db' if request.args.get('groupby','').strip().lower() == 'db' else ''
    info['sortby'] = request.args.get('sortby','size').strip().lower()
    if info['sortby'] not in ['size', 'objects', 'name']:
        info['sortby'] = 'size'
    nobjects = size = dataSize = indexSize = 0
    dbSize = defaultdict(int)
    dbObjects = defaultdict(int)
    stats = {}
    table_sizes = db.table_sizes()

    def split_db(tablename):
        i = tablename.find('_')
        if i == -1:
            return '', tablename
        else:
            return tablename[:i], tablename[i+1:]
    for tablename, sizes in table_sizes.items():
        dname, _ = split_db(tablename)
        dbSize[dname] += sizes['total_bytes']
        dbObjects[dname] += sizes['nrows']
    tablespaces = db.tablespaces()
    for tablename, sizes in table_sizes.items():
        tsize = sizes['total_bytes']
        size += tsize
        csize = mb(tsize)
        nobjects += sizes['nrows']
        indexSize += sizes['index_bytes']
        if csize >= int(info['minsize']):
            dname, _ = split_db(tablename)
            if tablename not in db.tablenames:
                link = tablename
            else:
                link = '<a href = "' + url_for(".api_query", table=tablename) + '">' + tablename + '</a>'
            if not sizes['toast_bytes']:
                sizes['toast_bytes'] = 0
            if sizes['nrows']:
                avg_size = int(round(float(sizes['table_bytes'] + sizes['toast_bytes'] + sizes['extras_bytes']) / sizes['nrows']))
            else:
                avg_size = 0
            stats[tablename] = {
                'db':dname, 'table':link, 'dbSize':dbSize[dname], 'dbObjects':dbObjects[dname],
                'size': csize, 'avgObjSize':avg_size,
                'indexSize':mb(sizes['index_bytes']), 'dataSize':mb(sizes['table_bytes'] + sizes['toast_bytes'] + sizes['extras_bytes']),
                'countsSize':mb(sizes['counts_bytes']), 'statsSize':mb(sizes['stats_bytes']),
                'nrows': sizes['nrows'], 'nstats': sizes['nstats'], 'ncounts': sizes['ncounts'],
                'tablespace': tablespaces.get(tablename, ""),
            }
    dataSize = size - indexSize
    info['ntables'] = len(table_sizes)
    info['nobjects'] = nobjects
    info['size'] = mb(size)
    info['dataSize'] = mb(dataSize)
    info['indexSize'] = mb(indexSize)
    if info['sortby'] == 'name':
        sortedkeys = sorted(stats)
    elif info['sortby'] == 'objects' and info['groupby'] == 'db':
        sortedkeys = sorted(stats, key=lambda x: (-stats[x]['dbObjects'],stats[x]['db'],-stats[x]['nrows'],stats[x]['table']))
    elif info['sortby'] == 'objects':
        sortedkeys = sorted(stats, key=lambda x: (-stats[x]['nrows'],stats[x]['db'],stats[x]['table']))
    elif info['sortby'] == 'size' and info['groupby'] == 'db':
        sortedkeys = sorted(stats, key=lambda x: (-stats[x]['dbSize'],stats[x]['db'],-stats[x]['size'],stats[x]['table']))
    else:
        sortedkeys = sorted(stats, key=lambda x: (-stats[x]['size'],stats[x]['db'],stats[x]['table']))
    info['stats'] = [stats[key] for key in sortedkeys]
    return render_template('api-stats.html', info=info)


@api_page.route("/<table>/<id>")
def api_query_id(table, id):
    if id == 'schema':
        out = ''
        table = getattr(db, table)
        col_type = table.col_type
        out = """
        <table>
        <tr>
        <th> name </th><th>type</th>
        </tr>
        """
        for c in sorted(col_type.keys()):
            out += "<tr><td>%s</td><td> %s </td>\n" % (c, col_type[c])
        return out
    else:
        return api_query(table, id=id)


@api_page.route("/<table>")
@api_page.route("/<table>/")
def api_query(table, id=None):
    #if censored_table(table):
    #    return abort(404)

    # parsing the meta parameters _format and _offset
    format = request.args.get("_format", "html")
    offset = int(request.args.get("_offset", 0))
    DELIM = request.args.get("_delim", ",")
    fields = request.args.get("_fields", None)
    sortby = request.args.get("_sort", None)

    def apierror(msg, flash_extras=[], code=404, table=True):
        if format == "html":
            flash_error(msg, *flash_extras)
            if table:
                return redirect(url_for(".api_query", table=table))
            else:
                return redirect(url_for(".index"))
        else:
            return abort(code, msg % tuple(flash_extras))

    if fields:
        fields = ['id'] + fields.split(DELIM)
    else:
        fields = 3

    if sortby:
        sortby = sortby.split(DELIM)

    if offset > 10000:
        return apierror("offset %s too large, please refine your query.", [offset])

    # preparing the actual database query q
    try:
        coll = getattr(db, table)
    except AttributeError:
        return apierror("table %s does not exist", [table], table=False)
    q = {}

    # if id is set, just go and get it, ignore query parameters
    if id is not None:
        if offset:
            return apierror("Cannot include offset with id")
        single_object = True
        api_logger.info("API query: id = '%s', fields = '%s'" % (id, fields))
        if re.match(r'^\d+$', id):
            id = int(id)
        else:
            return apierror("id '%s' must be an integer", [id])
        data = coll.lucky({'id':id}, projection=fields)
        data = [data] if data else []
    else:
        single_object = False

        for qkey, qval in request.args.items():
            from ast import literal_eval
            try:
                if qkey.startswith("_"):
                    continue
                elif qval.startswith("s"):
                    qval = qval[1:]
                elif qval.startswith("i"):
                    qval = int(qval[1:])
                elif qval.startswith("f"):
                    qval = float(qval[1:])
                elif qval.startswith("ls"):      # indicator, that it might be a list of strings
                    qval = qval[2].split(DELIM)
                elif qval.startswith("li"):
                    qval = [int(_) for _ in qval[2:].split(DELIM)]
                elif qval.startswith("lf"):
                    qval = [float(_) for _ in qval[2:].split(DELIM)]
                elif qval.startswith("py"):     # literal evaluation
                    qval = literal_eval(qval[2:])
                elif qval.startswith("cs"):     # containing string in list
                    qval = { "$contains": [qval[2:]] }
                elif qval.startswith("ci"):
                    qval = { "$contains": [int(qval[2:])] }
                elif qval.startswith("cf"):
                    qval = { "contains": [float(qval[2:])] }
                elif qval.startswith("cpy"):
                    qval = { "$contains": [literal_eval(qval[3:])] }
            except Exception:
                # no suitable conversion for the value, keep it as string
                pass

            # update the query
            q[qkey] = qval

        # assure that one of the keys of the query is indexed
        # however, this doesn't assure that the query will be fast...
        #if q != {} and len(set(q.keys()).intersection(collection_indexed_keys(coll))) == 0:
        #    flash_error("no key in the query %s is indexed.", q)
        #    return redirect(url_for(".api_query", table=table))

        # sort = [('fieldname1', 1 (ascending) or -1 (descending)), ...]
        if sortby is not None:
            sort = []
            for key in sortby:
                if key.startswith("-"):
                    sort.append((key[1:], -1))
                else:
                    sort.append((key, 1))
        else:
            sort = None

        # executing the query "q" and replacing the _id in the result list
        # So as not to preserve backwards compatibility (see test_api_usage() test)
        if table == 'ec_curvedata':
            for oldkey, newkey in zip(['label', 'iso', 'number'], ['Clabel', 'Ciso', 'Cnumber']):
                if oldkey in q:
                    q[newkey] = q[oldkey]
                    q.pop(oldkey)
        try:
            data = list(coll.search(q, projection=fields, sort=sort, limit=100, offset=offset))
        except QueryCanceledError:
            return apierror("Query %s exceeded time limit.", [q], code=500)
        except KeyError as err:
            return apierror("No key %s in table %s", [err, table])
        except Exception as err:
            return apierror(str(err).replace("%", "%%"))

    if single_object and not data:
        return apierror("no document with id %s found in table %s.", [id, table])

    # fixup data for display and json/yaml encoding
    if 'bytea' in coll.col_type.values():
        for row in data:
            for key, val in row.items():
                if isinstance(val, buffer):
                    row[key] = "[binary data]"
        #data = [ dict([ (key, val if coll.col_type[key] != 'bytea' else "binary data") for key, val in row.items() ]) for row in data]
    data = Json.prep(data)

    # preparing the datastructure
    start = offset
    next_req = dict(request.args)
    next_req["_offset"] = offset
    url_args = next_req.copy()
    query = url_for(".api_query", table=table, **next_req)
    offset += len(data)
    next_req["_offset"] = offset
    nxt = url_for(".api_query", table=table, **next_req)

    # the collected result
    data = {
        "table": table,
        "timestamp": datetime.utcnow().isoformat(),
        "data": data,
        "start": start,
        "offset": offset,
        "query": query,
        "next": nxt,
        "rec_id": 'id' if coll._label_col is None else coll._label_col,
    }

    if format.lower() == "json":
        #return flask.jsonify(**data) # can't handle binary data
        return current_app.response_class(json.dumps(data, indent=2), mimetype='application/json')
    elif format.lower() == "yaml":
        y = yaml.dump(data,
                      default_flow_style=False,
                      canonical=False,
                      allow_unicode=True)
        return Response(y, mimetype='text/plain')
    else:
        # sort displayed records by key (as jsonify and yaml_dump do)
        data["pretty"] = pretty_document
        location = table
        title = "Database - " + location
        bc = [("Database", url_for(".index")), (table,)]
        query_unquote = unquote(data["query"])
        description = coll.description()
        if description:
            title += " (%s)" % description
        search_schema = [(col, coll.col_type[col])
                         for col in sorted(coll.search_cols)]
        extra_schema = [(col, coll.col_type[col])
                        for col in sorted(coll.extra_cols)]
        return render_template("collection.html",
                               title=title,
                               search_schema={table: search_schema},
                               extra_schema={table: extra_schema},
                               single_object=single_object,
                               query_unquote=query_unquote,
                               url_args=url_args,
                               bread=bc,
                               **data)


# This function is used to show the data associated to a given homepage, which could possibly be from multiple tables.
def datapage(labels, tables, title, bread, label_cols=None, sorts=None):
    """
    INPUT:

    - ``labels`` -- a string giving a label used in the tables (e.g. '11.a1' for an elliptic curve), or a list of strings (one per table).  Entries can also be a list of values (corresponding to multiple ``label_cols``) in cases where multiple columns are needed to uniquely specify a row.
    - ``tables`` -- a search table or list of search tables (as strings)
    - ``title`` -- title for the page
    - ``bread`` -- bread for the page
    - ``label_cols`` -- a list of column names of the same length; defaults to using ``label`` everywhere
    - ``sorts`` -- lists for sorting each table; defaults to None
    """
    format = request.args.get("_format", "html")
    if not isinstance(tables, list):
        tables = [tables]
    if not isinstance(labels, list):
        labels = [labels for _ in tables]
    if label_cols is None:
        label_cols = ["label" for _ in tables]
    if sorts is None:
        sorts = [None for _ in tables]
    assert len(labels) == len(tables) == len(label_cols)

    def apierror(msg, flash_extras=[], code=404, table=False):
        if format == "html":
            flash_error(msg, *flash_extras)
            if table:
                return redirect(url_for("API.api_query", table=table))
            else:
                return redirect(url_for("API.index"))
        else:
            return abort(code, msg % tuple(flash_extras))
    data = []
    search_schema = {}
    extra_schema = {}
    for label, table, col, sort in zip(labels, tables, label_cols, sorts):
        if isinstance(col, list):  # Needed for gps_conj_classes, which effectively has a pair of columns for a label
            q = dict(zip(col, label))
        else:
            q = {col: label}
        coll = db[table]
        try:
            data.append(list(coll.search(q, projection=3, sort=sort)))
        except QueryCanceledError:
            return apierror("Query %s exceeded time limit.", [q], code=500, table=table)
        except KeyError as err:
            return apierror("No key %s in table %s", [err, table], table=table)
        except Exception as err:
            return apierror(str(err), table=table)
        search_schema[table] = [(col, coll.col_type[col])
                                for col in sorted(coll.search_cols)]
        extra_schema[table] = [(col, coll.col_type[col])
                               for col in sorted(coll.extra_cols)]
    data = Json.prep(data)

    # the collected result
    data = {
        "labels": labels,
        "tables": tables,
        "label_cols": label_cols,
        "timestamp": datetime.utcnow().isoformat(),
        "data": data,
    }
    if format.lower() == "json":
        return current_app.response_class(json.dumps(data, indent=2), mimetype='application/json')
    elif format.lower() == "yaml":
        y = yaml.dump(data,
                      default_flow_style=False,
                      canonical=False,
                      allow_unicode=True)
        return Response(y, mimetype='text/plain')
    else:
        return render_template("apidata.html",
                               title=title,
                               search_schema=search_schema,
                               extra_schema=extra_schema,
                               bread=bread,
                               pretty=pretty_document,
                               **data)<|MERGE_RESOLUTION|>--- conflicted
+++ resolved
@@ -61,19 +61,12 @@
     return render_template(
         "database_options.html",
         title="Access options for the LMFDB database",
-<<<<<<< HEAD
-        learnmore=[("API", url_for(".index")),
-                   ("Table statistics", url_for(".stats")),
-                   ("lmfdb-lite", "https://www.github.com/roed314/lmfdb-lite"),
-                   ("Install the LMFDB locally", "https://github.com/LMFDB/lmfdb/blob/main/GettingStarted.md")],
-=======
         learnmore=[
             ("Auxiliary datasets", url_for("datasets")),
             ("API", url_for(".index")),
             ("Table statistics", url_for(".stats")),
             ("lmfdb-lite", "https://www.github.com/roed314/lmfdb-lite"),
             ("Install the LMFDB locally", "https://github.com/LMFDB/lmfdb/blob/main/GettingStarted.md")],
->>>>>>> 3f316d37
         bread=[("Access options", " ")],
     )
 
