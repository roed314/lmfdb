# -*- coding: utf8 -*-
# LMFDB - L-function and Modular Forms Database web-site - www.lmfdb.org
# Copyright (C) 2010-2012 by the LMFDB authors
#
# This library is free software; you can redistribute it and/or
# modify it under the terms of the GNU Library General Public
# License as published by the Free Software Foundation; either
# version 2 of the License, or (at your option) any later version.

import sys
import logging
from time import sleep
from flask import Flask, session, g, render_template, url_for, request, redirect
from pymongo import Connection
from pymongo.cursor import Cursor
from pymongo.errors import AutoReconnect
from pymongo.connection import Connection
from sage.all import *
from functools import wraps
from werkzeug.contrib.cache import SimpleCache

# logfocus
logfocus = None


def set_logfocus(lf):
    global logfocus
    logfocus = lf


def get_logfocus():
    global logfocus
    return logfocus

# global db connection instance
_C = None

<<<<<<< HEAD
readonly_dbs = ['HTPicard', 'Lfunction', 'Lfunctions', 'MaassWaveForm', 'genus2_curves', 
=======
# Note: the original intention was to have all databases and
# collections read-only except to users who could authenticate
# themselves with a password.  But this never worked, and this list
# (which is in any case incomplete) is now redundant.

readonly_dbs = ['HTPicard', 'Lfunction', 'Lfunctions', 'MaassWaveForm',
>>>>>>> 522f3d6c
                'ellcurves', 'elliptic_curves', 'hmfs', 'modularforms', 'modularforms_2010',
                'mwf_dbname', 'numberfields', 'quadratic_twists', 'test', 'limbo']

readwrite_dbs = ['userdb', 'upload', 'knowledge']

readonly_username = 'lmfdb'
readonly_password = 'readonly'

readwrite_username = 'lmfdb_website'

AUTO_RECONNECT_MAX = 10
AUTO_RECONNECT_DELAY = 1
AUTO_RECONNECT_ATTEMPTS = 0
DEFAULT_DB_PORT = 37010
dbport = DEFAULT_DB_PORT


def _db_reconnect(func):
    """
    Wrapper to automatically reconnect when mongodb throws a AutoReconnect exception.

    See
      * http://stackoverflow.com/questions/5287621/occasional-connectionerror-cannot-connect-to-the-database-to-mongo
      * http://paste.pocoo.org/show/224441/
    and similar workarounds
    """
    def retry(*args, **kwargs):
        global AUTO_RECONNECT_ATTEMPTS
        while True:
            try:
                return func(*args, **kwargs)
            except AutoReconnect as e:
                AUTO_RECONNECT_ATTEMPTS += 1
                if AUTO_RECONNECT_ATTEMPTS > AUTO_RECONNECT_MAX:
                    AUTO_RECONNECT_ATTEMPTS = 0
                    import flask
                    flask.flash("AutoReconnect failed to reconnect", "error")
                    raise
                logging.warning(
                    'AutoReconnect #%d - %s raised [%s]' % (AUTO_RECONNECT_ATTEMPTS, func.__name__, e))
                sleep(AUTO_RECONNECT_DELAY)
    return retry

# disabling this reconnect thing, doesn't really help anyways
# Cursor._Cursor__send_message = _db_reconnect(Cursor._Cursor__send_message)
# Connection._send_message = _db_reconnect(Connection._send_message)
# Connection._send_message_with_response =
# _db_reconnect(Connection._send_message_with_response)


def _init(dbport, readwrite_password, parallel_authentication=False):
    global _C
    logging.info("establishing db connection at port %s ..." % dbport)
    _C = Connection(port=dbport)

    # Disabling authentication completely as it does not work:
    return

    def db_auth_task(db, readonly=False):
        if readonly or readwrite_password == '':
            _C[db].authenticate(readonly_username, readonly_password)
            logging.info("authenticated readonly on database %s" % db)
        else:
            _C[db].authenticate(readwrite_username, readwrite_password)
            logging.info("authenticated readwrite on database %s" % db)

    if parallel_authentication:
        logging.info("Authenticating to the databases in parallel")
        import threading
        tasks = []
        for db in readwrite_dbs:
            t = threading.Thread(target=db_auth_task, args=(db,))
            t.start()
            tasks.append(t)
        for db in readonly_dbs:
            t = threading.Thread(target=db_auth_task, args=(db, True))
            t.start()
            tasks.append(t)

        for t in tasks:
            t.join(timeout=15)
        logging.info(">>> db auth done")
    else:
        logging.info("Authenticating sequentially")
        for db in readwrite_dbs:
            db_auth_task(db)
        for db in readonly_dbs:
            db_auth_task(db, True)
        logging.info(">>> db auth done")


def getDBConnection():
    return _C

app = Flask(__name__)

# If the debug toolbar is installed then use it
if app.debug:
    try:
        from flask_debugtoolbar import DebugToolbarExtension
        app.config['SECRET_KEY'] = '''shh, it's a secret'''
        toolbar = DebugToolbarExtension(app)
    except ImportError:
        pass

# tell jinja to remove linebreaks
app.jinja_env.trim_blocks = True

# enable break and continue in jinja loops
app.jinja_env.add_extension('jinja2.ext.loopcontrols')

# the following context processor inserts
#  * empty info={} dict variable
#  * body_class = ''
#  * bread = [...] for the default bread crumb hierarch
#  * title = 'test string'


def is_debug_mode():
    from flask import current_app
    return current_app.debug

@app.before_request
def set_beta_state():
    g.BETA = os.getenv('BETA') is not None or is_debug_mode()

@app.context_processor
def ctx_proc_userdata():
    # insert an empty info={} as default
    # set the body class to some default, blueprints should
    # overwrite it with their name, using @<blueprint_object>.context_processor
    # see http://flask.pocoo.org/docs/api/?highlight=context_processor#flask.Blueprint.context_processor
    vars = {'info': {}, 'body_class': ''}

    # insert the default bread crumb hierarchy
    # overwrite this variable when you want to customize it
    vars['bread'] = None  # [ ('Bread', '.'), ('Crumb', '.'), ('Hierarchy', '.')]

    # default title
    vars['title'] = r'LMFDB'

    # meta_description appears in the meta tag "description"
    import knowledge
    vars['meta_description'] = knowledge.knowl.Knowl("intro.description").content
    vars['shortthanks'] = r'This project is supported by <a href="%s">grants</a> from the US National Science Foundation and the UK Engineering and Physical Sciences Research Council.' % (url_for('acknowledgment') + "#sponsors")
    vars['feedbackpage'] = r"https://docs.google.com/spreadsheet/viewform?formkey=dDJXYXBleU1BMTFERFFIdjVXVmJqdlE6MQ"
    vars['LINK_EXT'] = lambda a, b: '<a href="%s" target="_blank">%s</a>' % (b, a)

    # debug mode?
    vars['DEBUG'] = is_debug_mode()
    vars['BETA'] = g.BETA

    return vars


# datetime format in jinja templates
# you can now pass in a datetime.datetime python object and via
# {{ <datetimeobject>|fmtdatetime }} you can format it right inside the template
# if you want to do more than just the default, use it for example this way:
# {{ <datetimeobject>|fmtdatetime('%H:%M:%S') }}
@app.template_filter("fmtdatetime")
def fmtdatetime(value, format='%Y-%m-%d %H:%M:%S'):
    import datetime
    if isinstance(value, datetime.datetime):
        return value.strftime(format)
    else:
        return "-"


@app.template_filter("nl2br")
def nl2br(s):
    return s.replace('\n', '<br>\n')


@app.template_filter('obfuscate_email')
def obfuscate_email(email):
    """
    obfuscating the email
    TODO: doesn't work yet
    """
    return u"%s…@…%s" % (email[:2], email[-2:])


@app.template_filter('urlencode')
def urlencode(kwargs):
    import urllib
    return urllib.urlencode(kwargs)

# start: link to google code at the bottom


def git_infos():
    try:
        from subprocess import Popen, PIPE
        git_rev_cmd = '''git rev-parse HEAD'''
        git_date_cmd = '''git show --format="%ci" -s HEAD'''
        rev = Popen([git_rev_cmd], shell=True, stdout=PIPE).communicate()[0]
        date = Popen([git_date_cmd], shell=True, stdout=PIPE).communicate()[0]
        cmd_output = rev, date
    except e:
        cmd_output = '-', '-'
    return cmd_output

git_rev, git_date = git_infos()
"""
Creates link to the source code at the most recent commit.
"""
_url_source = 'https://github.com/LMFDB/lmfdb/tree/'
_current_source = '<a href="%s%s">%s</a>' % (_url_source, git_rev, "Source")
"""
Creates link to the list of revisions on the master, where the most recent commit is on top.
"""
_url_changeset = 'https://github.com/LMFDB/lmfdb/commit/'
_latest_changeset = '<a href="%s%s">%s</a>' % (_url_changeset, git_rev, git_date)


@app.context_processor
def link_to_current_source():
    return {'current_source': _current_source, 'latest_changeset': _latest_changeset}

# end: google code links


# for testing.py ###
import unittest2


class DoctestExampleTest(object):

    """
    This is a general purpose class with a doctest
    """

    def __init__(self, k):
        self.k = k

    def i_am_tested(self, n):
        """
        >>> det = DoctestExampleTest(5)
        >>> det.i_am_tested(1)
        47
        """
        return n * 42 + self.k

    def __str__(self):
        """
        >>> det = DoctestExampleTest(42)
        >>> print(det)
        I am 42
        """
        return "I am %d" % self.k


class LmfdbTest(unittest2.TestCase):

    def setUp(self):
        app.config['TESTING'] = True
        self.app = app
        self.tc = app.test_client()
        import lmfdb.website
        self.C = getDBConnection()<|MERGE_RESOLUTION|>--- conflicted
+++ resolved
@@ -35,16 +35,12 @@
 # global db connection instance
 _C = None
 
-<<<<<<< HEAD
-readonly_dbs = ['HTPicard', 'Lfunction', 'Lfunctions', 'MaassWaveForm', 'genus2_curves', 
-=======
 # Note: the original intention was to have all databases and
 # collections read-only except to users who could authenticate
 # themselves with a password.  But this never worked, and this list
 # (which is in any case incomplete) is now redundant.
 
 readonly_dbs = ['HTPicard', 'Lfunction', 'Lfunctions', 'MaassWaveForm',
->>>>>>> 522f3d6c
                 'ellcurves', 'elliptic_curves', 'hmfs', 'modularforms', 'modularforms_2010',
                 'mwf_dbname', 'numberfields', 'quadratic_twists', 'test', 'limbo']
 
