# -*- coding: utf-8 -*-
from six import string_types
import re

from flask import render_template, url_for, request, redirect, make_response
from sage.all import latex, QQ, PolynomialRing

from lmfdb import db
from lmfdb.utils import (
    to_dict, web_latex_ideal_fact, flash_error, comma, display_knowl,
    nf_string_to_label, parse_nf_string, parse_noop, parse_start, parse_count, parse_ints, parse_primes,
    SearchArray, TextBox, SelectBox, ExcludeOnlyBox, CountBox, SubsetBox, TextBoxWithSelect,
    teXify_pol, search_wrap)
from lmfdb.utils.display_stats import StatsDisplay, totaler, proportioners
from lmfdb.utils.interesting import interesting_knowls
from lmfdb.number_fields.web_number_field import WebNumberField, nf_display_knowl, field_pretty
from lmfdb.nfutils.psort import ideal_from_label, primes_iter
from lmfdb.bianchi_modular_forms import bmf_page
from lmfdb.bianchi_modular_forms.web_BMF import WebBMF

field_label_regex = re.compile(r'2\.0\.(\d+)\.1')

def learnmore_list():
    return [('Source and acknowledgments', url_for(".how_computed_page")),
            ('Completeness of the data', url_for(".completeness_page")),
            ('Reliability of the data', url_for(".reliability_page")),
            ('Bianchi modular form labels', url_for(".labels_page"))]

# Return the learnmore list with the matchstring entry removed
def learnmore_list_remove(matchstring):
    return [t for t in learnmore_list() if t[0].find(matchstring) < 0]

def get_bread(tail=[]):
    base = [('Modular forms', url_for('modular_forms')),
            ('Bianchi', url_for(".index"))]
    if not isinstance(tail, list):
        tail = [(tail, " ")]
    return base + tail


def bc_info(bc):
    return 'yes' if bc > 0 else 'yes (twist)' if bc < 0 else 'no'


def cm_info(cm):
    try:
        return 'no' if cm==0 else str(cm) if cm%4==1 else str(4*cm)
    except TypeError:
        return str(cm)

@bmf_page.route("/")
def index():
    """Function to deal with the base URL
    /ModularForm/GL2/ImaginaryQuadratic.  If there are no request.args
    we display the browse and serch page, otherwise (as happens when
    submitting a jump or search button from that page) we hand over to
    the function bianchi_modular_form_search().
    """
    info = to_dict(request.args, search_array=BMFSearchArray(), stats=BianchiStats())
    if not request.args:
<<<<<<< HEAD
        gl2_fields = ["2.0.{}.1".format(d) for d in [4,8,3,7,11,19]]
        sl2_fields = gl2_fields + ["2.0.{}.1".format(d) for d in [43,67,163,20]]
        gl2_names = [r"\(\Q(\sqrt{-%s})\)" % d for d in [1,2,3,7,11,19]]
        sl2_names = gl2_names + [r"\(\Q(\sqrt{-%s})\)" % d for d in [43,67,163,5]]
=======
        gl2_fields = ["2.0.{}.1".format(d) for d in [4,8,3,7,11,19,43]]
        sl2_fields = gl2_fields + ["2.0.{}.1".format(d) for d in [67,163,20]]
        gl2_names = [r"\(\Q(\sqrt{-%s})\)" % d for d in [1,2,3,7,11,19,43]]
        sl2_names = gl2_names + [r"\(\Q(\sqrt{-%s})\)" % d for d in [67,163,5]]
>>>>>>> 187712bb
        info['gl2_field_list'] = [{'url':url_for("bmf.render_bmf_field_dim_table_gl2", field_label=f), 'name':n} for f,n in zip(gl2_fields,gl2_names)]
        info['sl2_field_list'] = [{'url':url_for("bmf.render_bmf_field_dim_table_sl2", field_label=f), 'name':n} for f,n in zip(sl2_fields,sl2_names)]
        info['field_forms'] = [{'url':url_for("bmf.index", field_label=f), 'name':n} for f,n in zip(gl2_fields,gl2_names)]

        t = 'Bianchi modular forms'
        bread = get_bread()
        info['learnmore'] = []
        return render_template("bmf-browse.html", info=info, title=t, bread=bread, learnmore=learnmore_list())
    else:
        return bianchi_modular_form_search(info)

@bmf_page.route("/random")
def random_bmf():    # Random Bianchi modular form
    res = db.bmf_forms.random(projection=['field_label', 'level_label', 'label_suffix'])
    return redirect(url_for(".render_bmf_webpage",
                    field_label=res['field_label'],
                    level_label=res['level_label'],
                    label_suffix=res['label_suffix']), 307)

@bmf_page.route("/interesting")
def interesting():
    return interesting_knowls(
        "mf.bianchi",
        db.bmf_forms,
        url_for_label=url_for_label,
        title="Some interesting Bianchi modular forms",
        bread=get_bread("Interesting"),
        learnmore=learnmore_list()
    )

@bmf_page.route("/stats")
def statistics():
    title = "Bianchi modular forms: statistics"
    bread = get_bread("Statistics")
    return render_template("display_stats.html", info=BianchiStats(), title=title, bread=bread, learnmore=learnmore_list())

def bianchi_modular_form_jump(info):
    label = info['jump'].strip()
    dat = label.split("-")
    if len(dat)==2: # assume field & level, display space
        return render_bmf_space_webpage(dat[0], dat[1])
    else: # assume single newform label; will display an error if invalid
        return bianchi_modular_form_by_label(label)

def bianchi_modular_form_postprocess(res, info, query):
    if info['number'] > 0:
        info['field_pretty_name'] = field_pretty(res[0]['field_label'])
    else:
        info['field_pretty_name'] = ''
    res.sort(key=lambda x: [x['level_norm'], int(x['level_number']), x['label_suffix']])
    return res

def url_for_label(label):
    return url_for(".render_bmf_webpage",
                   **dict(zip(
                       ['field_label', 'level_label', 'label_suffix'],
                       label.split('-')
                   )))

@search_wrap(template="bmf-search_results.html",
             table=db.bmf_forms,
             title='Bianchi modular form search results',
             err_title='Bianchi modular forms search input error',
             shortcuts={'jump': bianchi_modular_form_jump},
             projection=['label','field_label','short_label','level_label','level_norm','label_suffix','level_ideal','dimension','sfe','bc','CM'],
             cleaners={"level_number": lambda v: v['level_label'].split(".")[1],
                       "level_ideal": lambda v: teXify_pol(v['level_ideal']),
                       "sfe": lambda v: "+1" if v.get('sfe',None)==1 else ("-1" if v.get('sfe',None)==-1 else "?"),
                       "url": lambda v: url_for('.render_bmf_webpage',field_label=v['field_label'], level_label=v['level_label'], label_suffix=v['label_suffix']),
                       "bc": lambda v: bc_info(v['bc']),
                       "cm": lambda v: cm_info(v.pop('CM', '?')),
                       "field_knowl": lambda e: nf_display_knowl(e['field_label'], field_pretty(e['field_label']))},
             bread=lambda:get_bread("Search results"),
             url_for_label=url_for_label,
             learnmore=learnmore_list,
             properties=lambda: [])

def bianchi_modular_form_search(info, query):
    """Function to handle requests from the top page, either jump to one
    newform or do a search.
    """
    parse_nf_string(info, query, 'field_label', name='base number field')
    parse_noop(info, query, 'label')
    parse_ints(info, query, 'dimension')
    parse_ints(info, query, 'level_norm')
    parse_primes(info, query, 'field_bad_primes', name='field bad primes',
         qfield='field_bad_primes',mode=info.get('field_bad_quantifier'))
    parse_primes(info, query, 'level_bad_primes', name='level bad primes',
         qfield='level_bad_primes',mode=info.get('level_bad_quantifier'))
    if not 'sfe' in info:
        info['sfe'] = "any"
    elif info['sfe'] != "any":
        query['sfe'] = int(info['sfe'])
    if 'include_cm' in info:
        if info['include_cm'] in ['exclude', 'off']:
            query['CM'] = 0 # will exclude NULL values
        elif info['include_cm'] == 'only':
            query['CM'] = {'$ne': 0} # will exclude NULL values
    if info.get('include_base_change') =='exclude':
        query['bc'] = 0
    elif info.get('include_base_change') == 'only':
        query['bc'] = {'$ne': 0}

@bmf_page.route('/<field_label>')
def bmf_search_field(field_label):
    return bianchi_modular_form_search({'field_label':field_label, 'search_array':BMFSearchArray()})

# For statistics, it's useful to be able to pass the field label via a request argument
@bmf_page.route('/gl2dims/')
def gl2dims():
    if "field_label" not in request.args:
        flash_error("You must specify a field label to access dimension tables")
        return redirect(url_for(".index"))
    return redirect(url_for(".render_bmf_field_dim_table_gl2", **request.args))

@bmf_page.route('/sl2dims/')
def sl2dims():
    if "field_label" not in request.args:
        flash_error("You must specify a field label to access dimension tables")
        return redirect(url_for(".index"))
    return redirect(url_for(".render_bmf_field_dim_table_sl2", **request.args))

@bmf_page.route('/gl2dims/<field_label>')
def render_bmf_field_dim_table_gl2(**args):
    return bmf_field_dim_table(gl_or_sl='gl2_dims', **args)

@bmf_page.route('/sl2dims/<field_label>')
def render_bmf_field_dim_table_sl2(**args):
    return bmf_field_dim_table(gl_or_sl='sl2_dims', **args)

def bmf_field_dim_table(**args):
    argsdict = to_dict(args)
    argsdict.update(to_dict(request.args))
    gl_or_sl = argsdict['gl_or_sl']

    field_label=argsdict['field_label']
    field_label = nf_string_to_label(field_label)

    count = parse_count(argsdict, 50)
    start = parse_start(argsdict)

    info={}
    info['gl_or_sl'] = gl_or_sl
    # level_flag controls whether to list all levels ('all'), only
    # those with positive cuspidal dimension ('cusp'), or only those
    # with positive new dimension ('new').  Default is 'cusp'.
    level_flag = argsdict.get('level_flag', 'cusp')
    info['level_flag'] = level_flag

    pretty_field_label = field_pretty(field_label)
    bread = get_bread(pretty_field_label)
    properties = []
    query = {}
    if "level_norm" in argsdict:
        parse_ints(argsdict, query, 'level_norm')
        info["level_norm"] = argsdict["level_norm"]
    query['field_label'] = field_label
    if gl_or_sl=='gl2_dims':
        info['group'] = 'GL(2)'
        info['bgroup'] = r'\GL(2,\mathcal{O}_K)'
    else:
        info['group'] = 'SL(2)'
        info['bgroup'] = r'\SL(2,\mathcal{O}_K)'
    if level_flag == 'all':
        query[gl_or_sl] = {'$exists': True}
    else:
        # Only get records where the cuspdial/new dimension is positive for some weight
        totaldim = gl_or_sl.replace('dims', level_flag) + '_totaldim'
        query[totaldim] = {'$gt': 0}
    t = ' '.join(['Dimensions of spaces of {} Bianchi modular forms over'.format(info['group']), pretty_field_label])
    data = list(db.bmf_dims.search(query, limit=count, offset=start, info=info))
    nres = info['number']
    if not info['exact_count']:
        info['number'] = nres = db.bmf_dims.count(query)
        info['exact_count'] = True
    if nres > count or start != 0:
        info['report'] = 'Displaying items %s-%s of %s levels,' % (start + 1, min(nres, start + count), nres)
    else:
        info['report'] = 'Displaying all %s levels,' % nres

    info['field'] = field_label
    info['field_pretty'] = pretty_field_label
    nf = WebNumberField(field_label)
    info['base_galois_group'] = nf.galois_string()
    info['field_degree'] = nf.degree()
    info['field_disc'] = str(nf.disc())
    info['field_poly'] = teXify_pol(str(nf.poly()))
    weights = set()
    for dat in data:
        weights = weights.union(set(dat[gl_or_sl].keys()))
    weights = list([int(w) for w in weights])
    weights.sort()
    info['weights'] = weights
    info['nweights'] = len(weights)

    data.sort(key = lambda x: [int(y) for y in x['level_label'].split(".")])
    dims = {}
    for dat in data:
        dims[dat['level_label']] = d = {}
        for w in weights:
            sw = str(w)
            if sw in dat[gl_or_sl]:
                d[w] = {'d': dat[gl_or_sl][sw]['cuspidal_dim'],
                        'n': dat[gl_or_sl][sw]['new_dim']}
            else:
                d[w] = {'d': '?', 'n': '?'}
    info['nlevels'] = len(data)
    dimtable = [{'level_label': dat['level_label'],
                 'level_norm': dat['level_norm'],
                 'level_space': url_for(".render_bmf_space_webpage", field_label=field_label, level_label=dat['level_label']) if gl_or_sl=='gl2_dims' else "",
                  'dims': dims[dat['level_label']]} for dat in data]
    info['dimtable'] = dimtable
    return render_template("bmf-field_dim_table.html", info=info, title=t, properties=properties, bread=bread)

@bmf_page.route('/<field_label>/<level_label>')
def render_bmf_space_webpage(field_label, level_label):
    info = {}
    t = "Bianchi modular forms of level %s over %s" % (level_label, field_label)
    bread = get_bread([
        (field_pretty(field_label), url_for(".render_bmf_field_dim_table_gl2", field_label=field_label)),
        (level_label, '')])
    friends = []
    properties = []

    if not field_label_regex.match(field_label):
        info['err'] = "%s is not a valid label for an imaginary quadratic field" % field_label
    else:
        pretty_field_label = field_pretty(field_label)
        if not db.bmf_dims.exists({'field_label': field_label}):
            info['err'] = "no dimension information exists in the database for field %s" % pretty_field_label
        else:
            t = "Bianchi modular forms of level %s over %s" % (level_label, pretty_field_label)
            data = db.bmf_dims.lucky({'field_label': field_label, 'level_label': level_label})
            if not data:
                info['err'] = "no dimension information exists in the database for level %s and field %s" % (level_label, pretty_field_label)
            else:
                info['label'] = data['label']
                info['nf'] = nf = WebNumberField(field_label)
                info['field_label'] = field_label
                info['pretty_field_label'] = pretty_field_label
                info['level_label'] = level_label
                info['level_norm'] = data['level_norm']
                info['field_poly'] = teXify_pol(str(nf.poly()))
                info['field_knowl'] = nf_display_knowl(field_label, pretty_field_label)
                w = 'i' if nf.disc()==-4 else 'a'
                L = nf.K().change_names(w)
                alpha = L.gen()
                info['field_gen'] = latex(alpha)
                I = ideal_from_label(L,level_label)
                info['level_gen'] = latex(I.gens_reduced()[0])
                info['level_fact'] = web_latex_ideal_fact(I.factor(), enclose=False)
                dim_data = data['gl2_dims']
                weights = list(dim_data)
                weights.sort(key=lambda w: int(w))
                for w in weights:
                    dim_data[w]['dim']=dim_data[w]['cuspidal_dim']
                info['dim_data'] = dim_data
                info['weights'] = weights
                info['nweights'] = len(weights)

                newdim = data['gl2_dims']['2']['new_dim']
                newforms = db.bmf_forms.search({'field_label':field_label, 'level_label':level_label})
                info['nfdata'] = [{
                    'label': f['short_label'],
                    'url': url_for(".render_bmf_webpage",field_label=f['field_label'], level_label=f['level_label'], label_suffix=f['label_suffix']),
                    'wt': f['weight'],
                    'dim': f['dimension'],
                    'sfe': "+1" if f.get('sfe',None)==1 else "-1" if f.get('sfe',None)==-1 else "?",
                    'bc': bc_info(f['bc']),
                    'cm': cm_info(f.get('CM','?')),
                    } for f in newforms]
                info['nnewforms'] = len(info['nfdata'])
                # currently we have newforms of dimension 1 and 2 only (mostly dimension 1)
                info['nnf1'] = sum(1 for f in info['nfdata'] if f['dim']==1)
                info['nnf2'] = sum(1 for f in info['nfdata'] if f['dim']==2)
                info['nnf_missing'] = dim_data['2']['new_dim'] - info['nnf1'] - 2*info['nnf2']
                properties = [('Base field', pretty_field_label), ('Level',info['level_label']), ('Norm',str(info['level_norm'])), ('New dimension',str(newdim))]
                friends = [('Newform {}'.format(f['label']), f['url']) for f in info['nfdata'] ]

    return render_template("bmf-space.html", info=info, title=t, bread=bread, properties=properties, friends=friends, learnmore=learnmore_list())


@bmf_page.route('/<field_label>/<level_label>/<label_suffix>/download/<download_type>')
def render_bmf_webpage_download(**args):
    if args['download_type'] == 'magma':
        response = make_response(download_bmf_magma(**args))
        response.headers['Content-type'] = 'text/plain'
        return response
    elif args['download_type'] == 'sage':
        response = make_response(download_bmf_sage(**args))
        response.headers['Content-type'] = 'text/plain'
        return response


def download_bmf_magma(**args):
    label = "-".join([args['field_label'], args['level_label'], args['label_suffix']])

    try:
        f = WebBMF.by_label(label)
    except ValueError:
        return "Bianchi newform not found"

    hecke_pol  = f.hecke_poly_obj
    hecke_eigs = f.hecke_eigs

    F = WebNumberField(f.field_label)
    K = f.field.K()

    primes_in_K = [p for p,_ in zip(primes_iter(K),hecke_eigs)]
    prime_gens = [list(p.gens()) for p in primes_in_K]

    outstr = '/*\n  This code can be loaded, or copied and pasted, into Magma.\n'
    outstr += '  It will load the data associated to the BMF, including\n'
    outstr += '  the field, level, and Hecke and Atkin-Lehner eigenvalue data.\n'
    outstr += '  At the *bottom* of the file, there is code to recreate the\n'
    outstr += '  Bianchi modular form in Magma, by creating the BMF space\n'
    outstr += '  and cutting out the corresponding Hecke irreducible subspace.\n'
    outstr += '  From there, you can ask for more eigenvalues or modify as desired.\n'
    outstr += '  It is commented out, as this computation may be lengthy.\n'
    outstr += '*/\n\n'

    outstr += 'P<x> := PolynomialRing(Rationals());\n'
    outstr += 'g := P!' + str(F.coeffs()) + ';\n'
    outstr += 'F<{}> := NumberField(g);\n'.format(K.gen())
    outstr += 'ZF := Integers(F);\n\n'

    outstr += 'NN := ideal<ZF | {}>;\n\n'.format(set(f.level.gens()))

    outstr += 'primesArray := [\n' + ','.join([str(st).replace(' ', '') for st in prime_gens]).replace('],[',
                                                                                       '],\n[') + '];\n'
    outstr += 'primes := [ideal<ZF | {F!x : x in I}> : I in primesArray];\n\n'

    if hecke_pol != 'x':
        outstr += 'heckePol := ' + hecke_pol + ';\n'
        outstr += 'K<z> := NumberField(heckePol);\n'
    else:
        outstr += 'heckePol := x;\nK := Rationals(); e := 1;\n'

    hecke_eigs_processed = [str(st).replace(' ', '') if st != 'not known' else '"not known"' for st in hecke_eigs]
    outstr += '\nheckeEigenvaluesList := [*\n'+ ',\n'.join(hecke_eigs_processed) + '\n*];\n'
    outstr += '\nheckeEigenvalues := AssociativeArray();\n'
    outstr += 'for i in [1..#heckeEigenvaluesList] do\n    heckeEigenvalues[primes[i]] := heckeEigenvaluesList[i];\nend for;\n'


    if f.have_AL:
        AL_eigs    = f.AL_table_data
        outstr += '\nALEigenvalues := AssociativeArray();\n'
        for s in AL_eigs:
            outstr += 'ALEigenvalues[ideal<ZF | {}>] := {};\n'.format(set(s[0]), s[1])
    else:
        outstr += '\nALEigenvalues := "not known";\n'

    outstr += '\n// EXAMPLE:\n// pp := Factorization(2*ZF)[1][1];\n// heckeEigenvalues[pp];\n\n'

    outstr += '\n'.join([
        'print "To reconstruct the Bianchi newform f, type',
        '  f, iso := Explode(make_newform());";',
        '',
        'function make_newform();',
        ' M := BianchiCuspForms(F, NN);',
        ' S := NewSubspace(M);',
        ' // SetVerbose("Bianchi", 1);',
        ' NFD := NewformDecomposition(S);',
        ' newforms := [* Eigenform(U) : U in NFD *];',
        '',
        ' if #newforms eq 0 then;',
        '  print "No Bianchi newforms at this level";',
        '  return 0;',
        ' end if;',
        '',
        ' print "Testing ", #newforms, " possible newforms";',
        ' newforms := [* f: f in newforms | IsIsomorphic(BaseField(f), K) *];',
        ' print #newforms, " newforms have the correct Hecke field";',
        '',
        ' if #newforms eq 0 then;',
        '  print "No Bianchi newform found with the correct Hecke field";',
        '  return 0;',
        ' end if;',
        '',
        ' autos := Automorphisms(K);',
        ' xnewforms := [* *];',
        ' for f in newforms do;',
        '  if K eq RationalField() then;',
        '   Append(~xnewforms, [* f, autos[1] *]);',
        '  else;',
        '   flag, iso := IsIsomorphic(K,BaseField(f));',
        '   for a in autos do;',
        '    Append(~xnewforms, [* f, a*iso *]);',
        '   end for;',
        '  end if;',
        ' end for;',
        ' newforms := xnewforms;',
        '',
        ' for P in primes do;',
        '  if Valuation(NN,P) eq 0 then;',
        '   xnewforms := [* *];',
        '   for f_iso in newforms do;',
        '    f, iso := Explode(f_iso);',
        '    if HeckeEigenvalue(f,P) eq iso(heckeEigenvalues[P]) then;',
        '     Append(~xnewforms, f_iso);',
        '    end if;',
        '   end for;',
        '   newforms := xnewforms;',
        '   if #newforms eq 0 then;',
        '    print "No Bianchi newform found which matches the Hecke eigenvalues";',
        '    return 0;',
        '   else if #newforms eq 1 then;',
        '    print "success: unique match";',
        '    return newforms[1];',
        '   end if;',
        '   end if;',
        '  end if;',
        ' end for;',
        ' print #newforms, "Bianchi newforms found which match the Hecke eigenvalues";',
        ' return newforms[1];',
        '',
        'end function;'])

    return outstr


def download_bmf_sage(**args):
    """Generates the sage code for the user to obtain the BMF eigenvalues.
    As in the HMF case, and unlike the website, we export *all* eigenvalues in
    the database, not just 50, and not just those away from the level."""

    label = "-".join([args['field_label'], args['level_label'], args['label_suffix']])

    try:
        f = WebBMF.by_label(label)
    except ValueError:
        return "Bianchi newform not found"

    hecke_pol  = f.hecke_poly_obj
    hecke_eigs = f.hecke_eigs

    F = WebNumberField(f.field_label)
    K = f.field.K()

    primes_in_K = [p for p,_ in zip(primes_iter(K),hecke_eigs)]
    prime_gens = [p.gens_reduced() for p in primes_in_K]

    outstr = '"""\n  This code can be loaded, or copied and paste using cpaste, into Sage.\n'
    outstr += '  It will load the data associated to the BMF, including\n'
    outstr += '  the field, level, and Hecke and Atkin-Lehner eigenvalue data (if known).\n'
    outstr += '"""\n\n'

    outstr += 'P = PolynomialRing(QQ, "x")\nx = P.gen()\n'
    outstr += 'g = P(' + str(F.coeffs()) + ')\n'
    outstr += 'F = NumberField(g, "{}")\n'.format(K.gen())
    outstr += '{} = F.gen()\n'.format(K.gen())
    outstr += 'ZF = F.ring_of_integers()\n\n'

    outstr += 'NN = ZF.ideal({})\n\n'.format(f.level.gens())

    outstr += 'primes_array = [\n' + ','.join([str(st).replace(' ', '') for st in prime_gens]).replace('],[',
                                                                                       '],\\\n[') + ']\n'
    outstr += 'primes = [ZF.ideal(I) for I in primes_array]\n\n'

    Qx = PolynomialRing(QQ,'x')

    if hecke_pol != 'x':
        outstr += 'heckePol = P({})\n'.format(str((Qx(hecke_pol)).list()))
        outstr += 'K = NumberField(heckePol, "z")\nz = K.gen()\n'
    else:
        outstr += 'heckePol = x\nK = QQ\ne = 1\n'

    hecke_eigs_processed = [str(st).replace(' ', '') if st != 'not known' else '"not known"' for st in hecke_eigs]
    outstr += '\nhecke_eigenvalues_array = [' + ', '.join(hecke_eigs_processed) + ']'
    outstr += '\nhecke_eigenvalues = {}\n'
    outstr += 'for i in range(len(hecke_eigenvalues_array)):\n    hecke_eigenvalues[primes[i]] = hecke_eigenvalues_array[i]\n\n'

    if f.have_AL:
        AL_eigs    = f.AL_table_data
        outstr += 'AL_eigenvalues = {}\n'
        for s in AL_eigs:
            outstr += 'AL_eigenvalues[ZF.ideal(%s)] = %s\n' % (s[0],s[1])
    else:
        outstr += 'AL_eigenvalues ="not known"\n'

    outstr += '\n# EXAMPLE:\n# pp = ZF.ideal(2).factor()[0][0]\n# hecke_eigenvalues[pp]\n'

    return outstr

@bmf_page.route('/<field_label>/<level_label>/<label_suffix>/')
def render_bmf_webpage(field_label, level_label, label_suffix):
    label = "-".join([field_label, level_label, label_suffix])
    info = {}
    title = "Bianchi cusp forms"
    data = None
    properties = []
    friends = []
    bread = get_bread()

    try:
        numeigs = request.args['numeigs']
        numeigs = int(numeigs)
    except:
        numeigs = 20
    info['numeigs'] = numeigs
    
    try:
        data = WebBMF.by_label(label, max_eigs=numeigs)
        title = "Bianchi cusp form {} over {}".format(data.short_label,field_pretty(data.field_label))
        bread = get_bread([
            (field_pretty(data.field_label), url_for(".render_bmf_field_dim_table_gl2", field_label=data.field_label)),
            (data.level_label, url_for('.render_bmf_space_webpage', field_label=data.field_label, level_label=data.level_label)),
            (data.short_label, '')])
        properties = data.properties
        friends = data.friends
        info['downloads'] = [
        ('Modular form to Magma', url_for(".render_bmf_webpage_download", field_label=field_label, label_suffix=label_suffix, level_label=level_label, download_type='magma')),
        ('Eigenvalues to Sage', url_for(".render_bmf_webpage_download", field_label=field_label, label_suffix=label_suffix, level_label=level_label, download_type='sage'))
        ]
    except ValueError:
        flash_error("No Bianchi modular form in the database has label %s", label)
        return redirect(url_for(".index"))
    return render_template(
        "bmf-newform.html",
        downloads=info["downloads"],
        title=title,
        bread=bread,
        data=data,
        properties=properties,
        friends=friends,
        info=info,
        learnmore=learnmore_list(),
        KNOWL_ID="mf.bianchi.%s"%label,
    )

def bianchi_modular_form_by_label(lab):
    if lab == '':
        # do nothing: display the top page
        return redirect(url_for(".index"))
    if isinstance(lab, string_types):
        res = db.bmf_forms.lookup(lab)
    else:
        res = lab
        lab = res['label']

    if res is None:
        flash_error("No Bianchi modular form in the database has label or name %s", lab)
        return redirect(url_for(".index"))
    else:
        return redirect(url_for(".render_bmf_webpage",
                        field_label=res['field_label'],
                        level_label=res['level_label'],
                        label_suffix=res['label_suffix']))

@bmf_page.route("/Source")
def how_computed_page():
    t = 'Source of Bianchi modular form data'
    bread = get_bread("Source")
    return render_template("double.html", kid='rcs.source.mf.bianchi', kid2='rcs.ack.mf.bianchi',
                           title=t, bread=bread, learnmore=learnmore_list_remove('Source'))

@bmf_page.route("/Completeness")
def completeness_page():
    t = 'Completeness of Bianchi modular form data'
    bread = get_bread("Completeness")
    return render_template("single.html", kid='rcs.cande.mf.bianchi',
                           title=t, bread=bread, learnmore=learnmore_list_remove('Completeness'))

@bmf_page.route("/Reliability")
def reliability_page():
    t = 'Reliability of Bianchi modular form data'
    bread = get_bread("Reliability")
    return render_template("single.html", kid='rcs.rigor.mf.bianchi',
                           title=t, bread=bread, learnmore=learnmore_list_remove('Reliability'))

@bmf_page.route("/Labels")
def labels_page():
    t = 'Labels for Bianchi newforms'
    bread = get_bread("Labels")
    return render_template("single.html", kid='mf.bianchi.labels',
                           title=t, bread=bread, learnmore=learnmore_list_remove('labels'))


class BMFSearchArray(SearchArray):
    noun = "form"
    plural_noun = "forms"
    jump_example = "2.0.4.1-65.2-a"
    jump_egspan = "e.g. 2.0.4.1-65.2-a (single form) or 2.0.4.1-65.2 (space of forms at a level)"
    jump_prompt = "Label"
    jump_knowl = "mf.bianchi.search_input"
    def __init__(self):
        field = TextBox(
            name='field_label',
            label='Base field',
            knowl='nf',
            example='2.0.4.1',
            example_span=r'either a field label, e.g. 2.0.4.1 for \(\mathbb{Q}(\sqrt{-1})\), or a nickname, e.g. Qsqrt-1',
            example_span_colspan=4)
        level = TextBox(
            name='level_norm',
            label='Level norm',
            knowl='mf.bianchi.level',
            example='1',
            example_span='e.g. 1 or 1-100')
        dimension = TextBox(
            name='dimension',
            label='Dimension',
            knowl='mf.bianchi.spaces',
            example='1',
            example_span='e.g. 1 or 2')

        sign = SelectBox(
            name='sfe',
            label='Sign',
            knowl='mf.bianchi.sign',
            options=[("", ""), ("+1", "+1"), ("-1", "-1")],
            example_col=True
        )
        base_change = ExcludeOnlyBox(
            name='include_base_change',
            label='Base change',
            knowl='mf.bianchi.base_change'
        )
        CM = ExcludeOnlyBox(
            name='include_cm',
            label='CM',
            knowl='mf.bianchi.cm'
        )
        field_bad_quant = SubsetBox(
            name="field_bad_quantifier")
        field_bad_primes = TextBoxWithSelect(
            name="field_bad_primes",
            label="Field bad primes",
            knowl="nf.ramified_primes",
            example="5,13",
            select_box=field_bad_quant)
        level_bad_quant = SubsetBox(
            name="level_bad_quantifier")
        level_bad_primes = TextBoxWithSelect(
            name="level_bad_primes",
            label="Level bad primes",
            knowl="mf.bianchi.level",
            example="5,13",
            select_box=level_bad_quant)
        count = CountBox()

        self.browse_array = [
            [field],
            [level, sign],
            [dimension, base_change],
            [count, CM],
            [field_bad_primes, level_bad_primes]
        ]
        self.refine_array = [
            [field, level, dimension, field_bad_primes],
            [sign, base_change, CM, level_bad_primes]
        ]

label_finder = re.compile(r"label=([0-9.]+)")
def field_unformatter(label):
    if label[0] == '<':
        label = label_finder.findall(label)[0]
    return label
def field_formatter(label):
    # Need to accept the output of nf_display_knowl
    label = field_unformatter(label)
    return nf_display_knowl(label, field_pretty(label))
def field_sortkey(label):
    D = int(label.split(".")[2])
    return D

class BianchiStats(StatsDisplay):
    table = db.bmf_forms
    baseurl_func = ".index"

    stat_list = [
        {'cols': ['field_label', 'level_norm'],
         'top_title': '%s by %s and %s' % (
             display_knowl("mf.bianchi.bianchimodularforms",
                           "Bianchi modular forms"),
             display_knowl('nf', 'base field'),
             display_knowl('mf.bianchi.level', 'level norm')),
         'totaler': totaler(),
         'proportioner': proportioners.per_row_total},
        {'cols': ['field_label', 'level_norm'],
         'top_title': 'computed %s by %s and %s' % (
             display_knowl("mf.bianchi.spaces",
                           r"$\operatorname{GL}_2$ levels"),
             display_knowl('nf', 'base field'),
             display_knowl('mf.bianchi.level', 'level norm')),
         'intro': ["The set of %s computed for each level varies." % display_knowl("mf.bianchi.weight", "weights")],
         'constraint': {"gl2_cusp_totaldim": {"$gt": 0}},
         'baseurl_func': ".gl2dims",
         'table': db.bmf_dims,
         'totaler': totaler(col_counts=False),
         'proportioner': proportioners.per_row_total},
        {'cols': ['field_label', 'level_norm'],
         'top_title': 'computed %s by %s and %s' % (
             display_knowl("mf.bianchi.spaces",
                           r"$\operatorname{SL}_2$ levels"),
             display_knowl('nf', 'base field'),
             display_knowl('mf.bianchi.level', 'level norm')),
         'intro': ["The set of %s computed for each level varies." % display_knowl("mf.bianchi.weight", "weights")],
         'constraint': {"sl2_cusp_totaldim": {"$gt": 0}},
         'baseurl_func': ".sl2dims",
         'buckets': {'level_norm': ['1-100', '101-200', '201-400', '401-800', '801-1600', '1601-3200', '3201-6400']},
         'table': db.bmf_dims,
         'totaler': totaler(col_counts=False),
         'proportioner': proportioners.per_row_total},
        {'cols': ['dimension', 'level_norm'],
         'totaler': totaler(),
         'proportioner': proportioners.per_col_total},
        {'cols': ['dimension', 'field_label'],
         'totaler': totaler(),
         'proportioner': proportioners.per_col_total},
    ]

    buckets = {'level_norm': ['1-100', '101-1000', '1001-10000', '10001-50000', '50001-100000', '100001-150000']}

    knowls = {'level_norm': 'mf.bianchi.level',
              'dimension': 'mf.bianchi.spaces',
              'field_label': 'nf'}
    formatters = {'field_label': field_formatter}
    query_formatters = {'field_label': (lambda x: 'field_label=%s' % (field_unformatter(x)))}
    sort_keys = {'field_label': field_sortkey}
    top_titles = {'dimension': 'newform dimensions'}
    short_display = {'field_label': 'base field'}

    def __init__(self):
        self.nforms = db.bmf_forms.count()
        self.ndims = db.bmf_dims.count()
        self.nformfields = len(db.bmf_forms.distinct('field_label'))
        self.ndimfields = len(db.bmf_dims.distinct('field_label'))

    @property
    def summary(self):
        return r"The database currently contains %s %s of weight 2 over %s imaginary quadratic fields.  It also contains %s %s over %s imaginary quadratic fields (including all with class number one)." % (
            comma(self.nforms),
            display_knowl("mf.bianchi.bianchimodularforms",
                          "Bianchi modular forms"),
            self.nformfields,
            comma(self.ndims),
            display_knowl("mf.bianchi.spaces",
                          "spaces of cusp forms"),
            self.ndimfields)

    @property
    def short_summary(self):
        return r'The database currently contains %s %s of weight 2 over several imaginary quadratic fields.  Here are some <a href="%s">further statistics</a>.' % (comma(self.nforms), display_knowl("mf.bianchi.bianchimodularforms", "Bianchi modular forms"), url_for(".statistics"))<|MERGE_RESOLUTION|>--- conflicted
+++ resolved
@@ -58,17 +58,10 @@
     """
     info = to_dict(request.args, search_array=BMFSearchArray(), stats=BianchiStats())
     if not request.args:
-<<<<<<< HEAD
-        gl2_fields = ["2.0.{}.1".format(d) for d in [4,8,3,7,11,19]]
-        sl2_fields = gl2_fields + ["2.0.{}.1".format(d) for d in [43,67,163,20]]
-        gl2_names = [r"\(\Q(\sqrt{-%s})\)" % d for d in [1,2,3,7,11,19]]
-        sl2_names = gl2_names + [r"\(\Q(\sqrt{-%s})\)" % d for d in [43,67,163,5]]
-=======
         gl2_fields = ["2.0.{}.1".format(d) for d in [4,8,3,7,11,19,43]]
         sl2_fields = gl2_fields + ["2.0.{}.1".format(d) for d in [67,163,20]]
         gl2_names = [r"\(\Q(\sqrt{-%s})\)" % d for d in [1,2,3,7,11,19,43]]
         sl2_names = gl2_names + [r"\(\Q(\sqrt{-%s})\)" % d for d in [67,163,5]]
->>>>>>> 187712bb
         info['gl2_field_list'] = [{'url':url_for("bmf.render_bmf_field_dim_table_gl2", field_label=f), 'name':n} for f,n in zip(gl2_fields,gl2_names)]
         info['sl2_field_list'] = [{'url':url_for("bmf.render_bmf_field_dim_table_sl2", field_label=f), 'name':n} for f,n in zip(sl2_fields,sl2_names)]
         info['field_forms'] = [{'url':url_for("bmf.index", field_label=f), 'name':n} for f,n in zip(gl2_fields,gl2_names)]
