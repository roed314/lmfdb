# -*- coding: utf-8 -*-
"""
This module provides functions for encoding data for storage in Postgres
and decoding the results.
"""
from six import string_types
from six import integer_types as six_integers

import binascii
import json
import datetime

from psycopg2.extras import Json as pgJson
from psycopg2.extensions import adapt, ISQLQuote
try:
    from sage.all import ceil
    try:
<<<<<<< HEAD
=======
        # this fails in sage 9.3
>>>>>>> f80b9003
        from sage.rings.complex_mpfr import ComplexNumber
    except ImportError:
        from sage.rings.complex_number import ComplexNumber
    from sage.rings.complex_field import ComplexField
    from sage.rings.real_mpfr import RealLiteral, RealField, RealNumber
    from sage.rings.integer import Integer
    from sage.rings.rational import Rational
    from sage.rings.integer_ring import ZZ
    from sage.rings.rational_field import QQ
    from sage.rings.infinity import infinity
    from sage.rings.number_field.number_field_element import NumberFieldElement
    from sage.rings.number_field.number_field import (
        NumberField,
        CyclotomicField,
        NumberField_generic,
        NumberField_cyclotomic,
    )
    from sage.rings.number_field.number_field_rel import NumberField_relative
    from sage.rings.polynomial.polynomial_element import Polynomial
    from sage.rings.power_series_poly import PowerSeries_poly
    from sage.modules.free_module_element import vector, FreeModuleElement
except ImportError:
    # Sage not installed
    SAGE_MODE = False
else:
    SAGE_MODE = True
    class LmfdbRealLiteral(RealLiteral):
        """
        A real number that prints using the string used to construct it.
        """

        def __init__(self, parent, x=0, base=10):
            if not isinstance(x, string_types):
                x = str(x)
            RealLiteral.__init__(self, parent, x, base)

        def __repr__(self):
            return self.literal

    class RealEncoder(object):
        def __init__(self, value):
            self._value = value

        def getquoted(self):
            if isinstance(self._value, RealLiteral):
                return self._value.literal
            else:
                return str(self._value)

        def __str__(self):
            return self.getquoted()


def numeric_converter(value, cur=None):
    """
    Used for converting numeric values from Postgres to Python.

    INPUT:

    - ``value`` -- a string representing a decimal number.
    - ``cur`` -- a cursor, unused

    OUTPUT:

    - either a sage integer (if there is no decimal point) or a real number whose precision depends on the number of digits in value.
    """
    if value is None:
        return None
    if "." in value:
        if SAGE_MODE:
            # The following is a good guess for the bit-precision,
            # but we use LmfdbRealLiterals to ensure that our number
            # prints the same as we got it.
            prec = ceil(len(value) * 3.322)
            return LmfdbRealLiteral(RealField(prec), value)
        else:
            # Sage isn't installed, so we fall back on Python floats
            return float(value)
    else:
        return Integer(value)


class Array(object):
    """
    Since we use Json by default for lists, this class lets us
    get back the original behavior of encoding as a Postgres array when needed.
    """

    def __init__(self, seq):
        self._seq = seq
        self._conn = None

    def __conform__(self, protocol):
        if protocol == ISQLQuote:
            return self
        else:
            raise NotImplementedError

    def prepare(self, conn):
        self._conn = conn

    def getquoted(self):
        # this is the important line: note how every object in the
        # list is adapted and then how getquoted() is called on it
        pobjs = [adapt(o) for o in self._seq]
        if self._conn is not None:
            for obj in pobjs:
                if hasattr(obj, "prepare"):
                    obj.prepare(self._conn)
        qobjs = [o.getquoted() for o in pobjs]
        return b"ARRAY[" + b", ".join(qobjs) + b"]"

    def __str__(self):
        return str(self.getquoted())


class Json(pgJson):
    @classmethod
    def dumps(cls, obj):
        return json.dumps(cls.prep(obj))

    @classmethod
    def loads(cls, s):
        return cls.extract(json.loads(s))

    @classmethod
    def prep(cls, obj, escape_backslashes=False):
        """
        Returns a version of the object that is parsable by the standard json dumps function.
        For example, replace Integers with ints, encode various Sage types using dictionaries....
        """
        # For now we just hard code the encoding.
        # It would be nice to have something more abstracted/systematic eventually
        if isinstance(obj, tuple):
            return cls.prep(list(obj), escape_backslashes)
        elif isinstance(obj, list):
            # Lists of complex numbers occur, and we'd like to save space
            # We currently only support Python's complex numbers
            # but support for Sage complex numbers would be easy to add
            if obj and all(isinstance(z, complex) for z in obj):
                return {
                    "__ComplexList__": 0,  # encoding version
                    "data": [[z.real, z.imag] for z in obj],
                }
            elif SAGE_MODE and obj and all(isinstance(z, Rational) for z in obj):
                return {
                    "__QQList__": 0,  # encoding version
                    "data": [[int(z.numerator()), int(z.denominator())] for z in obj],
                }
            elif (
                SAGE_MODE and obj
                and all(isinstance(z, NumberFieldElement) for z in obj)
                and all(z.parent() is obj[0].parent() for z in obj[1:])
            ):
                K = obj[0].parent()
                base = cls.prep(K, escape_backslashes)
                return {
                    "__NFList__": 0,  # encoding version
                    "base": base,
                    "data": [cls.prep(z, escape_backslashes)["data"] for z in obj],
                }
            else:
                return [cls.prep(x, escape_backslashes) for x in obj]
        elif isinstance(obj, dict):
            if obj and all(isinstance(k, int) or SAGE_MODE and isinstance(k, Integer) for k in obj):
                return {
                    "__IntDict__": 0,  # encoding version
                    "data": [
                        [int(k), cls.prep(v, escape_backslashes)]
                        for k, v in obj.items()
                    ],
                }
            elif all(isinstance(k, string_types) for k in obj):
                return {k: cls.prep(v, escape_backslashes) for k, v in obj.items()}
            else:
                raise TypeError("keys must be strings or integers")
        elif SAGE_MODE and isinstance(obj, FreeModuleElement):
            return {
                "__Vector__": 0,  # encoding version
                "base": cls.prep(obj.base_ring(), escape_backslashes),
                "data": [cls.prep(c, escape_backslashes)["data"] for c in obj],
            }
        elif SAGE_MODE and isinstance(obj, Integer):
            return int(obj)
        elif SAGE_MODE and isinstance(obj, Rational):
            return {
                "__Rational__": 0,  # encoding version
                "data": [int(obj.numerator()), int(obj.denominator())],
            }
        elif SAGE_MODE and isinstance(obj, RealNumber):
            return {
                "__RealLiteral__": 0,  # encoding version
                "data": obj.literal
                if isinstance(obj, RealLiteral)
                else str(obj),  # need truncate=False
                "prec": int(obj.parent().precision()),
            }
        elif isinstance(obj, complex):
            return {"__complex__": 0, "data": [obj.real, obj.imag]}  # encoding version
        elif SAGE_MODE and isinstance(obj, ComplexNumber):
            return {
                "__Complex__": 0,  # encoding version
                "prec": int(obj.prec()),
                "data": [str(obj.real()), str(obj.imag())],
            }
        elif SAGE_MODE and isinstance(obj, NumberFieldElement):
            return {
                "__NFElt__": 0,  # encoding version
                "parent": cls.prep(obj.parent(), escape_backslashes),
                "data": [cls.prep(c, escape_backslashes)["data"] for c in obj.list()],
            }
        elif SAGE_MODE and isinstance(obj, NumberField_generic):
            if isinstance(obj, NumberField_relative):
                return {
                    "__NFRelative__": 0,  # encoding version
                    "vname": obj.variable_name(),
                    "data": cls.prep(obj.relative_polynomial(), escape_backslashes),
                }
            elif isinstance(obj, NumberField_cyclotomic):
                return {
                    "__NFCyclotomic__": 0,  # encoding version
                    "data": int(obj._n()),
                }
            else:
                return {
                    "__NFAbsolute__": 0,  # encoding version
                    "vname": obj.variable_name(),
                    "data": cls.prep(obj.absolute_polynomial(), escape_backslashes),
                }
        elif SAGE_MODE and obj is ZZ:
            return {
                "__IntegerRing__": 0,  # encoding version
                "data": 0,
            }  # must be present for decoding
        elif SAGE_MODE and obj is QQ:
            return {
                "__RationalField__": 0,  # encoding version
                "data": 0,
            }  # must be present for decoding
        elif SAGE_MODE and isinstance(obj, Polynomial):
            return {
                "__Poly__": 0,  # encoding version
                "vname": obj.variable_name(),
                "base": cls.prep(obj.base_ring(), escape_backslashes),
                "data": [cls.prep(c, escape_backslashes)["data"] for c in obj.list()],
            }
        elif SAGE_MODE and isinstance(obj, PowerSeries_poly):
            if obj.base_ring() is ZZ:
                data = [int(c) for c in obj.list()]
            else:
                data = [cls.prep(c, escape_backslashes)["data"] for c in obj.list()]
            return {
                "__PowerSeries__": 0,  # encoding version
                "vname": obj.variable(),
                "base": cls.prep(obj.base_ring(), escape_backslashes),
                "prec": "inf" if obj.prec() is infinity else int(obj.prec()),
                "data": data,
            }
        elif escape_backslashes and isinstance(obj, string_types):
            # For use in copy_dumps below
            return (
                obj.replace("\\", "\\\\")
                .replace("\r", r"\r")
                .replace("\n", r"\n")
                .replace("\t", r"\t")
                .replace('"', r"\"")
            )
        elif obj is None:
            return None
        elif isinstance(obj, datetime.date):
            return {"__date__": 0, "data": "%s" % (obj)}
        elif isinstance(obj, datetime.time):
            return {"__time__": 0, "data": "%s" % (obj)}
        elif isinstance(obj, datetime.datetime):
            return {"__datetime__": 0, "data": "%s" % (obj)}
        elif isinstance(obj, (string_types, bool, float) + six_integers):
            return obj
        else:
            raise ValueError("Unsupported type: %s" % (type(obj)))

    @classmethod
    def _extract(cls, parent, obj):
        if parent is ZZ:
            return ZZ(obj)
        elif parent is QQ:
            return QQ(tuple(obj))
        elif isinstance(parent, NumberField_generic):
            base = parent.base_ring()
            obj = [cls._extract(base, c) for c in obj]
            return parent(obj)
        else:
            raise NotImplementedError("Cannot extract element of %s" % (parent))

    @classmethod
    def extract(cls, obj):
        """
        Takes an object extracted by the json parser and decodes the
        special-formating dictionaries used to store special types.
        """
        if isinstance(obj, dict) and "data" in obj:
            if len(obj) == 2 and "__ComplexList__" in obj:
                return [complex(*v) for v in obj["data"]]
            elif len(obj) == 2 and "__QQList__" in obj:
                assert SAGE_MODE
                return [QQ(tuple(v)) for v in obj["data"]]
            elif len(obj) == 3 and "__NFList__" in obj and "base" in obj:
                assert SAGE_MODE
                base = cls.extract(obj["base"])
                return [cls._extract(base, c) for c in obj["data"]]
            elif len(obj) == 2 and "__IntDict__" in obj:
                if SAGE_MODE:
                    return {Integer(k): cls.extract(v) for k, v in obj["data"]}
                else:
                    return {int(k): cls.extract(v) for k, v in obj["data"]}
            elif len(obj) == 3 and "__Vector__" in obj and "base" in obj:
                assert SAGE_MODE
                base = cls.extract(obj["base"])
                return vector([cls._extract(base, v) for v in obj["data"]])
            elif len(obj) == 2 and "__Rational__" in obj:
                assert SAGE_MODE
                return Rational(*obj["data"])
            elif len(obj) == 3 and "__RealLiteral__" in obj and "prec" in obj:
                assert SAGE_MODE
                return LmfdbRealLiteral(RealField(obj["prec"]), obj["data"])
            elif len(obj) == 2 and "__complex__" in obj:
                return complex(*obj["data"])
            elif len(obj) == 3 and "__Complex__" in obj and "prec" in obj:
                assert SAGE_MODE
                return ComplexNumber(ComplexField(obj["prec"]), *obj["data"])
            elif len(obj) == 3 and "__NFElt__" in obj and "parent" in obj:
                assert SAGE_MODE
                return cls._extract(cls.extract(obj["parent"]), obj["data"])
            elif (
                len(obj) == 3
                and ("__NFRelative__" in obj or "__NFAbsolute__" in obj)
                and "vname" in obj
            ):
                assert SAGE_MODE
                poly = cls.extract(obj["data"])
                return NumberField(poly, name=obj["vname"])
            elif len(obj) == 2 and "__NFCyclotomic__" in obj:
                assert SAGE_MODE
                return CyclotomicField(obj["data"])
            elif len(obj) == 2 and "__IntegerRing__" in obj:
                assert SAGE_MODE
                return ZZ
            elif len(obj) == 2 and "__RationalField__" in obj:
                assert SAGE_MODE
                return QQ
            elif len(obj) == 3 and "__RationalPoly__" in obj and "vname" in obj:
                assert SAGE_MODE
                return QQ[obj["vname"]]([QQ(tuple(v)) for v in obj["data"]])
            elif (len(obj) == 4 and "__Poly__" in obj and "vname" in obj and "base" in obj):
                assert SAGE_MODE
                base = cls.extract(obj["base"])
                return base[obj["vname"]]([cls._extract(base, c) for c in obj["data"]])
            elif (
                len(obj) == 5
                and "__PowerSeries__" in obj
                and "vname" in obj
                and "base" in obj
                and "prec" in obj
            ):
                assert SAGE_MODE
                base = cls.extract(obj["base"])
                prec = infinity if obj["prec"] == "inf" else int(obj["prec"])
                return base[[obj["vname"]]]([cls._extract(base, c) for c in obj["data"]], prec=prec)
            elif len(obj) == 2 and "__date__" in obj:
                return datetime.datetime.strptime(obj["data"], "%Y-%m-%d").date()
            elif len(obj) == 2 and "__time__" in obj:
                return datetime.datetime.strptime(obj["data"], "%H:%M:%S.%f").time()
            elif len(obj) == 2 and "__datetime__" in obj:
                return datetime.datetime.strptime(obj["data"], "%Y-%m-%d %H:%M:%S.%f")
        return obj


def copy_dumps(inp, typ, recursing=False):
    """
    Output a string formatted as needed for loading by Postgres' COPY FROM.

    INPUT:

    - ``inp`` -- a Python or Sage object that directly translates to a postgres type (e.g. Integer, RealLiteral, dict...
    - ``typ`` -- the Postgres type of the column in which this data is being stored.
    """
    if inp is None:
        return u"\\N"
    elif typ in ("text", "char", "varchar"):
        if not isinstance(inp, string_types):
            inp = str(inp)
        inp = (
            inp.replace("\\", "\\\\")
            .replace("\r", r"\r")
            .replace("\n", r"\n")
            .replace("\t", r"\t")
            .replace('"', r"\"")
        )
        if recursing and ("{" in inp or "}" in inp):
            inp = '"' + inp + '"'
        return inp
    elif typ in ("json", "jsonb"):
        return json.dumps(Json.prep(inp, escape_backslashes=True))
    elif typ[-2:] == "[]":
        if not isinstance(inp, (list, tuple)):
            raise TypeError("You must use list or tuple for array columns")
        if not inp:
            return "{}"
        subtyp = None
        sublen = None
        for x in inp:
            if isinstance(x, (list, tuple)):
                if subtyp is None:
                    subtyp = typ
                elif subtyp != typ:
                    raise ValueError("Array dimensions must be uniform")
                if sublen is None:
                    sublen = len(x)
                elif sublen != len(x):
                    raise ValueError("Array dimensions must be uniform")
            elif subtyp is None:
                subtyp = typ[:-2]
            elif subtyp != typ[:-2]:
                raise ValueError("Array dimensions must be uniform")
        return "{" + ",".join(copy_dumps(x, subtyp, recursing=True) for x in inp) + "}"
    elif SAGE_MODE and isinstance(inp, RealLiteral):
        return inp.literal
    elif isinstance(inp, (float,) + six_integers) or SAGE_MODE and isinstance(inp, (Integer, RealNumber)):
        return str(inp).replace("L", "")
    elif typ == "boolean":
        return "t" if inp else "f"
    elif isinstance(inp, (datetime.date, datetime.time, datetime.datetime)):
        return "%s" % (inp)
    elif typ == "bytea":
        return r"\\x" + "".join(binascii.hexlify(c) for c in inp)
    else:
        raise TypeError("Invalid input %s (%s) for postgres type %s" % (inp, type(inp), typ))<|MERGE_RESOLUTION|>--- conflicted
+++ resolved
@@ -15,10 +15,7 @@
 try:
     from sage.all import ceil
     try:
-<<<<<<< HEAD
-=======
         # this fails in sage 9.3
->>>>>>> f80b9003
         from sage.rings.complex_mpfr import ComplexNumber
     except ImportError:
         from sage.rings.complex_number import ComplexNumber
