--- conflicted
+++ resolved
@@ -4108,9 +4108,6 @@
             self.log_db_change("add_column", name=name, datatype=datatype)
 
     def drop_column(self, name, commit=True, force=False):
-<<<<<<< HEAD
-        self._check_locks()
-=======
         """
         Drop a column and any data stored in it.
 
@@ -4120,7 +4117,8 @@
         - ``commit`` -- whether to actually execute the change
         - ``force`` -- if False, will ask for confirmation
         """
->>>>>>> f02fc7e3
+        self._check_locks()
+
         if not force:
             ok = input("Are you sure you want to drop %s? (y/N) "%name)
             if not (ok and ok[0] in ['y','Y']):
