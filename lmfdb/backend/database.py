--- conflicted
+++ resolved
@@ -482,7 +482,7 @@
         A list of pairs (locktype, pid) where locktype is a string as above,
         and pid is the process id of the postgres transaction holding the lock.
         """
-        if isinstance(types, basestring):
+        if isinstance(types, string_types):
             if types in ['update', 'delete', 'insert']:
                 types = ['ShareLock',
                          'ShareRowExclusiveLock',
@@ -2937,14 +2937,9 @@
         - ``restat`` -- whether to recompute stats for the table
         - ``kwds`` -- passed on to psycopg2's ``copy_from``.  Cannot include "columns".
         """
-<<<<<<< HEAD
         self._check_locks()
         sep = kwds.get("sep", u"|")
-        print "Updating %s from %s..." % (self.search_table, datafile)
-=======
-        sep = kwds.get("sep", u"\t")
         print("Updating %s from %s..." % (self.search_table, datafile))
->>>>>>> cae1339c
         now = time.time()
         if label_col is None:
             label_col = self._label_col
@@ -6095,15 +6090,8 @@
             hasid = False
             dictorder = []
             for typ, cols in coldict.items():
-<<<<<<< HEAD
                 self._check_col_datatype(typ)
-                if isinstance(cols, basestring):
-=======
-                if typ.lower() not in types_whitelist:
-                    if not any(regexp.match(typ.lower()) for regexp in param_types_whitelist):
-                        raise ValueError("%s is not a valid type"%(typ))
                 if isinstance(cols, string_types):
->>>>>>> cae1339c
                     cols = [cols]
                 for col in cols:
                     if col == 'id':
