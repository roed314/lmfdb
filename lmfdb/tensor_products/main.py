# -*- coding: utf-8 -*-
# This Blueprint is about Artin representations
# Author: Paul-Olivier Dehaye

import pymongo
ASC = pymongo.ASCENDING
import flask
from lmfdb.base import app, getDBConnection
from flask import render_template, render_template_string, request, abort, Blueprint, url_for, make_response
from lmfdb.tensor_products import tensor_products_page, tensor_products_logger
from lmfdb.utils import to_dict
from lmfdb.transitive_group import *
from string import split
from sets import Set
from sage.schemes.elliptic_curves.constructor import EllipticCurve

from lmfdb.math_classes import *
from lmfdb.WebNumberField import *
from tensor_products_defs import TensorProduct
from galois_reps import GaloisRepresentation
from lmfdb.WebCharacter import *

def get_bread(breads=[]):
    bc = [("Tensor products", url_for(".index"))]
    for b in breads:
        bc.append(b)
    return bc

@tensor_products_page.route("/")
def index():
    bread = get_bread()
    return render_template("tensor_products_index.html", title="Tensor products", bread=bread)

@tensor_products_page.route("/navigate/")
def navigate():
    args = request.args
    bread = get_bread()
<<<<<<< HEAD
    if len(args)==0:
        return render_template("tensor_products_index.html", title="Tensor products", bread=bread)
    else:
        obj1link = args.get('obj1')
        obj2link = args.get('obj2')
        obj1 = obj1link.split('/')
        obj2 = obj2link.split('/')
        obj1type = obj1[0]
        obj2type = obj2[0]

        if (obj1type, obj2type)==('EllipticCurve', 'Character'):
            tp = TensorProduct(obj1[2], int(obj2[2]), int(obj2[3]))
            info = {'conductor':tp.conductor()}

            properties2 = {'Conductor':info['conductor']}
=======

    type1 = args.get('type1')
    type2 = args.get('type2')
    return render_template("tensor_products_navigate.html", title="Tensor products navigation", bread=bread, type1=type1 , type2=type2)

@tensor_products_page.route("/show/")
def show():
    args = request.args
    bread = get_bread()

    objLinks = args # an immutable dict of links to objects to tp

    objPaths = []
    for k, v in objLinks.items():
        objPaths.append(v.split('/')) 

    galoisRepObjs = []
    for p in objPaths:
        galoisRepObjs.append(galois_rep_from_path(p))

    # currently only implemented tp of two things
    if len(galoisRepObjs)==2:
#         tp = mult(galoisRepObjs[0], galoisRepObjs[1]) # form the multiplication in the galois reps class, which implements tensor product

#         info = {'conductor':tp.conductor()}

#         properties2 = {'Conductor':info['conductor']}
>>>>>>> 1299e281
            
#         friends = []
#         friends.append(('L function', ''))
#         friends.append(('Elliptic Curve %s' % obj1[2], url_for("ec.by_ec_label", label=obj1[2])))
#         friends.append(('Dirichlet Character $\chi_{%s}(%s, \cdot)$' % (obj2[2], obj2[3]), url_for("characters.render_Dirichletwebpage", modulus=int(obj2[2]), number=int(obj2[3])) ))
#         friends.append(('L-function for Elliptic Curve %s' % obj1[2], url_for("l_functions.l_function_ec_page", label=obj1[2])))
#         friends.append(('L-function for Dirichlet Character $\chi_{%s}(%s, \cdot)$' % (obj2[2], obj2[3]), url_for("l_functions.l_function_dirichlet_page", modulus = int(obj2[2]), number=int(obj2[3])) ))
            
<<<<<<< HEAD
            t = "Tensor product of Elliptic Curve %s and Dirichlet Character $\chi_{%s}(%s, \cdot)$" % (obj1[2], obj2[2], obj2[3])
        else:
            tp = None

        if tp:
            return render_template("tensor_products_show.html", title=t, bread=bread, info=info, friends=friends)
        else:
            return render_template("not_yet_implemented.html")
=======
#         t = "Tensor product of Elliptic Curve %s and Dirichlet Character $\chi_{%s}(%s, \cdot)$" % (obj1[2], obj2[2], obj2[3])

        return render_template("tensor_products_show.html", title='', bread=bread, info=[], friends=[])

    else:
        return render_template("not_yet_implemented.html")

def galois_rep_from_path(p):
    C = getDBConnection()
    if p[0]=='EllipticCurve':
        # create the sage elliptic curve then create Galois rep object
        data = C.elliptic_curves.curves.find_one({'lmfdb_label':p[2]})
        ainvs = [int(a) for a in data['ainvs']]
        E = EllipticCurve(ainvs)
        return GaloisRepresentation(E)
    elif (p[0]=='Character' and p[1]=='Dirichlet'):
        dirichletArgs = {'type':'Dirichlet', 'modulus':int(p[2]), 'number':int(p[3])}
        chi = WebDirichletCharacter(**dirichletArgs)
        return GaloisRepresentation(chi) 
    else:
        return
>>>>>>> 1299e281
<|MERGE_RESOLUTION|>--- conflicted
+++ resolved
@@ -35,23 +35,6 @@
 def navigate():
     args = request.args
     bread = get_bread()
-<<<<<<< HEAD
-    if len(args)==0:
-        return render_template("tensor_products_index.html", title="Tensor products", bread=bread)
-    else:
-        obj1link = args.get('obj1')
-        obj2link = args.get('obj2')
-        obj1 = obj1link.split('/')
-        obj2 = obj2link.split('/')
-        obj1type = obj1[0]
-        obj2type = obj2[0]
-
-        if (obj1type, obj2type)==('EllipticCurve', 'Character'):
-            tp = TensorProduct(obj1[2], int(obj2[2]), int(obj2[3]))
-            info = {'conductor':tp.conductor()}
-
-            properties2 = {'Conductor':info['conductor']}
-=======
 
     type1 = args.get('type1')
     type2 = args.get('type2')
@@ -79,7 +62,6 @@
 #         info = {'conductor':tp.conductor()}
 
 #         properties2 = {'Conductor':info['conductor']}
->>>>>>> 1299e281
             
 #         friends = []
 #         friends.append(('L function', ''))
@@ -88,16 +70,6 @@
 #         friends.append(('L-function for Elliptic Curve %s' % obj1[2], url_for("l_functions.l_function_ec_page", label=obj1[2])))
 #         friends.append(('L-function for Dirichlet Character $\chi_{%s}(%s, \cdot)$' % (obj2[2], obj2[3]), url_for("l_functions.l_function_dirichlet_page", modulus = int(obj2[2]), number=int(obj2[3])) ))
             
-<<<<<<< HEAD
-            t = "Tensor product of Elliptic Curve %s and Dirichlet Character $\chi_{%s}(%s, \cdot)$" % (obj1[2], obj2[2], obj2[3])
-        else:
-            tp = None
-
-        if tp:
-            return render_template("tensor_products_show.html", title=t, bread=bread, info=info, friends=friends)
-        else:
-            return render_template("not_yet_implemented.html")
-=======
 #         t = "Tensor product of Elliptic Curve %s and Dirichlet Character $\chi_{%s}(%s, \cdot)$" % (obj1[2], obj2[2], obj2[3])
 
         return render_template("tensor_products_show.html", title='', bread=bread, info=[], friends=[])
@@ -118,5 +90,4 @@
         chi = WebDirichletCharacter(**dirichletArgs)
         return GaloisRepresentation(chi) 
     else:
-        return
->>>>>>> 1299e281
+        return