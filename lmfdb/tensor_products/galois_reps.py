--- conflicted
+++ resolved
@@ -75,19 +75,13 @@
         if isinstance(thingy, lmfdb.math_classes.ArtinRepresentation):
             self.init_artin_rep(thingy)
 
-<<<<<<< HEAD
         if isinstance(thingy,
 			lmfdb.modular_forms.elliptic_modular_forms.backend.web_modforms.WebNewForm_class):
             self.init_elliptic_modular_form(thingy)
 
-      #  if isinstance(thingy,"list") and len(thingy) == 2:
-      #      if isinstance(thingy[0], "GaloisRepresentation") and isinstance(thingy[1], "GaloisRepresentation"):
-      #          self.init_tensor_product(thingy[0], thingy[1])
-=======
         if isinstance(thingy, list) and len(thingy) == 2:
             if isinstance(thingy[0], "GaloisRepresentation") and isinstance(thingy[1], "GaloisRepresentation"):
                 self.init_tensor_product(thingy[0], thingy[1])
->>>>>>> 897085ca
 
         self.level = self.conductor
         self.degree = self.dim
@@ -242,7 +236,6 @@
         """
         Initiate with an Elliptic Modular Form.
         """
-<<<<<<< HEAD
         self.original_object = [F]
         self.object_type = "Elliptic Modular newform"
         self.dim = 2
@@ -259,40 +252,6 @@
         AL = F.atkin_lehner_eigenvalues()
         self.sign = AL[self.conductor] * (-1) ** (self.weight / 2.)
         self.gammaV = [0,1] # Check with the Dokchitsers?
-=======
-        self.original_object = V.original_object + W.original_object
-        self.object_type = "tensorproduct"
-        self.dim = V.dim * W.dim
-        self.motivic_weight = V.motivic_weight + W.motivic_weight
-        self.weight = V.weight + W.weight - 1
-
-        bad2 = ZZ(W.conductor).prime_factors()
-        s2 = set(bad2)
-        cross_bad = [x for x in ZZ(V.conductor).prime_factors() if x in s2]
-
-        N = W.conductor ** V.dimension
-        N *= V.conductor ** W.dimension
-        for p in cross_bad:
-            n1_tame = V.dimension - V.local_euler_factor(p).degree()
-            n2_tame = W.dimension - W.local_euler_factor(p).degree()
-            N = N // p ** (n1_tame * n2_tame)
-        self.conductor = N
-
-        #self.sign = NotImplementedError
-
-        from lfmdb.lfunctions.HodgeTransformations import selberg_to_hodge, tensor_hodge, gamma_factors
-        h1 = selberg_to_hodge(V.motivic_weight,V.mu_fe,V.nu_fe)
-        h2 = selberg_to_hodge(W.motivic_weight,W.mu_fe,W.nu_fe)
-        h = tensor_hodge(h1, h2)
-        w,m,n = hodge_to_selberg(h)
-        self.mu_fe = m
-        self.nu_fe = n
-        _, self.gammaV = gamma_factors(h)
-
-        self.langlands = False # status 2014 :)
-
-        #self.primitive = False
->>>>>>> 897085ca
         self.set_dokchitser_Lfunction()
         self.set_number_of_coefficients()
         
@@ -312,52 +271,52 @@
         self.ld.gp().quit()
 
     
-   # def init_tensor_product(self, V, W):
-   #     """
-   #     We are given two Galois representations and we
-   #     will return their tensor product.
-   #     """
-   #     self.original_object = V.original_object + W.original_object
-   #     self.object_type = "tensorproduct"
-   #     self.dim = V.dim * W.dim
-   #     self.motivic_weight = V.motivic_weight + W.motivic_weight
-   #     self.weight = V.weight + W.weight - 1
-
-   #     bad2 = ZZ(W.conductor).prime_factors()
-   #     s2 = set(bad2)
-   #     cross_bad = [x for x in ZZ(V.conductor).prime_factors() if x in s2]
-
-   #     N = W.conductor ** V.dimension
-   #     N *= V.conductor ** W.dimension
-   #     for p in cross_bad:
-   #         n1_tame = V.dimension - V.local_factor(p).degree()
-   #         n1_tame = W.dimension - W.local_factor(p).degree()
-   #         N = N // p ** (n1_tame * n2_tame)
-   #     self.conductor = N
-
-   #     #self.sign = NotImplementedError
-
-   #     from lfmdb.lfunctions.HodgeTransformations import *
-   #     h1 = selberg_to_hodge(V.motivic_weight,V.mu_fe,V.nu_fe)
-   #     h2 = selberg_to_hodge(W.motivic_weight,W.mu_fe,W.nu_fe)
-   #     h = tensor_hodge(h1, h2)
-   #     w,m,n = hodge_to_selberg(h)
-   #     self.mu_fe = m
-   #     self.nu_fe = n
-   #     _, self.gammaV = gamma_factors(h)
-
-   #     self.langlands = False # status 2014 :)
-
-   #     #self.primitive = False
-   #     self.set_dokchitser_Lfunction()
-   #     self.set_number_of_coefficients()
-   #     #self.dirichlet_coefficients = NotImplementedError
-
-   #     self.selfdual = all( abs(an.imag) < 0.0001 for an in self.dirichlet_coefficients[:100]) # why not 100 :)
-
-   #     self.coefficient_type = max(V.coefficient_type, W.coefficient_type)
-   #     self.coefficient_period = V.coefficient_period().lcm(W.coefficient_period)
-   #     self.ld.gp().quit()
+    def init_tensor_product(self, V, W):
+        """
+        We are given two Galois representations and we
+        will return their tensor product.
+        """
+        self.original_object = V.original_object + W.original_object
+        self.object_type = "tensorproduct"
+        self.dim = V.dim * W.dim
+        self.motivic_weight = V.motivic_weight + W.motivic_weight
+        self.weight = V.weight + W.weight - 1
+
+        bad2 = ZZ(W.conductor).prime_factors()
+        s2 = set(bad2)
+        cross_bad = [x for x in ZZ(V.conductor).prime_factors() if x in s2]
+
+        N = W.conductor ** V.dimension
+        N *= V.conductor ** W.dimension
+        for p in cross_bad:
+            n1_tame = V.dimension - V.local_euler_factor(p).degree()
+            n2_tame = W.dimension - W.local_euler_factor(p).degree()
+            N = N // p ** (n1_tame * n2_tame)
+        self.conductor = N
+
+        #self.sign = NotImplementedError
+
+        from lfmdb.lfunctions.HodgeTransformations import selberg_to_hodge, tensor_hodge, gamma_factors
+        h1 = selberg_to_hodge(V.motivic_weight,V.mu_fe,V.nu_fe)
+        h2 = selberg_to_hodge(W.motivic_weight,W.mu_fe,W.nu_fe)
+        h = tensor_hodge(h1, h2)
+        w,m,n = hodge_to_selberg(h)
+        self.mu_fe = m
+        self.nu_fe = n
+        _, self.gammaV = gamma_factors(h)
+
+        self.langlands = False # status 2014 :)
+
+        #self.primitive = False
+        self.set_dokchitser_Lfunction()
+        self.set_number_of_coefficients()
+        #self.dirichlet_coefficients = NotImplementedError
+
+        self.selfdual = all( abs(an.imag) < 0.0001 for an in self.dirichlet_coefficients[:100]) # why not 100 :)
+
+        self.coefficient_type = max(V.coefficient_type, W.coefficient_type)
+        self.coefficient_period = V.coefficient_period().lcm(W.coefficient_period)
+        self.ld.gp().quit()
 
 
 ## These are used when creating the classes with the above
