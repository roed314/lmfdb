--- conflicted
+++ resolved
@@ -61,15 +61,13 @@
         if isinstance(thingy, lmfdb.WebCharacter.WebDirichletCharacter):
             self.init_dir_char(thingy)
 
-<<<<<<< HEAD
+        if isinstance(thingy, lmfdb.math_classes.ArtinRepresentation):
+            self.init_artin_rep(thingy)
+
         self.level = self.conductor
         self.degree = self.dim
         self.poles = []
         self.residues = []
-=======
-        if isinstance(thingy, lmfdb.math_classes.ArtinRepresentation):
-            self.init_artin_rep(thingy)
->>>>>>> 1f5a8cb6
 
 ## Various ways to construct such a class
 
@@ -142,9 +140,8 @@
         else:
             self.coefficient_type = 3
         self.coefficient_period = chi.modulus()
-<<<<<<< HEAD
         self.ld.gp().quit()
-=======
+
 
     def init_artin_rep(self, rho):
         """
@@ -171,9 +168,7 @@
         self.dirichlet_coefficients = rho.coefficients_list()
         self.coefficient_type = 0
         self.coefficient_period = 0
-    
-
->>>>>>> 1f5a8cb6
+
 
 ## These are used when creating the classes with the above
 
