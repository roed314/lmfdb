{% extends "homepage.html" %}
{% import 'color.css' as color %}
{% block content %}

  {% if lock %}
    <div style="color: {{color.red}}; font-weight: bold; font-size: 200%;">Concurrent Edit!!!</div>

    <div>
      The Knowl {{ k.title }} is currently or has been recently edited by 
      <a href="{{ url_for('users.profile', userid = lock.username) }}">{{ get_username(lock.username) }}</a>
      at {{ lock.timestamp|fmtdatetime }}. There might be a conflict!
    </div>

    <div style="margin-top: 30px">
      <a href="{{ url_for('.edit', ID=k.id, lock='ignore') }}">Continue</a>
    </div>

    <div style="margin-top: 30px">
      <a href="{{ request.referrer }}">Abort</a>
    </div>
  {% else %}
    {% from "knowl-defs.html" import knowlbar with context %}

<<<<<<< HEAD
{% if k.type == -2 %}
{{ KNOWL_INC(k.source) }}
{% else %}
{{ knowlbar() }}

<div style="margin: 10px;">
{% if k.type == 0 %}
Before editing, make sure you read the {{ KNOWL("doc.knowl.guidelines", title="Knowl Edit Guidelines") }}.
{% else %}
Before editing, make sure you read the {{ KNOWL("doc.knowl.annotation_guidelines", title="Annotation Guidelines") }}.
{% endif %}
</div>
{% endif %}
=======
    {% if k.type == -2 %}
      {{ KNOWL_INC(k.source_id) }}
    {% else %}
      {{ knowlbar() }}

      <div style="margin: 10px;">
        Before editing, make sure you read the {{ KNOWL("doc.knowl.guidelines", title="Knowl Edit Guidelines") }}.
      </div>
    {% endif %}
>>>>>>> a618d22b

    <script type="text/javascript"
            src="https://cdn.jsdelivr.net/gh/markitup/1.x@1.1.15/markitup/jquery.markitup.js"
            integrity="sha256-BiawY8kuGhVgPmV3XSWamEheAvBvH9VeZbzR16BdvAM="
            crossorigin="anonymous"></script>
    {# depends on color #}
    <link rel="stylesheet" type="text/css" href="{{ url_for('static', filename='markitup.css')}}" />
    {# settings for the editor menus and the stylesheet #}
    <script type="text/javascript" src="{{ url_for('static', filename='jquery.markitup.markdown.js')}}"></script>
    <link rel="stylesheet" type="text/css" href="{{ url_for('static', filename='markdown.css')}}" />

    <script language="javascript">
$(document).ready(
  function()	{
  $('#kcontent').markItUp(myMarkdownSettings);
}
);
    </script>



<<<<<<< HEAD
<form action="{{ url_for('.save_form') }}" method="POST" id=>
  <input type="hidden" name="id" value="{{ k.id }}"/>
  <table>
    {% if k.type == -2 %} {# -2 is a comment #}
    <tr>
      <td>{{KNOWL("doc.knowl.comment_title",title="Comment Title")}}</td>
      <td><input size="40" name="title" id="ktitle" value="{{ k.title }}" /></td>
    </tr>
    {% else %}
    <tr>
      <td>
        {{KNOWL("doc.knowl.identifier",title="Identifier")}}
      </td>
      <td>
        <a href="{{ url_for('.render', ID = k.id) }}">{{ k.id }}</a>
      </td>
    </tr>
    {% if user_is_admin and k.type == 0 and k.exists() %}
    <tr>
      <td>
        Rename to:
      </td>
      <td>
        <input size="40" name="krename" />
      </td>
    </tr>
    {% endif %}
    <tr>
      <td>{{KNOWL("doc.knowl.description",title="Description")}}</td>
      <td><input size="40" name="title" id="ktitle" value="{{ k.title }}" /></td>
    </tr>
    <tr>
      <td>Quality</td>
      <td>
        {{ k.quality }}
      </td>
    </tr>
    {% endif %}
    <tr>
      <td colspan="2"><textarea cols="40" rows="10"
          name="content" id="kcontent">{{ k.content }}</textarea>
      </td>
    </tr>
  </table>
   <button type="submit" id="knowl-edit-btn" onclick="return check_knowl_category();">Save</button>
   <a style="margin-left: 30px" onclick="unsaved = false;" href="{% if k.type == -2 %}{{ url_for('.show', ID=k.source) }}{% elif k.exists() %}{{ url_for('.show', ID=k.id) }}{% else %}{{ url_for('.index') }}{% endif %}">cancel</a>
</form>
=======
    <form action="{{ url_for('.save_form') }}" method="POST" id=>
      <input type="hidden" name="id" value="{{ k.id }}"/>
      <table>
        {% if k.type == -2 %} {# -2 is a comment #}
          <tr>
            <td>{{KNOWL("doc.knowl.comment_title",title="Comment Title")}}</td>
            <td><input size="40" name="title" id="ktitle" value="{{ k.title }}" /></td>
          </tr>
        {% else %}
          <tr>
            <td>
              {{KNOWL("doc.knowl.identifier",title="Identifier")}}
            </td>
            <td>
              <a href="{{ url_for('.render', ID = k.id) }}">{{ k.id }}</a>
            </td>
          </tr>
          {% if user_is_admin and k.type == 0 and k.exists() %}
            <tr>
              <td>
                Rename to:
              </td>
              <td>
                <input size="40" name="krename" />
              </td>
            </tr>
          {% endif %}
          <tr>
            <td>{{KNOWL("doc.knowl.description",title="Description")}}</td>
            <td><input size="40" name="title" id="ktitle" value="{{ k.title }}" /></td>
          </tr>
          <tr>
            <td>Quality</td>
            <td>
              {{ k.quality }}
            </td>
          </tr>
        {% endif %}
        <tr>
          <td colspan="2"><textarea cols="40" rows="10"
                                              name="content" id="kcontent">{{ k.content }}</textarea>
          </td>
        </tr>
      </table>
      <button type="submit" id="knowl-edit-btn" onclick="return check_knowl_category();">Save</button>
    <a style="margin-left: 30px" onclick="unsaved = false;" href="{% if k.type == -2 %}{{ url_for('.show', ID=k.source_id) }}{% elif k.exists() %}{{ url_for('.show', ID=k.id) }}{% else %}{{ url_for('.index') }}{% endif %}">cancel</a>
    </form>
>>>>>>> a618d22b


    <div class="knowl-editmode-sep">
      <table class="knowl-editmode">
        <tr>
          <td>
            <a id="activate-link-suggestions" onclick="enable('link-suggestions'); return false;" href="#">Link suggestions</a>
            <span id="inactive-link-suggestions" style="display: none;">Link suggestions</span>
          </td>
          <td>
            <a id="activate-history" onclick="enable('history'); return false;" href="#">View diffs</a>
            <span id="inactive-history" style="display: none;">View diffs</span>
          </td>
          <td>
            <a id="activate-preview" onclick="enable('preview'); return false;" href="#" style="display: none;">Preview</a>
            <span id="inactive-preview">Preview</span>
          </td>
          <td>
            <a id="refresh-view" onclick="refresh_view(); return false;" style="display: none;" href="#">(Refresh)</a>
          </td>
        </tr>
      </table>
    </div>
    <div id="view-wrapper" class="knowl">
      <div id="view-link-suggestions" style="display: none;">
        <ul id="link-suggestions-ul">
        </ul>
      </div>
      <div id="view-history" style="display: none;">
        {% if (k.edit_history|length) > 1 %}
          <input id="history-slider" type="range" list="knowl_versions" min="0" max="{{(k.edit_history|length)-1}}" step="1" value="{{k.edit_history_start}}">
          <datalist id="knowl_versions">
            {% for i in range((k.edit_history|length)) %}
              <option value="{{i}}"{% if k.edit_history.status == 1 %} label="R"{% endif %}>
            {% endfor %}
          </datalist>
        {% else %}
          <input id="history-slider" type="hidden" value="0">
        {% endif %}
        <div id="diff-container"></div>
      </div>
      <div id="view-preview">
        <h1 id="knowl-title"></h1>
        <div id="knowl-content"></div>
      </div>
    </div>

    <script type="text/javascript">
/* the dom fields we are working with */
var $ktitle    = $("#ktitle");
var $kcontent  = $("#kcontent");
var $title     = $("#knowl-title");
var $content   = $("#knowl-content");
var $refresh   = $("#refresh-view");
var $linkul    = $("#link-suggestions-ul");
var $diffview  = $("#diff-container");
var $slider    = $("#history-slider");
/* state flags */
var refresh_id    = null;
var reparse_latex = false;
/* parameters */
var all_modes = ['link-suggestions', 'history', 'preview'];
var REFRESH_TIMEOUT = 2000;
/* edit history */
var edit_history = [
{% for version in k.edit_history %}
  `{{ version['content'] }}`,
{% endfor %}
];
/* all defines */
var knowldef = /\{\{\s*KNOWL(_INC)?\s*\(\s*['"]([^'"]+)['"]\s*,\s*(title\s*=\s*)?([']([^']+)[']|["]([^"]+)["]\s*)\)\s*\}\}/g;
var all_defines = {
{% for term, definers in k.all_defines.items() %}
  '{{term}}': [
{% for did in definers %}
  '{{did}}',
{% endfor %}
],
{% endfor %}
};

/* Switching between edit modes */
function enable(edit_mode) {
refresh_view(edit_mode);
for (var i = 0; i < 3; i++) {
mode = all_modes[i];
if (mode === edit_mode) {
$('#activate-' + mode).hide();
$('#inactive-' + mode).show();
$('#view-' + mode).show();
} else {
$('#activate-' + mode).show();
$('#inactive-' + mode).hide();
$('#view-' + mode).hide();
}
}
}

function refresh_view(edit_mode='cur') {
if (refresh_id) {
/* this case happens, when we click "refresh" while a timer is running. */
window.clearTimeout(refresh_id);
}
if (edit_mode === 'cur') {
for (var mode in ['link-suggestions', 'history', 'preview']) {
if ($('#activate-' + mode).is(":hidden")) {
edit_mode = mode;
break;
}
}
}
if (edit_mode === 'link-suggestions') {
refresh_link_suggestions();
} else if (edit_mode === 'history') {
refresh_history();
} else {
refresh_preview();
}
$('#refresh-view').hide();
}
function refresh_link_suggestions() {
var present = {};
var content = $kcontent.val();
do {
m = knowldef.exec(content);
if (m) {
if (m[5]) {
present[m[5]] = true;
} else if (m[6]) {
present[m[6]] = true;
}
}
} while (m);
$linkul.empty();
var some_link = false;
var to_insert = [];
for (kdef in all_defines) {
var kdef_finder = new RegExp('\\b'+kdef+'\\b', 'i');
var match = kdef_finder.exec(content);
if (match !== null) {
found = false;
for (pdef in present) {
if (pdef.indexOf(kdef) != -1) {
found = true;
break;
}
}
if (!found) {
some_link = true;
// Have to construct the Knowl link by hand
for (var i = 0; i < all_defines[kdef].length; i++) {
var definer_id = all_defines[kdef][i];
var label = match[0]+' ['+definer_id+']';
var klink = '<a title="'+label+'" knowl="'+definer_id+'" kwargs="">'+label+'</a>';
var inserter = `<a href="#" onclick="insert_klink('`+definer_id+`', '`+match[0]+`'); return false;">insert</a>`;
to_insert.push([match.index, "<li>" + klink + " - " + inserter + "</li>"]);
}
}
}
}
function sort_pairs(a, b) {
if (a[0] != b[0]) {
return a[0]-b[0];
} else if (a[1] < b[1]) {
return -1;
} else if (a[1] > b[1]) {
return 1;
} else {
return 0;
}
}
to_insert.sort(sort_pairs);
for (var i = 0; i < to_insert.length; i++) {
$linkul.append(to_insert[i][1]);
}
if (!some_link) {
$linkul.append("<li>No suggestions available</li>");
}
// Now find the terms that are already knowled
// And the terms that aren't but could be
}
{# We're writing jinja inside javascript.... #}
{% raw %}
function insert_klink(kid, ktext) {
$kcontent.focus();
var content = $kcontent.val();
var ktext_finder = new RegExp('\\b'+ktext+'\\b', 'i');
var match = ktext_finder.exec(content);
if (match !== null) {
start = match.index;
end = start + match[0].length;
var new_link = "{{ KNOWL('" + kid + "', title='" + match[0] + "') }}";
$kcontent[0].selectionStart = start;
$kcontent[0].selectionEnd = end;
document.execCommand('insertText', false, new_link);
}
refresh_link_suggestions();
}
{% endraw %}

function refresh_history() {
$diffview.text(edit_history[$slider.val()]);
}

function refresh_preview() {
var url = "{{ url_for('.render', ID=k.id)}}";
$.post(url, { "content" : $kcontent.val(), "footer" : "0" },
  function(data) {
$title.html("Processing ...");
$content.html(data);
renderMathInElement($title.get(0), katexOpts); // FIXME this doesn't do what is intended as the contents of title is currently "Processing ..."
renderMathInElement($content.get(0), katexOpts);
refresh_id = null;
// once rendering is done.
// has there been a call in the meantime and we have to do this again?
if (reparse_latex) {
/* console.log("reparse_latex == true"); */
reparse_latex = false;
refresh_view();
}
/* finally, set the title and hide the refresh link */
$title.html($ktitle.val());
$refresh.fadeOut();
}).fail(function() { $title.html("ERROR"); })
}

/* if nothing scheduled, refresh delayed
   otherwise tell it to reparse the latex */
function refresh_delay() {
unsaved = true;
$refresh.fadeIn();
if (refresh_id) {
reparse_latex = true;
} else {
refresh_id = window.setTimeout(refresh_view, REFRESH_TIMEOUT);
}
}

/* register keyhandlers */
$(function() {
$ktitle.keyup(   function(evt) { refresh_delay(); });
$kcontent.keyup( function(evt) { refresh_delay(); });
refresh_preview();
});


/* prevent accidental closing of browser window */
var unsaved = false;
window.onbeforeunload = function() {
if(unsaved) {
return "There are unsaved edits. Really close?";
}
}

/* Check before saving if changing knowl category */
function check_knowl_category() {
{% if user_is_admin and k.type == 0 and k.exists() %}
  var newname = $("input[name='krename']").val();
log(newname.split(".").slice(0,-1));

if (newname) {
if (newname.includes(".")) {
var newcat = newname.split(".").slice(0,-1).join(".");
} else {
var newcat = newname;
}
if ('{{k.id}}'.includes(".")) {
var oldcat = '{{k.id}}'.split(".").slice(0, -1).join(".");
} else {
var oldcat = oldname;
}
if (newcat != oldcat) {
if (confirm("Do you really want to change the knowl category from " + oldcat + " to " + newcat)) {
unsaved = false;
return true;
} else {
return false;
}
}
}
{% endif %}
unsaved = false;
return true;
}
    </script>

  {% endif %} {# concurrent edit warning at the top #}
{% endblock %}<|MERGE_RESOLUTION|>--- conflicted
+++ resolved
@@ -21,31 +21,19 @@
   {% else %}
     {% from "knowl-defs.html" import knowlbar with context %}
 
-<<<<<<< HEAD
-{% if k.type == -2 %}
-{{ KNOWL_INC(k.source) }}
-{% else %}
-{{ knowlbar() }}
-
-<div style="margin: 10px;">
-{% if k.type == 0 %}
-Before editing, make sure you read the {{ KNOWL("doc.knowl.guidelines", title="Knowl Edit Guidelines") }}.
-{% else %}
-Before editing, make sure you read the {{ KNOWL("doc.knowl.annotation_guidelines", title="Annotation Guidelines") }}.
-{% endif %}
-</div>
-{% endif %}
-=======
     {% if k.type == -2 %}
-      {{ KNOWL_INC(k.source_id) }}
+      {{ KNOWL_INC(k.source) }}
     {% else %}
       {{ knowlbar() }}
 
       <div style="margin: 10px;">
+        {% if k.type == 0 %}
         Before editing, make sure you read the {{ KNOWL("doc.knowl.guidelines", title="Knowl Edit Guidelines") }}.
+        {% else %}
+        Before editing, make sure you read the {{ KNOWL("doc.knowl.annotation_guidelines", title="Annotation Guidelines") }}.
+        {% endif %}
       </div>
     {% endif %}
->>>>>>> a618d22b
 
     <script type="text/javascript"
             src="https://cdn.jsdelivr.net/gh/markitup/1.x@1.1.15/markitup/jquery.markitup.js"
@@ -65,57 +53,6 @@
 );
     </script>
 
-
-
-<<<<<<< HEAD
-<form action="{{ url_for('.save_form') }}" method="POST" id=>
-  <input type="hidden" name="id" value="{{ k.id }}"/>
-  <table>
-    {% if k.type == -2 %} {# -2 is a comment #}
-    <tr>
-      <td>{{KNOWL("doc.knowl.comment_title",title="Comment Title")}}</td>
-      <td><input size="40" name="title" id="ktitle" value="{{ k.title }}" /></td>
-    </tr>
-    {% else %}
-    <tr>
-      <td>
-        {{KNOWL("doc.knowl.identifier",title="Identifier")}}
-      </td>
-      <td>
-        <a href="{{ url_for('.render', ID = k.id) }}">{{ k.id }}</a>
-      </td>
-    </tr>
-    {% if user_is_admin and k.type == 0 and k.exists() %}
-    <tr>
-      <td>
-        Rename to:
-      </td>
-      <td>
-        <input size="40" name="krename" />
-      </td>
-    </tr>
-    {% endif %}
-    <tr>
-      <td>{{KNOWL("doc.knowl.description",title="Description")}}</td>
-      <td><input size="40" name="title" id="ktitle" value="{{ k.title }}" /></td>
-    </tr>
-    <tr>
-      <td>Quality</td>
-      <td>
-        {{ k.quality }}
-      </td>
-    </tr>
-    {% endif %}
-    <tr>
-      <td colspan="2"><textarea cols="40" rows="10"
-          name="content" id="kcontent">{{ k.content }}</textarea>
-      </td>
-    </tr>
-  </table>
-   <button type="submit" id="knowl-edit-btn" onclick="return check_knowl_category();">Save</button>
-   <a style="margin-left: 30px" onclick="unsaved = false;" href="{% if k.type == -2 %}{{ url_for('.show', ID=k.source) }}{% elif k.exists() %}{{ url_for('.show', ID=k.id) }}{% else %}{{ url_for('.index') }}{% endif %}">cancel</a>
-</form>
-=======
     <form action="{{ url_for('.save_form') }}" method="POST" id=>
       <input type="hidden" name="id" value="{{ k.id }}"/>
       <table>
@@ -161,9 +98,8 @@
         </tr>
       </table>
       <button type="submit" id="knowl-edit-btn" onclick="return check_knowl_category();">Save</button>
-    <a style="margin-left: 30px" onclick="unsaved = false;" href="{% if k.type == -2 %}{{ url_for('.show', ID=k.source_id) }}{% elif k.exists() %}{{ url_for('.show', ID=k.id) }}{% else %}{{ url_for('.index') }}{% endif %}">cancel</a>
+    <a style="margin-left: 30px" onclick="unsaved = false;" href="{% if k.type == -2 %}{{ url_for('.show', ID=k.source) }}{% elif k.exists() %}{{ url_for('.show', ID=k.id) }}{% else %}{{ url_for('.index') }}{% endif %}">cancel</a>
     </form>
->>>>>>> a618d22b
 
 
     <div class="knowl-editmode-sep">
