--- conflicted
+++ resolved
@@ -1894,13 +1894,9 @@
                 if header:
                     # This consumes the first three lines
                     columns = self._read_header_lines(F, set(columns), sep=sep, check=True, adjust_schema=adjust_schema)
-<<<<<<< HEAD
                     addid = ('id' not in columns)
                     if addid:
                         columns = ["id"] + columns
-=======
-                    addid = ('id' in columns)
->>>>>>> b57f0134
                 else:
                     addid = False
 
