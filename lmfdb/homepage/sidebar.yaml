1intro:
  type: simple
  heading:
     title: Introduction
     url_for: "introduction"
  parts:
    - title: Overview
      url_for: "introduction"
    - title: Random
      url_for: "go_random"
    - title: Universe
      url_for: "universe"
    - title: Knowledge
      url_for: "knowledge.index"

2L-functions:
  type: simple
  heading:
    title: L-functions
    url_for: "l_functions.contents"
  parts:
    - title: "Rational"
      url_for: "l_functions.rational"
    - title: "All"
      url_for: "l_functions.index"

3ModForm:
  type: simple
  heading:
    title: Modular forms
    url_for: "modular_forms"
  parts:
    - title: Classical
      url_for: "cmf.index"
    - title: Maass
      url_for: "maass.index"
    - title: Hilbert
      url_for: "hmf.hilbert_modular_form_render_webpage"
    - title: Bianchi
      url_for: "bmf.index"
    - title: Half-integral
      status: future
    - title: Noncongruence
      status: future
    - title: mod &#8467;
      url_for: "modlmf.modlmf_render_webpage"
      status: future
    - title: Hecke algebra
      url_for: "hecke_algebras.hecke_algebras_render_webpage"
      status: future
    - title: GL(3) Maass
      status: future
    - title: Cohomological
      status: future
    - title: Siegel
      status: beta
      url_for: "smf.index"
    - title: U(2,1)
      status: future

4Var:
  type: simple
  heading:
    title: Varieties
    url_for: "varieties"
  parts:
    - title: Elliptic curves over $\Q$
      url_for: "ec.rational_elliptic_curves"
      colspan: onecolumn
    - title: Elliptic curves over $\Q(\alpha)$
      url_for: "ecnf.index"
      colspan: onecolumn
    - title: Elliptic curves over $\F_{q}(t)$
      status: future
      colspan: onecolumn
    - title: Genus 2 curves over $\Q$
      url_for: "g2c.index_Q"
      colspan: onecolumn
    - title: Genus 2 curves over $\Q(\alpha)$
      status: future
      colspan: onecolumn
    - title: Genus 2 curves over $\F_{q}(t)$
      status: future
      colspan: onecolumn
    - title: Genus 3 curves over $\Q$
      status: future
      colspan: onecolumn
    - title: Genus 3 curves over $\Q(\alpha)$
      status: future
      colspan: onecolumn
    - title: Genus 3 curves over $\F_{q}(t)$
      status: future
      colspan: onecolumn
    - title: Shimura curves
      status: future
      colspan: onecolumn
    - title: Modular curves
<<<<<<< HEAD
      status: beta
=======
      status: future
>>>>>>> 851a468e
      url_for: "modcurve.index"
      colspan: onecolumn
    - title: Higher genus families
      url_for:  "higher_genus_w_automorphisms.index"
      colspan: onecolumn
    - title: Abelian surfaces
      status: future
      colspan: onecolumn
    - title: K3 surfaces
      status: future
    - title: $3^+$-d
      style: rotate
      status: future_rotated
    - title: Calabi-Yau varieties
      status: future
    - title: Shimura varieties
      status: future
      colspan: onecolumn
    - title: Abelian varieties over $\F_{q}$
      url_for: "abvarfq.abelian_varieties"
      colspan: onecolumn
    - title: Belyi maps
      status: beta
      url_for: "belyi.index"
      colspan: onecolumn

5Fields:
  type: simple
  heading:
    title: Fields
    url_for: "fields"
  parts:
    - title: Number fields
      url_for:  "number_fields.number_field_render_webpage"
      colspan: onecolumn
    - title: $p$-adic fields
      url_for:  "local_fields.index"
      colspan: onecolumn
    - title: Global function fields
      status: future
      colspan: onecolumn
    - title: Local function fields
      status: future
      colspan: onecolumn

6Repn:
  type: simple
  heading:
    title: Representations
    url_for: "representations"
  parts:
    - title: Dirichlet characters
      url_for:  "characters.render_DirichletNavigation"
      colspan: onecolumn
    - title: Hecke characters
      url_for:  "characters.render_Heckewebpage"
      status: future
      colspan: onecolumn
    - title: Artin representations
      url_for: "artin_representations.index"
      colspan: onecolumn
    - title: mod &#8467;
      status: future
      colspan: onecolumn
    - title: Weil-Deligne
      status: future
      colspan: onecolumn
    - title: Automorphic
      status: future
      colspan: onecolumn

7Mot:
  type: simple
  status: beta
  heading:
    title: Motives
    url_for: "motives"
  parts:
    - title: Hypergeometric over $\Q$
      status: beta
      url_for:  "hypergm.index"
      colspan: onecolumn
    - title: Hypergeometric over $\Q(\sqrt{d})$
      status: future
      colspan: onecolumn
    - title: Jacobi
      status: future
      colspan: onecolumn
    - title: $G_2$
      status: future
      colspan: onecolumn

8Groups:
  type: simple
  heading:
    title: Groups
    url_for: "groups"
  parts:
  - title: Galois groups
    url_for: "galois_groups.index"
    colspan: onecolumn
  - title: Sato-Tate groups
    url_for: "st.index"
    colspan: onecolumn
  - title: Abstract groups
    url_for: "abstract.index"
    status: beta
    colspan: onecolumn
  - title: Lattices
    url_for: "lattice.lattice_render_webpage"
    status: beta
    colspan: onecolumn
  - title: Finite subgroups of
    part2:
      - title: $\GL(n,\F_q)$
        status:  future
      - title: $\GL(n,\Z)$
        status: future
      - title: $\GL(n,\Q)$
        url_for: "glnQ.index"
        status:  future
      - title: $\GL(n,\C)$
        url_for: "glnC.index"
        status:  future
    status: future
    colspan: onecolumn

9API:
  type: single
  heading:
    title: Database
    url_for: "API.index"
    type: knowl

...<|MERGE_RESOLUTION|>--- conflicted
+++ resolved
@@ -95,11 +95,7 @@
       status: future
       colspan: onecolumn
     - title: Modular curves
-<<<<<<< HEAD
-      status: beta
-=======
-      status: future
->>>>>>> 851a468e
+      status: future
       url_for: "modcurve.index"
       colspan: onecolumn
     - title: Higher genus families
