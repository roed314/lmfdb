# -*- coding: utf-8 -*-
import re
import time
import ast
import StringIO
from lmfdb.db_backend import db
from lmfdb.base import app
from lmfdb.utils import to_dict, make_logger
from lmfdb.abvar.fq import abvarfq_page
from lmfdb.search_parsing import parse_ints, parse_string_start, parse_count, parse_start, parse_nf_string, parse_galgrp
from search_parsing import parse_newton_polygon, parse_abvar_decomp
from isog_class import validate_label, AbvarFq_isoclass
from stats import AbvarFqStats
from flask import flash, render_template, url_for, request, redirect, send_file, jsonify
from markupsafe import Markup
from sage.rings.all import PolynomialRing, ZZ

logger = make_logger("abvarfq")

#########################
#    Top level
#########################

def get_bread(*breads):
    bc = [('Abelian Varieties', url_for(".abelian_varieties")),
          ('Fq', url_for(".abelian_varieties"))]
    map(bc.append, breads)
    return bc

abvarfq_credit = 'Taylor Dupuy, Kiran Kedlaya, David Roe, Christelle Vincent'

@app.route("/EllipticCurves/Fq")
def ECFq_redirect():
    return redirect(url_for("abvarfq.abelian_varieties"), **request.args)

def learnmore_list():
    return [('Completeness of the data', url_for(".completeness_page")),
            ('Source of the data', url_for(".how_computed_page")),
            ('Labels', url_for(".labels_page"))]

# Return the learnmore list with the matchstring entry removed
def learnmore_list_remove(matchstring):
    return filter(lambda t:t[0].find(matchstring) < 0, learnmore_list())

#########################
#  Search/navigate
#########################

@abvarfq_page.route("/")
def abelian_varieties():
    args = request.args
    if args:
        info = to_dict(args)
        #information has been entered, but not requesting to change the parameters of the table
        if not('table_field_range' in info) and not('table_dimension_range' in info):
            return abelian_variety_search(**args)
        #information has been entered, requesting to change the parameters of the table
        else:
            return abelian_variety_browse(**args)
    # no information was entered
    else:
        return abelian_variety_browse(**args)

@abvarfq_page.route("/<int:g>/")
def abelian_varieties_by_g(g):
    D = to_dict(request.args)
    if 'g' not in D: D['g'] = g
    D['bread'] = get_bread((str(g), url_for(".abelian_varieties_by_g", g=g)))
    return abelian_variety_search(**D)

@abvarfq_page.route("/<int:g>/<int:q>/")
def abelian_varieties_by_gq(g, q):
    D = to_dict(request.args)
    if 'g' not in D: D['g'] = g
    if 'q' not in D: D['q'] = q
    D['bread'] = get_bread((str(g), url_for(".abelian_varieties_by_g", g=g)),
                           (str(q), url_for(".abelian_varieties_by_gq", g=g, q=q)))
    return abelian_variety_search(**D)

@abvarfq_page.route("/<int:g>/<int:q>/<iso>")
def abelian_varieties_by_gqi(g, q, iso):
    label = abvar_label(g,q,iso)
    try:
        validate_label(label)
    except ValueError as err:
        flash(Markup("Error: <span style='color:black'>%s</span> is not a valid label: %s." % (label, str(err))), "error")
        return search_input_error()
    try:
        cl = AbvarFq_isoclass.by_label(label)
    except ValueError as err:
        flash(Markup("Error: <span style='color:black'>%s</span> is not in the database." % (label)), "error")
        return search_input_error()
    bread = get_bread((str(g), url_for(".abelian_varieties_by_g", g=g)),
                      (str(q), url_for(".abelian_varieties_by_gq", g=g, q=q)),
                      (iso, url_for(".abelian_varieties_by_gqi", g=g, q=q, iso=iso)))

    return render_template("show-abvarfq.html",
                           properties2=cl.properties(),
                           credit=abvarfq_credit,
                           title='Abelian Variety Isogeny Class %s over $%s$'%(label, cl.field()),
                           bread=bread,
                           cl=cl,
                           learnmore=learnmore_list())


def abelian_variety_search(**args):
    info = to_dict(args)

    if 'download' in info and info['download'] != 0:
        return download_search(info)

    bread = args.get('bread', get_bread(('Search Results', ' ')))
    if 'jump' in info:
        return by_label(info.get('label',''))
    query = {}

    try:
        parse_ints(info,query,'q',name='base field')
        parse_ints(info,query,'g',name='dimension')
        if 'simple' in info:
            if info['simple'] == 'yes':
                query['is_simp'] = True
            elif info['simple'] == 'no':
                query['is_simp'] = False
        if 'primitive' in info:
            if info['primitive'] == 'yes':
                query['is_prim'] = True
            elif info['primitive'] == 'no':
                query['is_prim'] = False
        if 'jacobian' in info:
            jac = info['jacobian']
            if jac == 'yes':
                query['is_jac'] = 1
            elif jac == 'not_no':
                query['is_jac'] = {'$gt' : -1}
            elif jac == 'not_yes':
                query['is_jac'] = {'$lt' : 1}
            elif jac == 'no':
                query['is_jac'] = -1
        if 'polarizable' in info:
            pol = info['polarizable']
            if pol == 'yes':
                query['is_pp'] = 1
            elif pol == 'not_no':
                query['is_pp'] = {'$gt' : -1}
            elif pol == 'not_yes':
                query['is_pp'] = {'$lt' : 1}
            elif pol == 'no':
                query['is_pp'] = -1
        parse_ints(info,query,'p_rank')
        parse_ints(info,query,'ang_rank')
        parse_newton_polygon(info,query,'newton_polygon',qfield='slps') # TODO
        parse_string_start(info,query,'initial_coefficients',qfield='poly',initial_segment=["1"])
        parse_string_start(info,query,'abvar_point_count',qfield='A_cnts')
        parse_string_start(info,query,'curve_point_count',qfield='C_cnts',first_field='pt_cnt')
        parse_abvar_decomp(info,query,'decomposition',qfield='decomp',av_stats=AbvarFqStats())
        parse_nf_string(info,query,'number_field',qfield='nf')
        parse_galgrp(info,query,qfield=('galois_n','galois_t'))
    except ValueError:
        return search_input_error(info, bread)

    if 'result_count' in info:
        nres = db.av_fqisog.count(query)
        return jsonify({"nres":str(nres)})

    count = parse_count(info, 50)
    start = parse_start(info)

    res = db.av_fqisog.search(query, limit=count, offset=start, info=info)

    info['abvars'] = [AbvarFq_isoclass(x) for x in res]
<<<<<<< HEAD
    t = 'Abelian Variety search results'
=======
    info['number'] = nres
    info['start'] = start
    info['count'] = count
    info['more'] = int(start + count < nres)
    if nres == 1:
        info['report'] = 'unique match'
    elif nres == 0:
        info['report'] = 'no matches'
    elif nres > count or start != 0:
        info['report'] = 'displaying matches %s-%s of %s' %(start + 1, min(nres, start+count), nres)
    else:
        info['report'] = 'displaying all %s matches' % nres
    t = 'Abelian Variety Search Results'
>>>>>>> a301e92a
    return render_template("abvarfq-search-results.html", info=info, credit=abvarfq_credit, bread=bread, title=t)

def abelian_variety_browse(**args):
    info = to_dict(args)
    if not('table_dimension_range' in info) or (info['table_dimension_range']==''):
        info['table_dimension_range'] = "1-6"
    if not('table_field_range' in info)  or (info['table_field_range']==''):
        info['table_field_range'] = "2-27"

    table_params = {}
    av_stats=AbvarFqStats()

    # Handle dimension range
    gs = av_stats.gs
    try:
        if ',' in info['table_dimension_range']:
            flash(Markup("Error: You cannot use commas in the table ranges."), "error")
            raise ValueError
        parse_ints(info,table_params,'table_dimension_range',qfield='g')
    except (ValueError, AttributeError, TypeError):
        gmin, gmax = 1, 6
    else:
        if isinstance(table_params['g'], int):
            gmin = gmax = table_params['g']
        else:
            gmin = table_params['g'].get('$gte',min(gs) if gs else table_params['g'].get('$lte',1))
            gmax = table_params['g'].get('$lte',max(gs) if gs else table_params['g'].get('$gte',20))

    # Handle field range
    qs = av_stats.qs
    try:
        if ',' in info['table_field_range']:
            flash(Markup("Error: You cannot use commas in the table ranges."), "error")
            raise ValueError
        parse_ints(info,table_params,'table_field_range',qfield='q')
    except (ValueError, AttributeError, TypeError):
        qmin, qmax = 2, 27
    else:
        if isinstance(table_params['q'], int):
            qmin = qmax = table_params['q']
        else:
            qmin = table_params['q'].get('$gte',min(qs) if qs else table_params['q'].get('$lte',0))
            qmax = table_params['q'].get('$lte',max(qs) if qs else table_params['q'].get('$gte',1000))
    info['table'] = {}
    if gmin == gmax:
        info['table_dimension_range'] = "{0}".format(gmin)
    else:
        info['table_dimension_range'] = "{0}-{1}".format(gmin, gmax)
    if qmin == qmax:
        info['table_field_range'] = "{0}".format(qmin)
    else:
        info['table_field_range'] = "{0}-{1}".format(qmin, qmax)

    for q in qs:
        if q < qmin or q > qmax:
            continue
        info['table'][q] = {}
        L = av_stats._counts[q]
        for g in xrange(gmin, gmax+1):
            if g < len(L):
                info['table'][q][g] = L[g]
            else:
                info['table'][q][g] = 0

    info['col_heads'] = [q for q in qs if q >= qmin and q <= qmax]
    info['row_heads'] = [g for g in gs if g >= gmin and g <= gmax]

    return render_template("abvarfq-index.html", title="Isogeny Classes of Abelian Varieties over Finite Fields", info=info, credit=abvarfq_credit, bread=get_bread(), learnmore=learnmore_list())

def search_input_error(info=None, bread=None):
    if info is None: info = {'err':'','query':{}}
    if bread is None: bread = get_bread(('Search Results', '.'))
    return render_template("abvarfq-search-results.html", info=info, title='Abelian Variety Search Input Error', bread=bread)

@abvarfq_page.route("/<label>")
def by_label(label):
    label = label.replace(" ", "")
    try:
        validate_label(label)
    except ValueError as err:
        flash(Markup("Error: <span style='color:black'>%s</span> is not a valid label: %s." % (label, str(err))), "error")
        return search_input_error()
    g, q, iso = split_label(label)
    return redirect(url_for(".abelian_varieties_by_gqi", g = g, q = q, iso = iso))

@abvarfq_page.route("/random")
def random_class():
    label = db.av_fqisog.random()
    g, q, iso = split_label(label)
    return redirect(url_for(".abelian_varieties_by_gqi", g = g, q = q, iso = iso))

def download_search(info):
    dltype = info['Submit']
    R = PolynomialRing(ZZ, 'x')
    delim = 'bracket'
    com = r'\\'  # single line comment start
    com1 = ''  # multiline comment start
    com2 = ''  # multiline comment end
    filename = 'weil_polynomials.gp'
    mydate = time.strftime("%d %B %Y")
    if dltype == 'sage':
        com = '#'
        filename = 'weil_polynomials.sage'
    if dltype == 'magma':
        com = ''
        com1 = '/*'
        com2 = '*/'
        delim = 'magma'
        filename = 'weil_polynomials.m'
    s = com1 + "\n"
    s += com + " Weil polynomials downloaded from the LMFDB on %s.\n"%(mydate)
    s += com + " Below is a list (called data), collecting the weight 1 L-polynomial\n"
    s += com + " attached to each isogeny class of an abelian variety.\n"
    s += "\n" + com2
    s += "\n"

    if dltype == 'magma':
        s += 'P<x> := PolynomialRing(Integers()); \n'
        s += 'data := ['
    else:
        if dltype == 'sage':
            s += 'x = polygen(ZZ) \n'
        s += 'data = [ '
    s += '\\\n'
    for f in db.av_fqisog.search(ast.literal_eval(info["query"]), 'poly'):
        poly = R(f)
        s += str(poly) + ',\\\n'
    s = s[:-3]
    s += ']\n'
    if delim == 'magma':
        s = s.replace('[', '[*')
        s = s.replace(']', '*]')
        s += ';'
    strIO = StringIO.StringIO()
    strIO.write(s)
    strIO.seek(0)
    return send_file(strIO, attachment_filename=filename, as_attachment=True, add_etags=False)

@abvarfq_page.route("/Completeness")
def completeness_page():
    t = 'Completeness of the Weil Polynomial Data'
    bread = get_bread(('Completeness', '.'))
    return render_template("single.html", kid='dq.av.fq.extent',
                           credit=abvarfq_credit, title=t, bread=bread, learnmore=learnmore_list_remove('Completeness'))

@abvarfq_page.route("/Source")
def how_computed_page():
    t = 'Source of the Weil Polynomial Data'
    bread = get_bread(('Source', '.'))
    return render_template("single.html", kid='dq.av.fq.source',
                           credit=abvarfq_credit, title=t, bread=bread, learnmore=learnmore_list_remove('Source'))

@abvarfq_page.route("/Labels")
def labels_page():
    t = 'Labels for Isogeny Classes of Abelian Varieties'
    bread = get_bread(('Labels', '.'))
    return render_template("single.html", kid='av.fq.lmfdb_label',
                           credit=abvarfq_credit, title=t, bread=bread, learnmore=learnmore_list_remove('Labels'))

lmfdb_label_regex = re.compile(r'(\d+)\.(\d+)\.([a-z_]+)')

def split_label(lab):
    return lmfdb_label_regex.match(lab).groups()

def abvar_label(g, q, iso):
    return "%s.%s.%s" % (g, q, iso)<|MERGE_RESOLUTION|>--- conflicted
+++ resolved
@@ -169,23 +169,7 @@
     res = db.av_fqisog.search(query, limit=count, offset=start, info=info)
 
     info['abvars'] = [AbvarFq_isoclass(x) for x in res]
-<<<<<<< HEAD
-    t = 'Abelian Variety search results'
-=======
-    info['number'] = nres
-    info['start'] = start
-    info['count'] = count
-    info['more'] = int(start + count < nres)
-    if nres == 1:
-        info['report'] = 'unique match'
-    elif nres == 0:
-        info['report'] = 'no matches'
-    elif nres > count or start != 0:
-        info['report'] = 'displaying matches %s-%s of %s' %(start + 1, min(nres, start+count), nres)
-    else:
-        info['report'] = 'displaying all %s matches' % nres
     t = 'Abelian Variety Search Results'
->>>>>>> a301e92a
     return render_template("abvarfq-search-results.html", info=info, credit=abvarfq_credit, bread=bread, title=t)
 
 def abelian_variety_browse(**args):
