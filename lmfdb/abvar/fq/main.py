--- conflicted
+++ resolved
@@ -61,13 +61,11 @@
 def download_all(label):
     return AbvarFq_download().download_all(label)
 
-<<<<<<< HEAD
 @abvarfq_page.route("/download_curves/<label>")
 def download_curves(label):
     return AbvarFq_download().download_curves(label)
 
-=======
->>>>>>> 642d7c73
+
 
 #########################
 #  Search/navigate
@@ -130,12 +128,10 @@
         ('All stored data to text', url_for('.download_all', label=label))
     ]
 
-<<<<<<< HEAD
+
     if hasattr(cl, "curves") and cl.curves:
         downloads.append(('Curves to text', url_for('.download_curves', label=label)))
-
-=======
->>>>>>> 642d7c73
+      
     return render_template(
         "show-abvarfq.html",
         properties=cl.properties(),
