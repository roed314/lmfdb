{% extends 'show-abvarfq-common.html' %}

{% block subcontent %}

<script type="text/javascript" src="{{ url_for('static', filename='graphs/graph.js') }}"></script>
<script type="text/javascript" src="{{ url_for('static', filename='abvar.js') }}"></script>
<script type="text/javascript">
  function show_more_curves() {
    $("#more_curves").show();
    $("#curve_shower").hide();
  }
</script>

<<<<<<< HEAD
=======
<h2>Invariants</h2>

<p>
<table>
    <tr><td>{{ KNOWL('ag.base_field',title = "Base field") }}:</td><td>&nbsp;&nbsp;${{cl.field()}}$</td></tr>
    <tr><td>{{ KNOWL('ag.dimension',title = "Dimension") }}:</td><td>&nbsp;&nbsp;${{cl.g}}$</td></tr>
    <tr><td>{{ KNOWL('av.fq.l-polynomial',title='L-polynomial') }}:</td><td>&nbsp;&nbsp;${{cl.formatted_polynomial}}$</td></tr>
    {% if cl.expanded_polynomial %}
    <tr><td></td><td>&nbsp;&nbsp;${{cl.expanded_polynomial}}$</td></tr>
    {% endif %}
    <tr><td>{{KNOWL('av.fq.frobenius_angles',title='Frobenius angles')}}:</td><td>&nbsp;&nbsp;{{cl.frob_angles()}}</td></tr>
    <tr><td>{{ KNOWL('av.fq.angle_rank',title="Angle rank") }}:</td><td>&nbsp;&nbsp;${{cl.angle_rank}}$ ({{KNOWL('av.fq.frobenius_angles_correctness',title='numerical')}})</td></tr>
    {% if cl.is_simple %}
    <tr><td>{{KNOWL('av.fq.number_field',title='Number field')}}:</td><td>&nbsp;&nbsp;{{cl.display_number_field()|safe}}</td></tr>
    <tr><td>{{KNOWL('av.fq.galois_group',title='Galois group')}}:</td><td>&nbsp;&nbsp;{{cl.display_galois_group()|safe}}</td></tr>
    {% endif %}
    {% if cl.jacobian_count is not none %}
    <tr><td>{{KNOWL('av.fq.jacobian',title='Jacobians')}}:</td><td>&nbsp;&nbsp;${{cl.jacobian_count}}$</td></tr>
    {% endif %}
    {% if cl.size is not none %}
    <tr><td>{{KNOWL('av.fq.isogeny_class_size',title='Isomorphism classes')}}:</td><td>&nbsp;&nbsp;{{cl.size}}</td></tr>
    {% endif %}
</table>
</p>

<p>
  {% if cl.is_geometrically_simple %}
  This isogeny class is {{ KNOWL('av.simple',title='simple') }} and {{ KNOWL('av.geometrically_simple',title='geometrically simple') }},
  {% elif cl.is_simple %}
  This isogeny class is {{ KNOWL('av.simple',title='simple') }} but not {{ KNOWL('av.geometrically_simple',title='geometrically simple') }},
  {% else %}
  This isogeny class is {{ KNOWL('av.simple',title='not simple') }},
  {% endif %}

  {% if cl.is_primitive %}
  {{ KNOWL('ag.primitive',title='primitive') }}, 
  {% else %}
  {{ KNOWL('ag.primitive',title='not primitive') }},
  {% endif %}

  {% if cl.is_ordinary() %}
  {{ KNOWL('av.fq.ordinary',title='ordinary') }},
  {% else %}
  {{ KNOWL('av.fq.ordinary',title='not ordinary') }},
  {% endif %}

  {% if cl.is_supersingular %}
  and {{ KNOWL('av.fq.supersingular',title='supersingular') }}.
  {% else %}
  and {{ KNOWL('av.fq.supersingular',title='not supersingular')}}.
  {% endif %}


  {% if cl.has_principal_polarization != 1 and cl.has_jacobian != 1 %}
  {# nothing to how here #}
  {% elif cl.has_principal_polarization == 1  and cl.has_jacobian == 1 %}
  It is {{ KNOWL('av.princ_polarizable',title='principally polarizable') }} and
  contains a {{ KNOWL('av.fq.jacobian',title='Jacobian') }}.
  {% elif cl.has_jacobian == 1 %}
  It contains a {{ KNOWL('av.fq.jacobian',title='Jacobian') }}.
  {% else %}
  It is {{ KNOWL('av.princ_polarizable',title='principally polarizable') }}.
  {% endif %}
  
</p>

<h2>{{ KNOWL('lf.newton_polygon',title="Newton polygon") }}</h2>

<p>
{% if cl.is_ordinary() %}
This isogeny class is {{KNOWL('av.fq.ordinary',title='ordinary')}}.
{% endif %}
{% if cl.is_supersingular %}
This isogeny class is {{KNOWL('av.fq.supersingular',title='supersingular')}}.
{% endif %}
</p>

<img src="{{cl.newton_plot()}}" width="500" height="250">

<table>
    <tr><td>{{ KNOWL('av.fq.p_rank',title="$p$-rank") }}:</td><td>&nbsp;&nbsp;${{cl.p_rank}}$</td></tr>
    <tr><td>{{KNOWL('lf.newton_slopes',title='Slopes')}}:</td><td>&nbsp;&nbsp;${{cl.display_slopes()}}$</td></tr>
</table>



<h2>Point counts</h2>

<p>{{ KNOWL('ag.fq.point_counts',title="Point counts of the abelian variety") }}

{% set n = cl.length_A_counts() if cl.length_A_counts() < 6 else 5 %}
<table style="margin-left:5%;">
  <thead>
    <tr style="border-bottom: 1px solid #000;"><th>$r$</th>
        {% for r in range(1, n+1) %}
        <th class="center"> ${{ r }}$ </th>
        {% endfor %}
    </tr>
  </thead>
  <tbody>
    <tr><td>$A(\F_{q^r})$</td>
        {% for i in range(n) %}
        <td> ${{ cl.abvar_counts[i] }}$ </td>
        {% endfor %}
    </tr>
  </tbody>
</table>
</p>

<p>
{% if cl.has_jacobian == 1 %}
{{ KNOWL('av.fq.curve_point_counts',title="Point counts of the curve") }}
{% else %}
{{ KNOWL('av.fq.curve_point_counts',title="Point counts of the (virtual) curve") }}
{% endif %}

<table style="margin-left:5%;">
  <thead>
    <tr style="border-bottom: 1px solid #000;"><th>$r$</th>
        {% for r in range(1, cl.length_C_counts()+1) %}
        <th class="center">${{ r }}$</th>
        {% endfor %}
    </tr>
  </thead><tbody>
    <tr><td>$C(\F_{q^r})$</td>
        {% for count in cl.curve_counts %}
        <td>${{ count }}$</td>
        {% endfor %}
    </tr>
  </tbody>
</table>

</p>

>>>>>>> 587adee5

<h2>Jacobians and polarizations</h2>

<p>
{% if cl.has_principal_polarization == 1 %}
  {% if cl.has_jacobian == -1 %}
  This isogeny class is {{ KNOWL('av.princ_polarizable', title = 'principally polarizable')}}, but does not contain a {{KNOWL('ag.jacobian',title='Jacobian')}}.
  {% elif cl.jacobian_count is not none %}
  This isogeny class contains the {{KNOWL('ag.jacobian',title='Jacobians' if cl.jacobian_count != 1 else 'Jacobian')}} of {{ cl.jacobian_count }} curve{% if cl.jacobian_count != 1 %}s{% endif %} ({% if cl.jacobian_count == 1 %}which is {% if cl.hyp_count == 0 %}not {% endif %}hyperelliptic{% else %}of which {% if cl.hyp_count == 1 %}1 is{% elif cl.hyp_count == cl.jacobian_count %}all are{% else %}{{ cl.hyp_count }} are{% endif %} hyperelliptic{% endif %}), and hence is {{ KNOWL('av.princ_polarizable', title = 'principally polarizable')}}:{{ cl.curve_display() | safe }}
  {% elif cl.has_jacobian == 1 %}
  This isogeny class contains a {{KNOWL('ag.jacobian',title='Jacobian')}}, and hence is {{ KNOWL('av.princ_polarizable', title = 'principally polarizable')}}.
  {% else %}
  This isogeny class is {{KNOWL('av.princ_polarizable', title = 'principally polarizable')}}, but it is unknown whether it contains a {{KNOWL('ag.jacobian',title='Jacobian')}}.
  {% endif %}
{% elif cl.has_principal_polarization == -1 %}
This isogeny class is not {{KNOWL('av.princ_polarizable', title = 'principally polarizable')}}, and therefore does not contain a {{KNOWL('ag.jacobian',title='Jacobian')}}.
{% elif cl.has_jacobian == -1 %}
This isogeny class does not contain a {{KNOWL('ag.jacobian',title='Jacobian')}}, and it is unknown whether it is {{KNOWL('av.princ_polarizable', title = 'principally polarizable')}}.
{% else %}
It is unknown whether this isogeny class contains a {{KNOWL('ag.jacobian',title='Jacobian')}} or whether it is {{KNOWL('av.princ_polarizable', title = 'principally polarizable')}}.
{% endif %}
</p>


<h2>{{ KNOWL('av.decomposition',title="Decomposition") }} and {{ KNOWL ('ag.endomorphism_algebra', title="endomorphism algebra") }}</h2>

{{cl.all_endo_info_display()|safe}}


<h2>Base change</h2>

<p>
{% if cl.is_primitive %}
This is a {{ KNOWL('ag.primitive',title="primitive") }} isogeny class.
{% else %}
This isogeny class is not {{ KNOWL('ag.primitive',title="primitive") }}.  It is a {{ KNOWL('ag.base_change',title="base change") }} from the following isogeny classes over subfields of ${{cl.field()}}$.
{{cl.basechangeinfo|safe}}
{% endif %}
</p>

<h2 id="twist-anchor">Twists</h2>

{% if cl.twists|length > 3 %}
<script>
function show_twists(number) {
    $('.smalloutput').hide();
    $('.alltwistoutput').hide();
    $('.'+number).show();
    var elementBottom = $('#twist-anchor').offset().top + $('#twist-anchor').outerHeight();
    var viewportTop = $(window).scrollTop();
    return elementBottom < viewportTop;
  }
</script>
<div>
  <form>
    <span class="smalloutput">{{ cl.twist_display(False)|safe }}</span>
    <span class="alltwistoutput nodisplay">{{ cl.twist_display(True)|safe }}</span>
    <p>
      <div class="toggle">
        <span class="smalloutput"><a onclick="show_twists('alltwistoutput'); return false;" href='#'>Show All</a></span>
        <span class="alltwistoutput nodisplay"><a onclick="return show_twists('smalloutput');" href='#twist-anchor'>Show Less</a></span>
      </div>
    </p>
  </form>
</div>

{% else %}
<div>
  {{ cl.twist_display(True)|safe }}
</div>

{% endif %}

{% if cl.zfv_index is not none %}
<h2>{{ KNOWL('av.fq.frobenius_order',title="Frobenius Order") }}</h2>
<table>

  <tr>
    <td>{{ KNOWL('av.fq.bass_zfv',title="Bass") }}:</td>
    <td colspan="3">{{ "yes" if cl.zfv_is_bass else "no" }} </td>
  </tr>

  <tr>
    <td>{{ KNOWL('av.fq.maximal_zfv',title="Maximal") }}:</td>
    <td colspan="3">{{ "yes" if cl.zfv_is_maximal else "no" }} </td>
  </tr>

  <tr>
    <td>{{ KNOWL('av.fq.zfv_index',title="Index") }}:</td>
    <td>${{ cl.zfv_index }} $</td>
    <td>&nbsp;=&nbsp;</td>
    <td>${{ cl.zfv_index_factorization_latex }} $</td>
  </tr>

  <tr>
    <td>{{ KNOWL('av.fq.zfv_real_index',title="Real index") }}:</td>
    <td>${{ cl.zfv_plus_index }} $</td>
    <td>&nbsp;=&nbsp;</td>
    <td>${{ cl.zfv_plus_index_factorization_latex }} $</td>
  </tr>

  <tr>
    <td>{{ KNOWL('av.fq.zfv_rel_disc_norm',title="Relative disc. norm") }}:</td>
    <td colspan="3">
    ${{ cl.zfv_plus_norm }} $</td>
  </tr>

 </table>

{% endif %}


{% if cl.weak_equivalence_classes %}
<h2>{{ KNOWL('ag.endomorphism_ring',title="Endomorphism rings") }}</h2>
{# An invisible span to get the select color in the diagram into the DOM #}
<div>
<span id="group-diagram-selected" style="display:none;">Hi</span>
</div>

{% if cl.diagram_js.display_opts.w > 1600 %}
<canvas id="subdiagram" width="1000" height="300" style="border: 0px solid black">
  Sorry, your browser does not support the subgroup diagram.
</canvas>

<div class="subgroup_diagram">
  <a href="{{url_for('.endring_diagram', label=cl.label)}}">See a full page version of the diagram</a>
</div>

<h4>Endomorphism ring information</h4>
<div class="selectedsub">
  {{ cl.endring_select_line | safe }}
</div>
{% else %} {# not wide #}
<table>
  <tr>
    <td>
      <canvas id="subdiagram" width="500" height="300" style="border: 0px solid black">
        Sorry, your browser does not support the nearby lattice.
      </canvas>
    <td valign="top">
      <h4>Endomorphism ring information</h4>
      <div class="selectedsub">
        {{ cl.endring_select_line | safe }}
      </div>
    </td>
  </tr>
</table>
<div class="subgroup_diagram">
  <a href="{{url_for('.endring_diagram', label=cl.label)}}">See a full page version of the diagram</a>
</div>
{% endif %} {# wide #}

<script type="text/javascript">
  {{ cl.diagram_js.string |safe }}
  sdiagram.setSize();
  sdiagram.draw();
</script>
{% endif %} {# weak_equivalence_classes #}


{% if cl.polarized_abelian_varieties %}
<h2>{{ KNOWL('av.polarization',title="Polarizations") }} </h2>
{{ cl.display_polarizations() | safe }}
{% endif %}

{% endblock %}<|MERGE_RESOLUTION|>--- conflicted
+++ resolved
@@ -10,144 +10,6 @@
     $("#curve_shower").hide();
   }
 </script>
-
-<<<<<<< HEAD
-=======
-<h2>Invariants</h2>
-
-<p>
-<table>
-    <tr><td>{{ KNOWL('ag.base_field',title = "Base field") }}:</td><td>&nbsp;&nbsp;${{cl.field()}}$</td></tr>
-    <tr><td>{{ KNOWL('ag.dimension',title = "Dimension") }}:</td><td>&nbsp;&nbsp;${{cl.g}}$</td></tr>
-    <tr><td>{{ KNOWL('av.fq.l-polynomial',title='L-polynomial') }}:</td><td>&nbsp;&nbsp;${{cl.formatted_polynomial}}$</td></tr>
-    {% if cl.expanded_polynomial %}
-    <tr><td></td><td>&nbsp;&nbsp;${{cl.expanded_polynomial}}$</td></tr>
-    {% endif %}
-    <tr><td>{{KNOWL('av.fq.frobenius_angles',title='Frobenius angles')}}:</td><td>&nbsp;&nbsp;{{cl.frob_angles()}}</td></tr>
-    <tr><td>{{ KNOWL('av.fq.angle_rank',title="Angle rank") }}:</td><td>&nbsp;&nbsp;${{cl.angle_rank}}$ ({{KNOWL('av.fq.frobenius_angles_correctness',title='numerical')}})</td></tr>
-    {% if cl.is_simple %}
-    <tr><td>{{KNOWL('av.fq.number_field',title='Number field')}}:</td><td>&nbsp;&nbsp;{{cl.display_number_field()|safe}}</td></tr>
-    <tr><td>{{KNOWL('av.fq.galois_group',title='Galois group')}}:</td><td>&nbsp;&nbsp;{{cl.display_galois_group()|safe}}</td></tr>
-    {% endif %}
-    {% if cl.jacobian_count is not none %}
-    <tr><td>{{KNOWL('av.fq.jacobian',title='Jacobians')}}:</td><td>&nbsp;&nbsp;${{cl.jacobian_count}}$</td></tr>
-    {% endif %}
-    {% if cl.size is not none %}
-    <tr><td>{{KNOWL('av.fq.isogeny_class_size',title='Isomorphism classes')}}:</td><td>&nbsp;&nbsp;{{cl.size}}</td></tr>
-    {% endif %}
-</table>
-</p>
-
-<p>
-  {% if cl.is_geometrically_simple %}
-  This isogeny class is {{ KNOWL('av.simple',title='simple') }} and {{ KNOWL('av.geometrically_simple',title='geometrically simple') }},
-  {% elif cl.is_simple %}
-  This isogeny class is {{ KNOWL('av.simple',title='simple') }} but not {{ KNOWL('av.geometrically_simple',title='geometrically simple') }},
-  {% else %}
-  This isogeny class is {{ KNOWL('av.simple',title='not simple') }},
-  {% endif %}
-
-  {% if cl.is_primitive %}
-  {{ KNOWL('ag.primitive',title='primitive') }}, 
-  {% else %}
-  {{ KNOWL('ag.primitive',title='not primitive') }},
-  {% endif %}
-
-  {% if cl.is_ordinary() %}
-  {{ KNOWL('av.fq.ordinary',title='ordinary') }},
-  {% else %}
-  {{ KNOWL('av.fq.ordinary',title='not ordinary') }},
-  {% endif %}
-
-  {% if cl.is_supersingular %}
-  and {{ KNOWL('av.fq.supersingular',title='supersingular') }}.
-  {% else %}
-  and {{ KNOWL('av.fq.supersingular',title='not supersingular')}}.
-  {% endif %}
-
-
-  {% if cl.has_principal_polarization != 1 and cl.has_jacobian != 1 %}
-  {# nothing to how here #}
-  {% elif cl.has_principal_polarization == 1  and cl.has_jacobian == 1 %}
-  It is {{ KNOWL('av.princ_polarizable',title='principally polarizable') }} and
-  contains a {{ KNOWL('av.fq.jacobian',title='Jacobian') }}.
-  {% elif cl.has_jacobian == 1 %}
-  It contains a {{ KNOWL('av.fq.jacobian',title='Jacobian') }}.
-  {% else %}
-  It is {{ KNOWL('av.princ_polarizable',title='principally polarizable') }}.
-  {% endif %}
-  
-</p>
-
-<h2>{{ KNOWL('lf.newton_polygon',title="Newton polygon") }}</h2>
-
-<p>
-{% if cl.is_ordinary() %}
-This isogeny class is {{KNOWL('av.fq.ordinary',title='ordinary')}}.
-{% endif %}
-{% if cl.is_supersingular %}
-This isogeny class is {{KNOWL('av.fq.supersingular',title='supersingular')}}.
-{% endif %}
-</p>
-
-<img src="{{cl.newton_plot()}}" width="500" height="250">
-
-<table>
-    <tr><td>{{ KNOWL('av.fq.p_rank',title="$p$-rank") }}:</td><td>&nbsp;&nbsp;${{cl.p_rank}}$</td></tr>
-    <tr><td>{{KNOWL('lf.newton_slopes',title='Slopes')}}:</td><td>&nbsp;&nbsp;${{cl.display_slopes()}}$</td></tr>
-</table>
-
-
-
-<h2>Point counts</h2>
-
-<p>{{ KNOWL('ag.fq.point_counts',title="Point counts of the abelian variety") }}
-
-{% set n = cl.length_A_counts() if cl.length_A_counts() < 6 else 5 %}
-<table style="margin-left:5%;">
-  <thead>
-    <tr style="border-bottom: 1px solid #000;"><th>$r$</th>
-        {% for r in range(1, n+1) %}
-        <th class="center"> ${{ r }}$ </th>
-        {% endfor %}
-    </tr>
-  </thead>
-  <tbody>
-    <tr><td>$A(\F_{q^r})$</td>
-        {% for i in range(n) %}
-        <td> ${{ cl.abvar_counts[i] }}$ </td>
-        {% endfor %}
-    </tr>
-  </tbody>
-</table>
-</p>
-
-<p>
-{% if cl.has_jacobian == 1 %}
-{{ KNOWL('av.fq.curve_point_counts',title="Point counts of the curve") }}
-{% else %}
-{{ KNOWL('av.fq.curve_point_counts',title="Point counts of the (virtual) curve") }}
-{% endif %}
-
-<table style="margin-left:5%;">
-  <thead>
-    <tr style="border-bottom: 1px solid #000;"><th>$r$</th>
-        {% for r in range(1, cl.length_C_counts()+1) %}
-        <th class="center">${{ r }}$</th>
-        {% endfor %}
-    </tr>
-  </thead><tbody>
-    <tr><td>$C(\F_{q^r})$</td>
-        {% for count in cl.curve_counts %}
-        <td>${{ count }}$</td>
-        {% endfor %}
-    </tr>
-  </tbody>
-</table>
-
-</p>
-
->>>>>>> 587adee5
 
 <h2>Jacobians and polarizations</h2>
 
