{% extends "homepage.html" %}

{% block content %}


<h2>Invariants</h2>

<p>
<table>
<<<<<<< HEAD
    <tr><td>Field:</td><td>&nbsp;&nbsp;</td><td>${{cl.field()}}$</td></tr>
    <tr><td>Dimension:</td><td>&nbsp;&nbsp;</td><td>${{cl.g}}$</td></tr>
    <tr><td>Weil polynomial:</td><td>&nbsp;&nbsp;</td><td>${{cl.formatted_polynomial}}$</td></tr>
    <tr><td>Frobenius angles:</td><td>&nbsp;&nbsp;</td><td>${{cl.frob_angles()}}$</td></tr>
    {% if cl.angle_ranks != "" %}
    <tr><td>Angle rank:</td><td>&nbsp;&nbsp;</td><td>${{cl.angle_ranks}}$</td></tr>
    {% endif %}
    {% if cl.is_simple() %}
    <tr><td>Number field:</td><td>&nbsp;&nbsp;</td><td>{{cl.display_number_field()|safe}}</td></tr>
    <tr><td>Galois group:</td><td>&nbsp;&nbsp;</td><td>{{cl.display_galois_group()|safe}}</td></tr>
=======
    <tr><td>Base field:</td>&nbsp;&nbsp;<td>${{cl.field()}}$</td></tr>
    <tr><td>Dimension:</td>&nbsp;&nbsp;<td>${{cl.g}}$</td></tr>
    <tr><td>Weil polynomial:</td>&nbsp;&nbsp;<td>${{cl.formatted_polynomial}}$</td></tr>
    <tr><td>Frobenius angles:</td>&nbsp;&nbsp;<td>${{cl.frob_angles()}}$</td></tr>
    <tr><td>Angle rank:</td>&nbsp;&nbsp;<td>${{cl.angle_ranks}}$</td></tr>
    {% if cl.is_simple() %}
    <tr><td>Number field:</td>&nbsp;&nbsp;<td>{{cl.display_number_field()|safe}}</td></tr>
    <tr><td>Galois group:</td>&nbsp;&nbsp;<td>{{cl.display_galois_group()|safe}}</td></tr>
>>>>>>> b0d770b8
    {% endif %}
</table>
</p>

<p>
{% if cl.is_simple() %}
This isogeny class is simple. <br />
{% endif %}

<<<<<<< HEAD
{% if cl.primitive_models == "" %}
The possible primitive models for this isogeny class have not been computed. <br />
{% else %}
{% if cl.is_primitive() %}
This isogeny class is primitive. <br />
{% else %}
This isogeny class is not primitive. <br />
{% endif %}
{% endif %}


=======
<!--
>>>>>>> b0d770b8
 {% if cl.known_jacobian == "1" %}
 This isogeny class contains a Jacobian.
 {% else %}
    {% if cl.known_jacobian == "-1" %}
    This isogeny class does not contain a Jacobian. 
    {% endif %}
 {% endif %}
 

</p>

<p><h2>{{ KNOWL('lf.newton_polygon',title="Newton polygon") }}</h2>

{% if cl.is_ordinary() %}
This isogeny class is ordinary.
{% endif %}
{% if cl.is_supersingular() %}
This isogeny class is supersingular.
{% endif %}

<table>
    <tr><td>$p$-rank:<td>&nbsp;&nbsp;<td>${{cl.p_rank}}$</tr>
    <tr><td>Slopes:<td>&nbsp;&nbsp;<td>${{cl.display_slopes()}}$</tr>
</table>
</p>

<p><h2>Endomorphism ring</h2>

<table>
    <tr><td>Brauer invariants:</td><td>&nbsp;</td><td>{{cl.brauerinfo|safe}}</td></tr>
    {% if cl.placesinfo != '' %}
    <tr><td>Places:</td><td>&nbsp;</td><td>{{cl.placesinfo|safe}}</td></tr>
    {% endif %}
</table>


</p>

<p><h2>Point counts</h2>

<<<<<<< HEAD
{{ KNOWL('ag.fq.point_counts',title="Point counts of the abelian variety") }}:
=======
<p>
{% if cl.principally_polarizable == 1 %}
 {% if cl.known_jacobian == 1 %}
  This isogeny class contains a Jacobian.
 {% elif cl.known_jacobian == -1 %}
  This isogeny class is principally polarizable but does not contain a Jacobian.
 {% else %}
  This isogeny class is principally polarizable, but it is unknown whether it contains a Jacobian.
 {% endif %}
{% elif cl.principally_polarizable == -1 %}
 This isogeny class is not principally polarizable.
{% endif %}
</p>

<p>{{ KNOWL('ag.fq.point_count',title="Point counts of the abelian variety") }}:
>>>>>>> b0d770b8

<table class = "ntdata">
   <tr><td>$r$</td>
       {% for r in range(1, cl.length_A_counts()+1) %}
       <td class="center"> {{ r }} </td>
       {% endfor %}
       </tr>
   <tr><td>$A(\F_{q^r})$</td>
       {% for count in cl.A_counts %}
       <td> {{ count }} </td>
       {% endfor %}
   </tr>
</table>
{% if cl.known_jacobian == "1" %}
This isogeny class contains a Jacobian.
{% else %}
{% if cl.known_jacobian == "-1" %}
This isogeny class does not contain a Jacobian. 
{% endif %}
{% endif %}

<<<<<<< HEAD
<!--<p>
{% if cl.known_jacobian == "1" %}
This isogeny class contains a Jacobian.
{% else %}
{% if cl.known_jacobian == "-1" %}
This isogeny class does not contain a Jacobian.
{% if cl.principally_polarizable == "1" %}
This isogeny class is principally polarizable.
{% else %}
{% if cl.principally_polarizable == "-1" %}
This isogeny class is not principally polarizable.
{% else %}
It is unknown whether this isogeny class is principally polarizable.
{% endif %}
{% endif %}
{% else %}
It is unknown whether this isogeny class contains a Jacobian.
 {% if cl.principally_polarizable == "1" %}
 This isogeny class is principally polarizable.
 {% else %}
 {% if cl.principally_polarizable == "-1" %}
 This isogeny class is not principally polarizable.
 {% else %}
 It is unknown whether this isogeny class is principally polarizable.
 {% endif %}
 {% endif %}
{% endif %}
{% endif %}
</p>-->


{% if cl.known_jacobian == "1" %}
{{ KNOWL('av.fq.curve_point_counts',title="Point counts of the curve") }}:
=======
<p>
{% if cl.known_jacobian == 1 %}
{{ KNOWL('av.fq.curve_point_count',title="Point counts of the curve") }}
>>>>>>> b0d770b8
{% else %}
{{ KNOWL('av.fq.curve_point_counts',title="Point counts of the (virtual) curve") }}:
{% endif %}

<table class = "ntdata">
    <tr><td>$r$</td>
        {% for r in range(1, cl.length_C_counts()+1) %}
        <td class="center"> {{ r }} </td>
            {% endfor %}
            </tr>
    <tr><td>$C(\F_{q^r})$</td>
        {% for count in cl.C_counts %}
        <td>{{ count }}</td>
        {% endfor %}
        </tr>
</table>

</p>

<p><h2>{{ KNOWL('av.decomposition',title="Decomposition") }}</h2>

{% if cl.is_simple() %}
This is a simple isogeny class.
{% else %}
{{cl.decompositioninfo|safe}}
{% endif %}
</p>

<<<<<<< HEAD
<p><h2>Primitive models</h2>

{% if cl.primitive_models == "" %}
The possible primitive models for this isogeny class have not been computed.
{% else %}
{%if cl.is_primitive() %}
This isogeny class is primitive.
{% else %}
Primitive models: {{cl.primitiveinfo|safe}}
{% endif %}
{% endif %}
</p>




=======
<p><h2>Base Change</h2>
>>>>>>> b0d770b8

{% if cl.is_primitive() %}
This is a primitive isogeny class.
{% else %}
This isogeny class is not primitive.  It is a base change from the following isogeny classes over subfields of ${{cl.field()}}$.
{{cl.basechangeinfo|safe}}
{% endif %}

{% endblock %}<|MERGE_RESOLUTION|>--- conflicted
+++ resolved
@@ -7,18 +7,6 @@
 
 <p>
 <table>
-<<<<<<< HEAD
-    <tr><td>Field:</td><td>&nbsp;&nbsp;</td><td>${{cl.field()}}$</td></tr>
-    <tr><td>Dimension:</td><td>&nbsp;&nbsp;</td><td>${{cl.g}}$</td></tr>
-    <tr><td>Weil polynomial:</td><td>&nbsp;&nbsp;</td><td>${{cl.formatted_polynomial}}$</td></tr>
-    <tr><td>Frobenius angles:</td><td>&nbsp;&nbsp;</td><td>${{cl.frob_angles()}}$</td></tr>
-    {% if cl.angle_ranks != "" %}
-    <tr><td>Angle rank:</td><td>&nbsp;&nbsp;</td><td>${{cl.angle_ranks}}$</td></tr>
-    {% endif %}
-    {% if cl.is_simple() %}
-    <tr><td>Number field:</td><td>&nbsp;&nbsp;</td><td>{{cl.display_number_field()|safe}}</td></tr>
-    <tr><td>Galois group:</td><td>&nbsp;&nbsp;</td><td>{{cl.display_galois_group()|safe}}</td></tr>
-=======
     <tr><td>Base field:</td>&nbsp;&nbsp;<td>${{cl.field()}}$</td></tr>
     <tr><td>Dimension:</td>&nbsp;&nbsp;<td>${{cl.g}}$</td></tr>
     <tr><td>Weil polynomial:</td>&nbsp;&nbsp;<td>${{cl.formatted_polynomial}}$</td></tr>
@@ -27,40 +15,44 @@
     {% if cl.is_simple() %}
     <tr><td>Number field:</td>&nbsp;&nbsp;<td>{{cl.display_number_field()|safe}}</td></tr>
     <tr><td>Galois group:</td>&nbsp;&nbsp;<td>{{cl.display_galois_group()|safe}}</td></tr>
->>>>>>> b0d770b8
     {% endif %}
 </table>
 </p>
 
 <p>
 {% if cl.is_simple() %}
-This isogeny class is simple. <br />
+This isogeny class is simple.</br>
 {% endif %}
 
-<<<<<<< HEAD
-{% if cl.primitive_models == "" %}
-The possible primitive models for this isogeny class have not been computed. <br />
-{% else %}
-{% if cl.is_primitive() %}
-This isogeny class is primitive. <br />
-{% else %}
-This isogeny class is not primitive. <br />
-{% endif %}
-{% endif %}
-
-
-=======
 <!--
->>>>>>> b0d770b8
  {% if cl.known_jacobian == "1" %}
  This isogeny class contains a Jacobian.
  {% else %}
-    {% if cl.known_jacobian == "-1" %}
-    This isogeny class does not contain a Jacobian. 
-    {% endif %}
+ {% if cl.known_jacobian == "-1" %}
+ This isogeny class does not contain a Jacobian.
+ {% if cl.principally_polarizable == "1" %}
+ This isogeny class is principally polarizable.
+ {% else %}
+ {% if cl.principally_polarizable == "-1" %}
+ This isogeny class is not principally polarizable.
+ {% else %}
+ It is unknown whether this isogeny class is principally polarizable.
  {% endif %}
- 
-
+ {% endif %}
+ {% else %}
+ It is unknown whether this isogeny class contains a Jacobian.
+ {% if cl.principally_polarizable == "1" %}
+ This isogeny class is principally polarizable.
+ {% else %}
+ {% if cl.principally_polarizable == "-1" %}
+ This isogeny class is not principally polarizable.
+ {% else %}
+ It is unknown whether this isogeny class is principally polarizable.
+ {% endif %}
+ {% endif %}
+ {% endif %}
+ {% endif %}
+ -->
 </p>
 
 <p><h2>{{ KNOWL('lf.newton_polygon',title="Newton polygon") }}</h2>
@@ -78,114 +70,58 @@
 </table>
 </p>
 
-<p><h2>Endomorphism ring</h2>
-
-<table>
-    <tr><td>Brauer invariants:</td><td>&nbsp;</td><td>{{cl.brauerinfo|safe}}</td></tr>
-    {% if cl.placesinfo != '' %}
-    <tr><td>Places:</td><td>&nbsp;</td><td>{{cl.placesinfo|safe}}</td></tr>
-    {% endif %}
-</table>
 
 
-</p>
+<p><h2>Point counts</h2></p>
 
-<p><h2>Point counts</h2>
-
-<<<<<<< HEAD
-{{ KNOWL('ag.fq.point_counts',title="Point counts of the abelian variety") }}:
-=======
 <p>
 {% if cl.principally_polarizable == 1 %}
- {% if cl.known_jacobian == 1 %}
-  This isogeny class contains a Jacobian.
- {% elif cl.known_jacobian == -1 %}
-  This isogeny class is principally polarizable but does not contain a Jacobian.
- {% else %}
-  This isogeny class is principally polarizable, but it is unknown whether it contains a Jacobian.
- {% endif %}
+{% if cl.known_jacobian == 1 %}
+This isogeny class contains a Jacobian.
+{% elif cl.known_jacobian == -1 %}
+This isogeny class is principally polarizable but does not contain a Jacobian.
+{% else %}
+This isogeny class is principally polarizable, but it is unknown whether it contains a Jacobian.
+{% endif %}
 {% elif cl.principally_polarizable == -1 %}
- This isogeny class is not principally polarizable.
+This isogeny class is not principally polarizable.
 {% endif %}
 </p>
 
 <p>{{ KNOWL('ag.fq.point_count',title="Point counts of the abelian variety") }}:
->>>>>>> b0d770b8
 
 <table class = "ntdata">
-   <tr><td>$r$</td>
-       {% for r in range(1, cl.length_A_counts()+1) %}
-       <td class="center"> {{ r }} </td>
-       {% endfor %}
-       </tr>
-   <tr><td>$A(\F_{q^r})$</td>
-       {% for count in cl.A_counts %}
-       <td> {{ count }} </td>
-       {% endfor %}
-   </tr>
+    <tr><td>$r$</td>
+        {% for r in range(1, cl.length_A_counts()+1) %}
+        <td class="center"> {{ r }} </td>
+        {% endfor %}
+    </tr>
+    <tr><td>$A(\F_{q^r})$</td>
+        {% for count in cl.A_counts %}
+        <td> {{ count }} </td>
+        {% endfor %}
+    </tr>
 </table>
-{% if cl.known_jacobian == "1" %}
-This isogeny class contains a Jacobian.
-{% else %}
-{% if cl.known_jacobian == "-1" %}
-This isogeny class does not contain a Jacobian. 
-{% endif %}
-{% endif %}
+</p>
 
-<<<<<<< HEAD
-<!--<p>
-{% if cl.known_jacobian == "1" %}
-This isogeny class contains a Jacobian.
-{% else %}
-{% if cl.known_jacobian == "-1" %}
-This isogeny class does not contain a Jacobian.
-{% if cl.principally_polarizable == "1" %}
-This isogeny class is principally polarizable.
-{% else %}
-{% if cl.principally_polarizable == "-1" %}
-This isogeny class is not principally polarizable.
-{% else %}
-It is unknown whether this isogeny class is principally polarizable.
-{% endif %}
-{% endif %}
-{% else %}
-It is unknown whether this isogeny class contains a Jacobian.
- {% if cl.principally_polarizable == "1" %}
- This isogeny class is principally polarizable.
- {% else %}
- {% if cl.principally_polarizable == "-1" %}
- This isogeny class is not principally polarizable.
- {% else %}
- It is unknown whether this isogeny class is principally polarizable.
- {% endif %}
- {% endif %}
-{% endif %}
-{% endif %}
-</p>-->
-
-
-{% if cl.known_jacobian == "1" %}
-{{ KNOWL('av.fq.curve_point_counts',title="Point counts of the curve") }}:
-=======
 <p>
 {% if cl.known_jacobian == 1 %}
 {{ KNOWL('av.fq.curve_point_count',title="Point counts of the curve") }}
->>>>>>> b0d770b8
 {% else %}
-{{ KNOWL('av.fq.curve_point_counts',title="Point counts of the (virtual) curve") }}:
+{{ KNOWL('av.fq.curve_point_count',title="Point counts of the (virtual) curve") }}
 {% endif %}
 
 <table class = "ntdata">
     <tr><td>$r$</td>
         {% for r in range(1, cl.length_C_counts()+1) %}
         <td class="center"> {{ r }} </td>
-            {% endfor %}
-            </tr>
+        {% endfor %}
+    </tr>
     <tr><td>$C(\F_{q^r})$</td>
         {% for count in cl.C_counts %}
         <td>{{ count }}</td>
         {% endfor %}
-        </tr>
+    </tr>
 </table>
 
 </p>
@@ -195,30 +131,13 @@
 {% if cl.is_simple() %}
 This is a simple isogeny class.
 {% else %}
-{{cl.decompositioninfo|safe}}
+<blockquote>
+    {{cl.decompositioninfo|safe}}
+</blockquote>
 {% endif %}
 </p>
 
-<<<<<<< HEAD
-<p><h2>Primitive models</h2>
-
-{% if cl.primitive_models == "" %}
-The possible primitive models for this isogeny class have not been computed.
-{% else %}
-{%if cl.is_primitive() %}
-This isogeny class is primitive.
-{% else %}
-Primitive models: {{cl.primitiveinfo|safe}}
-{% endif %}
-{% endif %}
-</p>
-
-
-
-
-=======
 <p><h2>Base Change</h2>
->>>>>>> b0d770b8
 
 {% if cl.is_primitive() %}
 This is a primitive isogeny class.
