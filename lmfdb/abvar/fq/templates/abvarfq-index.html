{% extends 'homepage.html' %}

{% block content %}

<style type="text/css">
    .error_message {
        padding: 4px;
        color: {{color.red}};
        font-size: 120%;
        font-weight: bold;
        margin: 20px;
    }
</style>


<div>
    {{ KNOWL_INC('dq.av.fq.extent') }}
</div>

<h2> Browse {{ KNOWL('av.isogeny_class',title='isogeny classes')}} of {{ KNOWL('ag.abelian_variety',title='abelian varieties')}} over finite fields</h2>

<p>
<h3>By field and {{ KNOWL('ag.dimension', title="dimension")}}:</h3>

{% set table = info.table %}

<!-- check if the table is empty-->
 {% set vars = {'emptytable': true} %}
 {% for column in table %}
 {% if table[column] | length  > 0 %}
 {% if vars.update({'emptytable': false}) %} {% endif %}
 {% endif %}
 {% endfor %}

{% if vars.emptytable %}
<em>  There are no results available in the requested range. </em>

{% else %}

<div>

    The table below gives the number of isogeny classes of abelian varieties of dimension $g$ defined over the field $\F_q$.

</div>

{% set has_na = [] %}
<table class="ntdata">
    <thead>
        <tr class="space">
            <th class="spaceleft">Dimension</th>
            <th class="level" colspan="{{info.col_heads|length}}">
<<<<<<< HEAD
                <span style="display:block;float:left;margin-right:3px;">Cardinality of the field \(q\)</span>            
=======
                <span style="display:block;float:left;margin-right:3px;">Cardinality of base field \(q\)</span>
>>>>>>> b0d770b8
            </th>
        </tr>
        <tr class="space">
            <th class="spaceleft"></th>
            {% for q in info.col_heads  %}
            <th class="center" text-align="center">{{q}}</th>
            {% endfor %}
        </tr>
    </thead>
    <tbody>
        {% for g in info.row_heads  %}
        <tr>
                <th class="left">{{g}}</th>
            {% for q in info.col_heads  %}
            <td>
                {% set size = table[q][g] %}
                {% if size > 0 %}
                {% set url = url_for('abvarfq.abelian_varieties_by_gq',g=g,q=q) %}
                <a href="{{url}}">{{size}}</a>
                {% else %}
                {% do has_na.append(1) %}
                <small style="color:gray">n/a</small>
                {% endif %}
            </td>
            {% endfor %}
        </tr>
        {% endfor %}
    </tbody>
</table>


    {% if has_na %}
    <small>
    "n/a" means that the isogeny classes of abelian varieties of this dimension over this field are not in the database yet.
    </small>
    {% endif %}

{% endif %}


<h3>Change the range covered by the table</h3>
<!--<form name="browse" method = "get" action="{{url_for('abvarfq.abelian_varieties')}}">-->
<form>
    <table>
        <tr>
            <td>cardinality of the field range:</td>
            <td><input type="text" name="table_field_range" example="2-32" value="{{info.table_field_range}}"></td>
        </tr>
        <tr>
            <td>{{ KNOWL('ag.dimension',title = "dimension") }} range:</td>
            <td><input type="text" name="table_dimension_range" example="1-6" value="{{info.table_dimension_range}}"></td>
        </tr>
    </table>
    <button type="submit" value='Search'>Make new table</button>
</form>


<h2> Find a specific  {{KNOWL('av.isogeny_class',title="isogeny class") }} by <!--the {{ KNOWL('av.fq.weil_polynomial',title="coefficients of its Weil polynomial") }} or-->
    {{ KNOWL('av.fq.lmfdb_label',title="LMFDB label") }} </h2>
<!--{% if err_msg %}
 <form action={{url_for('ec.rational_elliptic_curves')}}>
 {% else %}-->
<form>
    <!--{% endif %}-->
    <input type='text' name='label' size=25 example="2.16.am_cn">
        <button type='submit' name='jump' value='abelian variety isogeny class label'
            ><!--polynomial coefficients or--> isogeny class label</button>
        <br><span class="formexample">e.g. 2.16.am_cn <!--or [0,1,1,-2,0] or [-3024, 46224]-->
        </span>
</form>

<h2> Search </h2>
Please enter a value or leave blank:
<p></p>
<form>
    <table>
        <tr>
            <td>cardinality of the field</td>
            <td>
                <input type='text' name='q' example="81" size=10 value="{{info.q}}" />
            </td>
            <td><span class="formexample"> e.g. 81 or 3-49</span></td>
            <td>
                {{ KNOWL('ag.primitive',title="primitive only") }}
            </td>
            <td>
                <select name='primitive_only'>
                    <option value="no" selected="yes">no</option>
                    <option value="yes">yes</option>
                </select>
            </td>


        </tr>


        <tr>
            <td>{{ KNOWL('ag.dimension',title = "dimension") }}</td>
            <td>
                <input type='text' name='g' example="2" size=10 value="{{info.g}}" />
            </td>
            <td><span class="formexample"> e.g. 2 or 3-5</span></td>
            <td>
                {{ KNOWL('av.simple',title="simple only") }}
            </td>
            <td>
                <select name='simple_only'>
                    <option value="no" selected="yes">no</option>
                    <option value="yes">yes</option>
                </select>
            </td>
        </tr>

        <tr>
            <td>
                {{ KNOWL('av.fq.p_rank',title="$p$-rank") }}
            </td>
            <td>
                <input type='text' name='p_rank' example="2" size=10 value="{{info.p_rank}}" />
            </td>
            <td>
                <span class="formexample"> e.g. 2 </span>
            </td>
	    <td>
                Jacobian
            </td>
            <td>
                <select name='jacobian'>
                    <option value="yes">yes</option>
		    <option value="any" selected="yes">unrestricted</option>
                    <option value="no">no</option>
                </select>
            </td>
        </tr>
	<tr>
	    <td>
	        {{ KNOWL('av.fq.angle_rank',title="Angle-rank") }}
	    </td>
	    <td>
	        <input type='text' name='angle_ranks' example="3" size=10 value="{{info.angle_ranks}}" />
	    </td>
	    <td>
	        <span class="formexample"> e.g. 3 </span>
	    </td>
	    <td>
                Principally Polarizable
            </td>
            <td>
                <select name='polarizable'>
                    <option value="yes">yes</option>
		    <option value="any" selected="yes">unrestricted</option>
                    <option value="no">no</option>
                </select>
            </td>
	</tr>
        <tr>
            <td>
                {{ KNOWL('lf.newton_polygon',title="Newton polygon") }}
            </td>
            <td colspan=3>
                <input type='text' name='newton_polygon' example="[0,1/2,1/2,1]" size=40 value="{{info.newton_polygon}}" />
            </td>
            <td>
                <span class="formexample"> e.g. [0,1/2,1/2,1] (slopes) or [(1,0),(3,1)] (breaks) </span>
            </td>
        </tr>

        <tr>
            <td>
                {{ KNOWL('av.fq.initial_coefficients',title='initial coefficients') }}
            </td>
            <td colspan=3>
                <input type='text' name='initial_coefficients' example="[1,-1,3,9]" size=40 value="{{info.initial_coefficients}}" />
            </td>
            <td>
                <span class="formexample"> e.g. [1,-1,3,9] </span>
            </td>
        </tr>

        <tr>
            <td>
                {{ KNOWL('ag.fq.point_counts',title="point counts of the abelian variety") }}
            </td>
            <td colspan=3>
                <input type='text' name='abvar_point_count' example="[75,7125]" size=40 value="{{info.abvar_point_count}}" />
            </td>
            <td>
                <span class="formexample"> e.g. [75,7125] </span>
            </td>
        </tr>
        <tr>
            <td>
                {{ KNOWL('av.fq.curve_point_counts',title="point counts of the curve") }}
            </td>
            <td colspan=3>
                <input type='text' name='curve_point_count' example="[9,87]" size=40 value="{{info.curve_point_count}}"/>
            </td>
            <td>
                <span class="formexample"> e.g. [9,87] </span>
            </td>
        </tr>

        <tr>
            <td>
                {{ KNOWL('av.decomposition',title="decomposition into isogeny factors") }}
            </td>
            <td colspan=3>
                <input type='text' name='decomposition' example="[2,2.9.ag_z,4T1]" size=40 value="{{info.decomposition}}"/>
            </td>
            <td>
                <span class="formexample"> e.g. [2,2.9.ag_z,4T1] </span>
            </td>
        </tr>

	<tr>
	    <td>
	        Number Field
	    </td>
	    <td colspan=3>
	        <input type='text' name='number_field' example="4.0.29584.2" size=40 value="{{info.number_field}}"/>
	    </td>
	    <td>
	        <span class="formexample"> e.g. 4.0.29584.2 or Qzeta8 </span>
	    </td>
	</tr>

        <tr>
            <td colspan=2>Maximum number of isogeny classes to display</td><td> <input type='text' name='count'  size=10 value="{{info.count}}" />
            </td>
        </tr>


    </table>
    <p></p>
    <td><button type='submit' value='Search'>Search</button></td>

</form>


{% endblock %}<|MERGE_RESOLUTION|>--- conflicted
+++ resolved
@@ -11,49 +11,33 @@
         margin: 20px;
     }
 </style>
-
-
 <div>
     {{ KNOWL_INC('dq.av.fq.extent') }}
 </div>
-
 <h2> Browse {{ KNOWL('av.isogeny_class',title='isogeny classes')}} of {{ KNOWL('ag.abelian_variety',title='abelian varieties')}} over finite fields</h2>
-
 <p>
-<h3>By field and {{ KNOWL('ag.dimension', title="dimension")}}:</h3>
-
+<h3>By {{ KNOWL('ag.field_of_definition',title = "field of definition")}} and {{ KNOWL('ag.dimension', title="dimension")}}:</h3>
 {% set table = info.table %}
-
 <!-- check if the table is empty-->
- {% set vars = {'emptytable': true} %}
- {% for column in table %}
- {% if table[column] | length  > 0 %}
- {% if vars.update({'emptytable': false}) %} {% endif %}
- {% endif %}
- {% endfor %}
-
+{% set vars = {'emptytable': true} %}
+{% for column in table %}
+{% if table[column] | length  > 0 %}
+{% if vars.update({'emptytable': false}) %} {% endif %}
+{% endif %}
+{% endfor %}
 {% if vars.emptytable %}
 <em>  There are no results available in the requested range. </em>
-
 {% else %}
-
 <div>
-
     The table below gives the number of isogeny classes of abelian varieties of dimension $g$ defined over the field $\F_q$.
-
 </div>
-
 {% set has_na = [] %}
 <table class="ntdata">
     <thead>
         <tr class="space">
             <th class="spaceleft">Dimension</th>
             <th class="level" colspan="{{info.col_heads|length}}">
-<<<<<<< HEAD
-                <span style="display:block;float:left;margin-right:3px;">Cardinality of the field \(q\)</span>            
-=======
                 <span style="display:block;float:left;margin-right:3px;">Cardinality of base field \(q\)</span>
->>>>>>> b0d770b8
             </th>
         </tr>
         <tr class="space">
@@ -66,7 +50,7 @@
     <tbody>
         {% for g in info.row_heads  %}
         <tr>
-                <th class="left">{{g}}</th>
+            <th class="left">{{g}}</th>
             {% for q in info.col_heads  %}
             <td>
                 {% set size = table[q][g] %}
@@ -83,23 +67,18 @@
         {% endfor %}
     </tbody>
 </table>
-
-
-    {% if has_na %}
-    <small>
+{% if has_na %}
+<small>
     "n/a" means that the isogeny classes of abelian varieties of this dimension over this field are not in the database yet.
-    </small>
-    {% endif %}
-
+</small>
 {% endif %}
-
-
+{% endif %}
 <h3>Change the range covered by the table</h3>
 <!--<form name="browse" method = "get" action="{{url_for('abvarfq.abelian_varieties')}}">-->
 <form>
     <table>
         <tr>
-            <td>cardinality of the field range:</td>
+            <td>{{ KNOWL('ag.field_of_definition',title = "cardinality of the base field") }} range:</td>
             <td><input type="text" name="table_field_range" example="2-32" value="{{info.table_field_range}}"></td>
         </tr>
         <tr>
@@ -109,8 +88,6 @@
     </table>
     <button type="submit" value='Search'>Make new table</button>
 </form>
-
-
 <h2> Find a specific  {{KNOWL('av.isogeny_class',title="isogeny class") }} by <!--the {{ KNOWL('av.fq.weil_polynomial',title="coefficients of its Weil polynomial") }} or-->
     {{ KNOWL('av.fq.lmfdb_label',title="LMFDB label") }} </h2>
 <!--{% if err_msg %}
@@ -124,14 +101,13 @@
         <br><span class="formexample">e.g. 2.16.am_cn <!--or [0,1,1,-2,0] or [-3024, 46224]-->
         </span>
 </form>
-
 <h2> Search </h2>
 Please enter a value or leave blank:
 <p></p>
 <form>
     <table>
         <tr>
-            <td>cardinality of the field</td>
+            <td>{{ KNOWL('ag.field_of_definition',title = "cardinality of the base field") }}</td>
             <td>
                 <input type='text' name='q' example="81" size=10 value="{{info.q}}" />
             </td>
@@ -145,11 +121,7 @@
                     <option value="yes">yes</option>
                 </select>
             </td>
-
-
-        </tr>
-
-
+        </tr>
         <tr>
             <td>{{ KNOWL('ag.dimension',title = "dimension") }}</td>
             <td>
@@ -166,7 +138,6 @@
                 </select>
             </td>
         </tr>
-
         <tr>
             <td>
                 {{ KNOWL('av.fq.p_rank',title="$p$-rank") }}
@@ -177,38 +148,38 @@
             <td>
                 <span class="formexample"> e.g. 2 </span>
             </td>
-	    <td>
+            <td>
                 Jacobian
             </td>
             <td>
                 <select name='jacobian'>
                     <option value="yes">yes</option>
-		    <option value="any" selected="yes">unrestricted</option>
+                    <option value="any" selected="yes">unrestricted</option>
                     <option value="no">no</option>
                 </select>
             </td>
         </tr>
-	<tr>
-	    <td>
-	        {{ KNOWL('av.fq.angle_rank',title="Angle-rank") }}
-	    </td>
-	    <td>
-	        <input type='text' name='angle_ranks' example="3" size=10 value="{{info.angle_ranks}}" />
-	    </td>
-	    <td>
-	        <span class="formexample"> e.g. 3 </span>
-	    </td>
-	    <td>
+        <tr>
+            <td>
+                {{ KNOWL('av.fq.angle_rank',title="Angle-rank") }}
+            </td>
+            <td>
+                <input type='text' name='angle_ranks' example="3" size=10 value="{{info.angle_ranks}}" />
+            </td>
+            <td>
+                <span class="formexample"> e.g. 3 </span>
+            </td>
+            <td>
                 Principally Polarizable
             </td>
             <td>
                 <select name='polarizable'>
                     <option value="yes">yes</option>
-		    <option value="any" selected="yes">unrestricted</option>
+                    <option value="any" selected="yes">unrestricted</option>
                     <option value="no">no</option>
                 </select>
             </td>
-	</tr>
+        </tr>
         <tr>
             <td>
                 {{ KNOWL('lf.newton_polygon',title="Newton polygon") }}
@@ -220,10 +191,9 @@
                 <span class="formexample"> e.g. [0,1/2,1/2,1] (slopes) or [(1,0),(3,1)] (breaks) </span>
             </td>
         </tr>
-
-        <tr>
-            <td>
-                {{ KNOWL('av.fq.initial_coefficients',title='initial coefficients') }}
+        <tr>
+            <td>
+                initial coefficients
             </td>
             <td colspan=3>
                 <input type='text' name='initial_coefficients' example="[1,-1,3,9]" size=40 value="{{info.initial_coefficients}}" />
@@ -232,10 +202,9 @@
                 <span class="formexample"> e.g. [1,-1,3,9] </span>
             </td>
         </tr>
-
-        <tr>
-            <td>
-                {{ KNOWL('ag.fq.point_counts',title="point counts of the abelian variety") }}
+        <tr>
+            <td>
+                {{ KNOWL('ag.fq.point_count',title="point counts of the abelian variety") }}
             </td>
             <td colspan=3>
                 <input type='text' name='abvar_point_count' example="[75,7125]" size=40 value="{{info.abvar_point_count}}" />
@@ -246,7 +215,7 @@
         </tr>
         <tr>
             <td>
-                {{ KNOWL('av.fq.curve_point_counts',title="point counts of the curve") }}
+                {{ KNOWL('av.fq.curve_point_count',title="point counts of the curve") }}
             </td>
             <td colspan=3>
                 <input type='text' name='curve_point_count' example="[9,87]" size=40 value="{{info.curve_point_count}}"/>
@@ -255,10 +224,9 @@
                 <span class="formexample"> e.g. [9,87] </span>
             </td>
         </tr>
-
-        <tr>
-            <td>
-                {{ KNOWL('av.decomposition',title="decomposition into isogeny factors") }}
+        <tr>
+            <td>
+                {{ KNOWL('av.decomposition',title="isogeny factors decomposition") }}
             </td>
             <td colspan=3>
                 <input type='text' name='decomposition' example="[2,2.9.ag_z,4T1]" size=40 value="{{info.decomposition}}"/>
@@ -267,30 +235,23 @@
                 <span class="formexample"> e.g. [2,2.9.ag_z,4T1] </span>
             </td>
         </tr>
-
-	<tr>
-	    <td>
-	        Number Field
-	    </td>
-	    <td colspan=3>
-	        <input type='text' name='number_field' example="4.0.29584.2" size=40 value="{{info.number_field}}"/>
-	    </td>
-	    <td>
-	        <span class="formexample"> e.g. 4.0.29584.2 or Qzeta8 </span>
-	    </td>
-	</tr>
-
+        <tr>
+            <td>
+                Number Field
+            </td>
+            <td colspan=3>
+                <input type='text' name='number_field' example="4.0.29584.2" size=40 value="{{info.number_field}}"/>
+            </td>
+            <td>
+                <span class="formexample"> e.g. 4.0.29584.2 or Qzeta8 </span>
+            </td>
+        </tr>
         <tr>
             <td colspan=2>Maximum number of isogeny classes to display</td><td> <input type='text' name='count'  size=10 value="{{info.count}}" />
             </td>
         </tr>
-
-
     </table>
     <p></p>
     <td><button type='submit' value='Search'>Search</button></td>
-
 </form>
-
-
 {% endblock %}