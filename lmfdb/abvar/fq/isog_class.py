--- conflicted
+++ resolved
@@ -21,14 +21,9 @@
 from sage.all import Factorization
 from sage.misc import latex
 from sage.misc.cachefunc import cached_method
-<<<<<<< HEAD
-from sage.all import Factorization
-from sage.misc.lazy_attribute import lazy_attribute
-=======
 from sage.misc.lazy_attribute import lazy_attribute
 from sage.plot.all import line, points, circle, Graphics
 from sage.rings.all import Integer, QQ, RR, ZZ
->>>>>>> 496bd6a9
 
 from lmfdb.groups.abstract.main import abstract_group_display_knowl
 from lmfdb.utils import (
@@ -233,11 +228,7 @@
                 self.tex = tex[label]
                 self.img = texlabels[self.tex]
                 self.rank = sum(e for (p,e) in self.index.factor())
-<<<<<<< HEAD
                 self.x = xcoord[label]
-=======
-                self.x = xcoords[label]
->>>>>>> 496bd6a9
         parents = {}
         pic_size = {}
         num_wes = Counter()
