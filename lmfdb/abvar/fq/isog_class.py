--- conflicted
+++ resolved
@@ -24,19 +24,8 @@
 from sage.misc.cachefunc import cached_method
 from sage.misc.lazy_attribute import lazy_attribute
 
-<<<<<<< HEAD
 from lmfdb.groups.abstract.web_groups import abstract_group_display_knowl, abelian_group_display_knowl
-from lmfdb.utils import (
-    coeff_to_poly,
-    display_knowl,
-    integer_divisors,
-    list_to_factored_poly_otherorder,
-    web_latex,
-    teXify_pol,
-)
-=======
 from lmfdb.utils import list_to_factored_poly_otherorder, coeff_to_poly, web_latex, integer_divisors, teXify_pol
->>>>>>> 6ee7b24f
 from lmfdb.number_fields.web_number_field import nf_display_knowl, field_pretty
 from lmfdb.galois_groups.transitive_group import transitive_group_display_knowl
 from lmfdb.abvar.fq.web_abvar import av_display_knowl, av_data  # , av_knowl_guts
@@ -86,7 +75,7 @@
         raise ValueError("the final part must be of the form c1_c2_..._cg, with each ci consisting of lower case letters")
 
 
-<<<<<<< HEAD
+
 def show_singular_support(n):
     if n == 0:
         return r"\varnothing"
@@ -122,8 +111,7 @@
 
     return [ll, layers[1]], rank_lookup, len(ranks)
 
-=======
->>>>>>> 6ee7b24f
+
 class AbvarFq_isoclass():
     """
     Class for an isogeny class of abelian varieties over a finite field
@@ -802,9 +790,6 @@
             return ""
 
 
-<<<<<<< HEAD
-
-
     header_polarized_varieties = [
         ('label', 'av.fq.lmfdb_label', 'Label'),
         ('degree', 'av.polarization', 'Degree'),
@@ -858,10 +843,6 @@
             return None
 
 
-
-
-=======
->>>>>>> 6ee7b24f
 @app.context_processor
 def ctx_decomposition():
     return {"av_data": av_data}
