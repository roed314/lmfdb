--- conflicted
+++ resolved
@@ -72,18 +72,11 @@
     info = to_dict(request.args, search_array=HMFSearchArray())
     if not request.args:
         t = 'Hilbert modular forms'
-<<<<<<< HEAD
-        info['learnmore'] = []
-        info['counts'] = get_counts()
-=======
         info['stats'] = HMFstats()
         info['counts'] = HMFstats().counts()
->>>>>>> 69adde22
         return render_template("hilbert_modular_form_all.html", info=info, credit=hmf_credit, title=t, bread=get_bread(), learnmore=learnmore_list())
     else:
         return hilbert_modular_form_search(info)
-
-
 
 def split_full_label(lab):
     r""" Split a full hilbert modular form label into 3 components
@@ -152,11 +145,7 @@
              projection=['field_label', 'short_label', 'label', 'level_ideal', 'dimension'],
              cleaners={"level_ideal": lambda v: teXify_pol(v['level_ideal']),
                        "field_knowl": lambda e: nf_display_knowl(e['field_label'], field_pretty(e['field_label']))},
-<<<<<<< HEAD
              bread=lambda: get_bread("Search results"),
-=======
-             bread=lambda:get_bread("Search results"),
->>>>>>> 69adde22
              learnmore=learnmore_list,
              url_for_label=url_for_label,
              credit=lambda: hmf_credit,
@@ -435,14 +424,7 @@
             else:
                 info['friends'] += [('Isogeny class ' + info['label'], url_for("ecnf.show_ecnf_isoclass", nf=lab[0], conductor_label=lab[1], class_label=lab[2]))]
 
-
-
-<<<<<<< HEAD
     bread = get_bread(data["label"])
-
-=======
-    bread = get_bread(str(data["label"]))
->>>>>>> 69adde22
     t = "Hilbert cusp form %s" % info['label']
 
     forms_dims = db.hmf_forms.search({'field_label': data['field_label'], 'level_ideal': data['level_ideal']}, projection='dimension')
@@ -576,16 +558,11 @@
     bread = get_bread("Browse")
     return render_template("hmf_stats.html", info=HMFstats(), credit=credit, title=t, bread=bread, learnmore=learnmore_list())
 
-<<<<<<< HEAD
-    bread = get_bread("Browse")
-    return render_template("hmf_stats.html", info=info, credit=credit, title=t, bread=bread, learnmore=learnmore_list())
-=======
 @hmf_page.route("/stats")
 def statistics():
     title = r'Hilbert modular forms: Statistics'
     bread = get_bread("Statistics")
     return render_template("display_stats.html", info=HMFstats(), credit=hmf_credit, title=title, bread=bread, learnmore=learnmore_list())
->>>>>>> 69adde22
 
 @hmf_page.route("/browse/<int:d>/")
 def statistics_by_degree(d):
