# -*- coding: utf-8 -*-

import pymongo

from flask import render_template, url_for, request, redirect, make_response, flash

from lmfdb.base import getDBConnection
from lmfdb.hilbert_modular_forms import hmf_page
from lmfdb.hilbert_modular_forms.hilbert_field import findvar
from lmfdb.hilbert_modular_forms.hmf_stats import get_stats, get_counts, hmf_degree_summary

from lmfdb.ecnf.main import split_class_label
from lmfdb.ecnf.WebEllipticCurve import db_ecnf

from lmfdb.WebNumberField import WebNumberField

from markupsafe import Markup
from lmfdb.utils import to_dict, random_value_from_collection, web_latex_split_on_pm
from lmfdb.search_parsing import parse_nf_string, parse_ints, parse_hmf_weight, parse_count, parse_start

def db_forms():
    return getDBConnection().hmfs.forms

def db_fields():
    return getDBConnection().hmfs.fields

def db_search():
    return getDBConnection().hmfs.forms.search

def db_hecke():
    hmfs = getDBConnection().hmfs
    if 'hecke' in hmfs.collection_names():
        #print("Using hmfs.hecke for Hecke field and eigenvalues")
        return hmfs.hecke
    else:
        #print("Using hmfs.forms for Hecke field and eigenvalues")
        return hmfs.forms

def get_hmf(label):
    """Return a complete HMF, give its label.  Note that the
    hecke_polynomial, hecke_eigenvalues and AL_eigenvalues may be in a
    separate collection.  Use of this function hides this
    implementation detail from the user.
    """
    f = db_forms().find_one({'label': label})
    if f==None:
        return None
    if not 'hecke_polynomial' in f:
        h = db_hecke().find_one({'label': label})
        if h:
            f.update(h)
    return f

def get_hmf_field(label):
    """Return a field from the HMF fields collection, given its label.
    Use of this function hides implementation detail from the user.
    """
    return db_fields().find_one({'label': label})

hmf_credit =  'John Cremona, Lassina Dembele, Steve Donnelly, Aurel Page and <A HREF="http://www.math.dartmouth.edu/~jvoight/">John Voight</A>'

@hmf_page.route("/random")
def random_hmf():    # Random Hilbert modular form
    return hilbert_modular_form_by_label( random_value_from_collection( db_search(), 'label' ) )

def teXify_pol(pol_str):  # TeXify a polynomial (or other string containing polynomials)
    o_str = pol_str.replace('*', '')
    ind_mid = o_str.find('/')
    while ind_mid != -1:
        ind_start = ind_mid - 1
        while ind_start >= 0 and o_str[ind_start] in ['0', '1', '2', '3', '4', '5', '6', '7', '8', '9']:
            ind_start -= 1
        ind_end = ind_mid + 1
        while ind_end < len(o_str) and o_str[ind_end] in ['0', '1', '2', '3', '4', '5', '6', '7', '8', '9']:
            ind_end += 1
        o_str = o_str[:ind_start + 1] + '\\frac{' + o_str[ind_start + 1:ind_mid] + '}{' + o_str[
            ind_mid + 1:ind_end] + '}' + o_str[ind_end:]
        ind_mid = o_str.find('/')

    ind_start = o_str.find('^')
    while ind_start != -1:
        ind_end = ind_start + 1
        while ind_end < len(o_str) and o_str[ind_end] in ['0', '1', '2', '3', '4', '5', '6', '7', '8', '9']:
            ind_end += 1
        o_str = o_str[:ind_start + 1] + '{' + o_str[ind_start + 1:ind_end] + '}' + o_str[ind_end:]
        ind_start = o_str.find('^', ind_end)

    return o_str


@hmf_page.route("/")
def hilbert_modular_form_render_webpage():
    args = request.args
    if len(args) == 0:
        info = {}
        t = 'Hilbert Modular Forms'
        bread = [("Modular Forms", url_for('mf.modular_form_main_page')),
                 ('Hilbert Modular Forms', url_for(".hilbert_modular_form_render_webpage"))]
        info['learnmore'] = []
        info['counts'] = get_counts()
        return render_template("hilbert_modular_form_all.html", info=info, credit=hmf_credit, title=t, bread=bread, learnmore=learnmore_list_remove('Completeness'))
    else:
        return hilbert_modular_form_search(**args)



def split_full_label(lab):
    r""" Split a full hilbert modular form label into 3 components
    (field_label, level_label, label_suffix)
    """
    data = lab.split("-")
    if len(data) != 3:
        flash(Markup("Error: <span style='color:black'>%s</span> is not a valid Hilbert modular form label. It must be of the form (number field label) - (level label) - (orbit label) separated by dashes, such as 2.2.5.1-31.1-a" % lab), "error")
        raise ValueError
    field_label = data[0]
    level_label = data[1]
    label_suffix = data[2]
    return (field_label, level_label, label_suffix)

def hilbert_modular_form_by_label(lab):
    if isinstance(lab, basestring):
        res = db_search().find_one({'label': lab},{'label':True})
    else:
        res = lab
        lab = res['label']
    if res == None:
        flash(Markup("No Hilbert modular form in the database has label or name <span style='color:black'>%s</span>" % lab), "error")
        return redirect(url_for(".hilbert_modular_form_render_webpage"))
    else:
        return redirect(url_for(".render_hmf_webpage", field_label=split_full_label(lab)[0], label=lab))


def hilbert_modular_form_search(**args):
    info = to_dict(args)  # what has been entered in the search boxes
    if 'label' in info and info['label']:
        lab=info['label'].strip()
        info['label']=lab
        try:
            split_full_label(lab)
            return hilbert_modular_form_by_label(lab)
        except ValueError:
            return redirect(url_for(".hilbert_modular_form_render_webpage"))

    query = {}
    try:
        parse_nf_string(info,query,'field_label',name="Field")
        parse_ints(info,query,'deg', name='Field degree')
        parse_ints(info,query,'disc',name="Field discriminant")
        parse_ints(info,query,'dimension')
        parse_ints(info,query,'level_norm', name="Level norm")
        parse_hmf_weight(info,query,'weight',qfield=('parallel_weight','weight'))
    except ValueError:
        return search_input_error()
        
    if 'cm' in info:
        if info['cm'] == 'exclude':
            query['is_CM'] = 'no'
        elif info['cm'] == 'only':
            query['is_CM'] = 'yes'
                
    if 'bc' in info:
        if info['bc'] == 'exclude':
            query['is_base_change'] = 'no'
        elif info['bc'] == 'only':
            query['is_base_change'] = 'yes'
                     
    count = parse_count(info,100)
    start = parse_start(info)

    info['query'] = dict(query)
    res = db_search().find(
        query).sort([('deg', pymongo.ASCENDING), ('disc', pymongo.ASCENDING), ('level_norm', pymongo.ASCENDING), ('level_label', pymongo.ASCENDING), ('label_nsuffix', pymongo.ASCENDING)]).skip(start).limit(count)
    nres = res.count()
    if(start >= nres):
        start -= (1 + (start - nres) / count) * count
    if(start < 0):
        start = 0

    info['number'] = nres
    info['start'] = start
    info['more'] = int(start + count < nres)
    if nres == 1:
        info['report'] = 'unique match'
    else:
        if nres == 0:
            info['report'] = 'no matches'
        else:
            if nres > count or start != 0:
                info['report'] = 'displaying matches %s-%s of %s' % (start + 1, min(nres, start + count), nres)
            else:
                info['report'] = 'displaying all %s matches' % nres

    res_clean = []
    for v in res:
        v_clean = {}
        v_clean['field_label'] = v['field_label']
        v_clean['short_label'] = v['short_label']
        v_clean['label'] = v['label']
        v_clean['level_ideal'] = teXify_pol(v['level_ideal'])
        v_clean['dimension'] = v['dimension']
        res_clean.append(v_clean)

    info['forms'] = res_clean

    t = 'Hilbert Modular Form search results'

    bread = [('Hilbert Modular Forms', url_for(".hilbert_modular_form_render_webpage")), (
        'Search results', ' ')]
    properties = []
    return render_template("hilbert_modular_form_search.html", info=info, title=t, credit=hmf_credit, properties=properties, bread=bread, learnmore=learnmore_list())

def search_input_error(info = None, bread = None):
    if info is None: info = {'err':''}
    if bread is None: bread = [('Hilbert Modular Forms', url_for(".hilbert_modular_form_render_webpage")), ('Search results', ' ')]
    return render_template("hilbert_modular_form_search.html", info=info, title="Hilbert Modular Form Search Error", bread=bread)

@hmf_page.route('/<field_label>/holomorphic/<label>/download/<download_type>')
def render_hmf_webpage_download(**args):
    if args['download_type'] == 'magma':
        response = make_response(download_hmf_magma(**args))
        response.headers['Content-type'] = 'text/plain'
        return response
    elif args['download_type'] == 'sage':
        response = make_response(download_hmf_sage(**args))
        response.headers['Content-type'] = 'text/plain'
        return response


def download_hmf_magma(**args):
    label = str(args['label'])
    f = get_hmf(label)
    if f is None:
        return "No such form"

    F = WebNumberField(f['field_label'])
    F_hmf = get_hmf_field(f['field_label'])

    hecke_pol  = f['hecke_polynomial']
    hecke_eigs = f['hecke_eigenvalues']
    AL_eigs    = f['AL_eigenvalues']

    outstr = 'P<x> := PolynomialRing(Rationals());\n'
    outstr += 'g := P!' + str(F.coeffs()) + ';\n'
    outstr += 'F<w> := NumberField(g);\n'
    outstr += 'ZF := Integers(F);\n\n'
#    outstr += 'ideals_str := [' + ','.join([st for st in F_hmf["ideals"]]) + '];\n'
#    outstr += 'ideals := [ideal<ZF | {F!x : x in I}> : I in ideals_str];\n\n'

    outstr += 'NN := ideal<ZF | {' + f["level_ideal"][1:-1] + '}>;\n\n'

    outstr += 'primesArray := [\n' + ','.join([st for st in F_hmf["primes"]]).replace('],[', '],\n[') + '];\n'
    outstr += 'primes := [ideal<ZF | {F!x : x in I}> : I in primesArray];\n\n'

    if hecke_pol != 'x':
        outstr += 'heckePol := ' + hecke_pol + ';\n'
        outstr += 'K<e> := NumberField(heckePol);\n'
    else:
        outstr += 'heckePol := x;\nK := Rationals(); e := 1;\n'

    outstr += '\nheckeEigenvaluesArray := [' + ', '.join([st for st in hecke_eigs]) + '];'
    outstr += '\nheckeEigenvalues := AssociativeArray();\n'
    outstr += 'for i := 1 to #heckeEigenvaluesArray do\n  heckeEigenvalues[primes[i]] := heckeEigenvaluesArray[i];\nend for;\n\n'

    outstr += 'ALEigenvalues := AssociativeArray();\n'
    for s in AL_eigs:
        outstr += 'ALEigenvalues[ideal<ZF | {' + s[0][1:-1] + '}>] := ' + s[1] + ';\n'

    outstr += '\n// EXAMPLE:\n// pp := Factorization(2*ZF)[1][1];\n// heckeEigenvalues[pp];\n\n'

    outstr += '/* EXTRA CODE: recompute eigenform (warning, may take a few minutes or longer!):\n'
    outstr += 'M := HilbertCuspForms(F, NN);\n'
    outstr += 'S := NewSubspace(M);\n'
    outstr += '// SetVerbose("ModFrmHil", 1);\n'
    outstr += 'newspaces := NewformDecomposition(S);\n'
    outstr += 'newforms := [Eigenform(U) : U in newspaces];\n'
    outstr += 'ppind := 0;\n'
    outstr += 'while #newforms gt 1 do\n'
    outstr += '  pp := primes[ppind];\n'
    outstr += '  newforms := [f : f in newforms | HeckeEigenvalue(f,pp) eq heckeEigenvalues[pp]];\n'
    outstr += 'end while;\n'
    outstr += 'f := newforms[1];\n'
    outstr += '// [HeckeEigenvalue(f,pp) : pp in primes] eq heckeEigenvaluesArray;\n'
    outstr += '*/\n'

    return outstr


def download_hmf_sage(**args):
    label = str(args['label'])
    f = get_hmf(label)
    if f is None:
        return "No such form"

    hecke_pol  = f['hecke_polynomial']
    hecke_eigs = f['hecke_eigenvalues']
    AL_eigs    = f['AL_eigenvalues']

    F = WebNumberField(f['field_label'])
    F_hmf = get_hmf_field(f['field_label'])

    outstr = 'P.<x> = PolynomialRing(QQ)\n'
    outstr += 'g = P(' + str(F.coeffs()) + ')\n'
    outstr += 'F.<w> = NumberField(g)\n'
    outstr += 'ZF = F.ring_of_integers()\n\n'

    outstr += 'NN = ZF.ideal(' + f["level_ideal"] + ')\n\n'

    outstr += 'primes_array = [\n' + ','.join([st for st in F_hmf["primes"]]).replace('],[',
                                                                                      '],\\\n[') + ']\n'
    outstr += 'primes = [ZF.ideal(I) for I in primes_array]\n\n'

    if hecke_pol != 'x':
        outstr += 'heckePol = ' + hecke_pol + '\n'
        outstr += 'K.<e> = NumberField(heckePol)\n'
    else:
        outstr += 'heckePol = x\nK = QQ\ne = 1\n'

    outstr += '\nhecke_eigenvalues_array = [' + ', '.join([st for st in hecke_eigs]) + ']'
    outstr += '\nhecke_eigenvalues = {}\n'
    outstr += 'for i in range(len(hecke_eigenvalues_array)):\n    hecke_eigenvalues[primes[i]] = hecke_eigenvalues_array[i]\n\n'

    outstr += 'AL_eigenvalues = {}\n'
    for s in AL_eigs:
        outstr += 'AL_eigenvalues[ZF.ideal(%s)] = %s\n' % (s[0],s[1])

    outstr += '\n# EXAMPLE:\n# pp = ZF.ideal(2).factor()[0][0]\n# hecke_eigenvalues[pp]\n'

    return outstr


@hmf_page.route('/<field_label>/holomorphic/<label>')
def render_hmf_webpage(**args):
    if 'data' in args:
        data = args['data']
        label = data['label']
    else:
        label = str(args['label'])
        data = get_hmf(label)
    if data is None:
        flash(Markup("Error: <span style='color:black'>%s</span> is not a valid Hilbert modular form label. It must be of the form (number field label) - (level label) - (orbit label) separated by dashes, such as 2.2.5.1-31.1-a" % args['label']), "error")
        return search_input_error()
    info = {}
    try:
        info['count'] = args['count']
    except KeyError:
        info['count'] = 10

    hmf_field = get_hmf_field(data['field_label'])
    gen_name = findvar(hmf_field['ideals'])
    nf = WebNumberField(data['field_label'], gen_name=gen_name)
    info['hmf_field'] = hmf_field
    info['field'] = nf
    info['base_galois_group'] = nf.galois_string()
    info['field_degree'] = nf.degree()
    info['field_disc'] = str(nf.disc())
    info['field_poly'] = teXify_pol(str(nf.poly()))

    info.update(data)

    info['downloads'] = [
        ('Download to Magma', url_for(".render_hmf_webpage_download", field_label=info['field_label'], label=info['label'], download_type='magma')),
        ('Download to Sage', url_for(".render_hmf_webpage_download", field_label=info['field_label'], label=info['label'], download_type='sage'))
        ]
    if hmf_field['narrow_class_no'] == 1 and nf.disc()**2 * data['level_norm'] < 40000:
        info['friends'] = [('L-function',
                            url_for("l_functions.l_function_hmf_page", field=info['field_label'], label=info['label'], character='0', number='0'))]
    else:
        info['friends'] = [('L-function not available', "")]
    if data['dimension'] == 1:   # Try to attach associated elliptic curve
        lab = split_class_label(info['label'])
        ec_from_hmf = db_ecnf().find_one({"label": label + '1'})
        if ec_from_hmf == None:
            info['friends'] += [('Elliptic curve not available', "")]
        else:
            info['friends'] += [('Isogeny class ' + info['label'], url_for("ecnf.show_ecnf_isoclass", nf=lab[0], conductor_label=lab[1], class_label=lab[2]))]

    bread = [('Hilbert Modular Forms', url_for(".hilbert_modular_form_render_webpage")), ('%s' % data[
                                                                                         'label'], ' ')]

    t = "Hilbert Cusp Form %s" % info['label']

    forms_space = db_search().find(
        {'field_label': data['field_label'], 'level_ideal': data['level_ideal']},{'dimension':True})
    dim_space = 0
    for v in forms_space:
        dim_space += v['dimension']

    info['newspace_dimension'] = dim_space

    # Get hecke_polynomial, hecke_eigenvalues and AL_eigenvalues
    try:
        numeigs = request.args['numeigs']
        numeigs = int(numeigs)
    except:
        numeigs = 20
    info['numeigs'] = numeigs

    hecke_pol  = data['hecke_polynomial']
    eigs       = data['hecke_eigenvalues']
    eigs = eigs[:min(len(eigs), numeigs)]
    AL_eigs    = data['AL_eigenvalues']

    primes = hmf_field['primes']
    n = min(len(eigs), len(primes))
    info['eigs'] = [{'eigenvalue': teXify_pol(eigs[i]),
                     'prime_ideal': teXify_pol(primes[i]),
                     'prime_norm': primes[i][1:primes[i].index(',')]} for i in range(n)]

    try:
        display_eigs = request.args['display_eigs']
        if display_eigs in ['True', 'true', '1', 'yes']:
            display_eigs = True
        else:
            display_eigs = False
    except KeyError:
        display_eigs = False

    if 'numeigs' in request.args:
        display_eigs = True

    info['hecke_polynomial'] = web_latex_split_on_pm(teXify_pol(hecke_pol))

<<<<<<< HEAD
    AL_eigs = data['AL_eigenvalues']
=======
>>>>>>> 263b6dc8
    if not AL_eigs: # empty list
        if data['level_norm']==1: # OK, no bad primes
            info['AL_eigs'] = 'none'
        else:                     # not OK, AL eigs are missing
            info['AL_eigs'] = 'missing'
    else:
        info['AL_eigs'] = [{'eigenvalue': teXify_pol(al[1]),
                            'prime_ideal': teXify_pol(al[0]),
                            'prime_norm': al[0][1:al[0].index(',')]} for al in data['AL_eigenvalues']]

    max_eig_len = max([len(eig['eigenvalue']) for eig in info['eigs']])
    display_eigs = display_eigs or (max_eig_len<=300)
    info['display_eigs'] = display_eigs
    if not display_eigs:
        for eig in info['eigs']:
            if len(eig['eigenvalue']) > 300:
                eig['eigenvalue'] = '...'

    info['level_ideal'] = teXify_pol(info['level_ideal'])

    if 'is_CM' in data:
        is_CM = data['is_CM']
    else:
        is_CM = '?'
    info['is_CM'] = is_CM

    if 'is_base_change' in data:
        is_base_change = data['is_base_change']
    else:
        is_base_change = '?'
    info['is_base_change'] = is_base_change

    if 'q_expansions' in data:
        info['q_expansions'] = data['q_expansions']

    properties2 = [('Base field', '%s' % info['field'].field_pretty()),
                   ('Weight', '%s' % data['weight']),
                   ('Level norm', '%s' % data['level_norm']),
                   ('Level', '$' + teXify_pol(data['level_ideal']) + '$'),
                   ('Label', '%s' % data['label']),
                   ('Dimension', '%s' % data['dimension']),
                   ('CM', is_CM),
                   ('Base change', is_base_change)
                   ]

    return render_template("hilbert_modular_form.html", downloads=info["downloads"], info=info, properties2=properties2, credit=hmf_credit, title=t, bread=bread, friends=info['friends'], learnmore=learnmore_list())



# Learn more box

def learnmore_list():
    return [('Completeness of the data', url_for(".completeness_page")),
            ('Source of the data', url_for(".how_computed_page")),
            ('Labels for Hilbert Modular Forms', url_for(".labels_page"))]

# Return the learnmore list with the matchstring entry removed
def learnmore_list_remove(matchstring):
    return filter(lambda t:t[0].find(matchstring) <0, learnmore_list())



#data quality pages
@hmf_page.route("/Completeness")
def completeness_page():
    t = 'Completeness of the Hilbert Modular Forms data'
    bread = [('Hilbert Modular Forms', url_for(".hilbert_modular_form_render_webpage")),
             ('Completeness', '')]
    return render_template("single.html", kid='dq.mf.hilbert.extent',
                           credit=hmf_credit, title=t, bread=bread, learnmore=learnmore_list_remove('Completeness'))

@hmf_page.route("/Source")
def how_computed_page():
    t = 'Source of the Hilbert Modular Forms data'
    bread = [('Hilbert Modular Forms', url_for(".hilbert_modular_form_render_webpage")),
             ('Source', '')]
    return render_template("single.html", kid='dq.mf.hilbert.source',
                           credit=hmf_credit, title=t, bread=bread, learnmore=learnmore_list_remove('Source'))

@hmf_page.route("/Labels")
def labels_page():
    t = 'Label of an Hilbert Modular Form'
    bread = [('Hilbert Modular Forms', url_for(".hilbert_modular_form_render_webpage")),
             ('Labels', '')]
    return render_template("single.html", kid='mf.hilbert.label',
                           credit=hmf_credit, title=t, bread=bread, learnmore=learnmore_list_remove('Labels'))

@hmf_page.route("/browse/")
def browse():
    info = {
        'counts': get_counts(),
        'stats': get_stats()
    }
    credit = 'John Voight'
    t = 'Hilbert modular forms'
    bread = [('Hilbert modular forms', url_for("hmf.hilbert_modular_form_render_webpage")),
             ('browse', ' ')]
    return render_template("hmf_stats.html", info=info, credit=credit, title=t, bread=bread, learnmore=learnmore_list_remove("Completeness"))

@hmf_page.route("/browse/<int:d>/")
def statistics_by_degree(d):
    counts = get_counts()
    info = {}
    if not str(d) in counts['degrees']:
        if d==1:
            info['error'] = "For modular forms over $\mathbb{Q}$ go <a href=%s>here</a>" % url_for('emf.render_elliptic_modular_forms')
        else:
            info['error'] = "The database does not contain any Hilbert modular forms over fields of degree %s" % d
        d = 'bad'
    else:
        info['counts'] = counts
        info['degree_stats'] = hmf_degree_summary(d)
        info['degree'] = d
        info['stats'] = get_stats(d)

    credit = 'John Cremona'
    if d==2:
        t = 'Hilbert modular forms over real quadratic number fields'
    elif d==3:
        t = 'Hilbert modular forms over totally real cubic number fields'
    elif d==4:
        t = 'Hilbert modular forms over totally real quartic number fields'
    elif d==5:
        t = 'Hilbert modular forms over totally real quintic number fields'
    elif d==6:
        t = 'Hilbert modular forms over totally real sextic number fields'
    else:
        t = 'Hilbert modular forms over totally real fields of degree %s' % d

    bread = [('Hilbert modular forms', url_for("hmf.hilbert_modular_form_render_webpage")),
              ('degree %s' % d,' ')]

    if d=='bad':
        t = 'Hilbert modular forms'
        bread = bread[:-1]

    return render_template("hmf_by_degree.html", info=info, credit=credit, title=t, bread=bread, learnmore=learnmore_list_remove("Completeness"))
<|MERGE_RESOLUTION|>--- conflicted
+++ resolved
@@ -420,10 +420,6 @@
 
     info['hecke_polynomial'] = web_latex_split_on_pm(teXify_pol(hecke_pol))
 
-<<<<<<< HEAD
-    AL_eigs = data['AL_eigenvalues']
-=======
->>>>>>> 263b6dc8
     if not AL_eigs: # empty list
         if data['level_norm']==1: # OK, no bad primes
             info['AL_eigs'] = 'none'
