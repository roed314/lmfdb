--- conflicted
+++ resolved
@@ -138,11 +138,7 @@
     # debug mode?
     vars['DEBUG'] = is_debug_mode()
     vars['BETA'] = is_beta()
-<<<<<<< HEAD
-    vars['ALPHA'] = True # hardwired for alpha branch
-=======
     #vars['ALPHA'] = True # hardwired for alpha branch
->>>>>>> 851a468e
 
     def modify_url(**replace):
         urlparts = urlparse(request.url)
