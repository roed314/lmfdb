--- conflicted
+++ resolved
@@ -3,12 +3,6 @@
 
 class NumberFieldTest(LmfdbTest):
     # All tests should pass
-<<<<<<< HEAD
-    def check_args(self, path, text):
-        assert text in self.tc.get(path, follow_redirects=True).get_data(as_text=True)
-=======
->>>>>>> b839d0b5
-
     def test_Q(self):
         self.check_args('/NumberField/Q', '\chi_{1}')
         self.check_args('/NumberField/1.1.1.1', '\chi_{1}')
