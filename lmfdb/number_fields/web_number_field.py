# -*- coding: utf-8 -*-
from collections import Counter
import os, yaml
from six import text_type

from flask import url_for
from sage.all import (
    Set, ZZ, RR, pi, euler_phi, CyclotomicField, gap, RealField, sqrt,
    QQ, NumberField, PolynomialRing, latex, pari, cached_function, Permutation)

from lmfdb import db
from lmfdb.utils import (web_latex, coeff_to_poly, pol_to_html,
        display_multiset, factor_base_factor, factor_base_factorization_latex)
from lmfdb.logger import make_logger
from lmfdb.galois_groups.transitive_group import WebGaloisGroup, group_display_knowl, galois_module_knowl, group_pretty_and_nTj
wnflog = make_logger("WNF")

dir_group_size_bound = 10000
dnc = 'data not computed'


# Dictionary of field label: n for abs(disc(Q(zeta_n)))
# Does all cyclotomic fields of degree n s.t. 2<n<24
cycloinfo = {'4.0.125.1': 5, '6.0.16807.1': 7, '4.0.256.1': 8,
  '6.0.19683.1': 9, '10.0.2357947691.1': 11, '4.0.144.1': 12,
  '12.0.1792160394037.1': 13, '8.0.1265625.1': 15, '8.0.16777216.1': 16,
  '16.0.2862423051509815793.1': 17, '18.0.5480386857784802185939.1': 19,
  '8.0.4000000.1': 20, '12.0.205924456521.1': 21,
  '22.0.39471584120695485887249589623.1': 23, '8.0.5308416.1': 24,
  '20.0.2910383045673370361328125.1': 25,
  '18.0.2954312706550833698643.1': 27, '12.0.1157018619904.1': 28,
  '28.0.3053134545970524535745336759489912159909.1':29,
  '30.0.17761887753093897979823770061456102763834271.1':31,
  '16.0.18446744073709551616.1': 32, '20.0.328307557444402776721569.1': 33,
  '24.0.304383340063522342681884765625.1': 35,
  '12.0.1586874322944.1': 36,
  '36.0.7710105884424969623139759010953858981831553019262380893.1':37,
  '24.0.1706902865139206151939937338729.1': 39,
  '16.0.1048576000000000000.1': 40,
  '40.0.791717805254439023624865699561776475898803884688668051353443161.1':41,
  '42.0.9380082945933081406113456619151991432292083579779389915131296484043.1':43,
  '20.0.5829995856912430117421056.1': 44,
  '24.0.572565594852444156646728515625.1': 45,
  '46.0.1755511210260049172778020908173078657717675374080672665297567056535308458607.1':47,
  '16.0.1846757322198614016.1': 48,
  '42.0.118181386580595879976868414312001964434038548836769923458287039207.1':49,
  '32.0.352701833122210710593389803720131611763844129.1':51,
  '24.0.53885714612646242347927893704704.1': 52,
  '40.0.28789677222138897176527746894292024300433695316314697265625.1':55,
  '24.0.22459526297810799636782730182656.1': 56,
  '36.0.11636034958735032166924075841251447518799351583251569.1':57,
  '16.0.104976000000000000.1': 60,
  '36.0.1310656710125779295611091389185381649163216325999081.1':63,
  '32.0.1461501637330902918203684832716283019655932542976.1':64,
  '32.0.35190667333271321019306672876612934335729762304.1':68,
  '44.0.48891877682180103607391812819535352418736437208892474989920547427561.1':69,
  '24.0.42247883974617233597120303333376.1': 72,
  '40.0.29534212676193502024324377686070874915458261966705322265625.1':75,
  '36.0.2063964752380648518006363619171361060603216996551622656.1':76,
  '32.0.4722366482869645213696000000000000000000000000.1':80,
  '24.0.711435861303500483618465120256.1':84,
  '40.0.37371137649685869661036271274571515833850102932794388078657536.1':88,
  '44.0.27408730583433337351085467861786155262978057758761987414355526669041664.1':92,
  '32.0.14648040110065267094876580444599852735215435776.1':96,
  '40.0.9313225746154785156250000000000000000000000000000000000000000.1':100,
  '36.0.599781089369859106058502013153430001897393515831230464.1':108,
  '32.0.47330370277129322496000000000000000000000000.1':120,
  '40.0.118511797886229481159007653491590053243629014721874976833536.1':132}
# Real cyclotomic subfields
rcycloinfo = {'3.3.49.1': 7, '3.3.81.1': 9, '5.5.14641.1': 11,
  '6.6.371293.1': 13, '4.4.1125.1':15, '4.4.2048.1':16,
  '8.8.410338673.1':17, '9.9.16983563041.1':19, '4.4.2000.1':20,
  '6.6.453789.1':21, '11.11.41426511213649.1':23, '4.4.2304.1':24,
  '10.10.762939453125.1':25, '9.9.31381059609.1':27, '6.6.1075648.1':28,
  '14.14.10260628712958602189.1':29, '15.15.756943935220796320321.1':31,
  '8.8.2147483648.1':32, '10.10.572981288913.1':33,
  '12.12.551709470703125.1':35, '6.6.1259712.1':36,
  '18.18.456487940826035155404146917.1':37, '12.12.1306484927252973.1':39,
  '8.8.1024000000.1':40, '20.20.4394336169668803158610484050361.1':41,
  '21.21.467056167777397914441056671494001.1':43, '10.10.2414538435584.1':44,
  '12.12.756680642578125.1':45,
  '23.23.6111571184724799803076702357055363809.1':47,
  '8.8.1358954496.1':48,
  '21.21.129934811447123020117172145698449.1':49,
  '16.16.18780357640955901417873.1':51,
  '12.12.7340688973975552.1':52,
  '26.26.12790771483610519443342791266451996229460693.1':53,
  '20.20.169675210983039290802001953125.1':55,
  '12.12.4739148267126784.1':56,
  '18.18.107870454521778261425837337.1':57,
  '29.29.38358032782038398419973086399760468678777161743121.1':59,
  '8.8.324000000.1':60,
  '30.30.5950661074415937716058277355262049126611998411687341.1':61,
  '18.18.36202993110042424993725741.1':63,
  '16.16.604462909807314587353088.1':64,
  '24.24.12252192985362453861836887359619140625.1':65,
  '33.33.27189028279553414235049966267283185807800188603627566700161.1':67,
  '16.16.187591757103747287810048.1':68,
  '22.22.6992272712228843238468603052945581.1':69,
  '35.35.876564456148583685580741416193317498080031692578600918378223281.1':71,
  '12.12.6499837226778624.1':72,
  '36.36.164550840223975716663655069866834081172656515609690871995791535257.1':73,
  '20.20.171855208463966846466064453125.1':75,
  '18.18.1436650532447139184230793216.1':76,
  '30.30.17581401814197409148890873176573567284303576419397.1':77,
  '39.39.1287743804278744050410620426954739687963064854495168753870500853746064161.1':79,
  '16.16.68719476736000000000000.1':80,
  '27.27.706965049015104706497203195837614914543357369.1':81,
  '41.41.57959375186337998161464929843210464026538099255933595673241672975683189751201.1':83,
  '12.12.843466573910016.1':84,
  '32.32.488368614066527220997452797221673658430576324462890625.1':85,
  '28.28.14603047886206093768209337615200705673567789821.1':87,
  '20.20.6113193735657808322804901216256.1':88,
  '44.44.666454163935483494165986073535521413339908119119439689887653437787720225729135378569.1':89,
  '36.36.129739382499069208406967320777552926214641189868504834496493597.1':91,
  '22.22.165555823163769559238834502754107392.1':92,
  '30.30.254863675513583304379979153001217903140700917991797.1':93,
  '36.36.223775506846460533290697977531706040570972271263599395751953125.1':95,
  '16.16.121029087867608368152576.1':96,
  '30.30.38731022422755868071217069332926190761458900976553.1':99,
  '20.20.3051757812500000000000000000000.1':100,
  '24.24.904052273370722339459533425108859224064.1':104,
  '24.24.161761786626698377317203521728515625.1':105,
  '18.18.774455350146061749097070592.1':108,
  '36.36.2987052991985699215206951151365900403178222386352058024870316677.1':111,
  '24.24.376808323956052112639025409344139165696.1':112,
  '44.44.181375764426442332776050749828434842919201892356144879261148162186145782470703125.1':115,
  '28.28.819569564076950716311987772907236898045117333504.1':116,
  '36.36.334717470607298852954929976123524497086119009458311989825932357.1':117,
  '16.16.6879707136000000000000.1':120,
  '40.40.2760549293355133823580852196951954752012701839690650502926252551414931561.1':123,
  '30.30.19071681753690303660125890064344467877570851377250304.1':124,
  '32.32.3138550867693340381917894711603833208051177722232017256448.1':128,
  '42.42.98118980687896783910098639727548084722605054105289047332129555342401833439729.1':129,
  '20.20.344255425354822086003595935744.1':132,
  '36.36.65028396011052373244549315269863064140390224754810333251953125.1':135,
  '32.32.151142765320815856472639544599622796222554813389533609984.1':136,
  '24.24.5106705043047168064000000000000000000.1':140,
  '46.46.165269405800315006446654642733283089940652236420810887453559572571427563258244528313989.1':141,
  '24.24.708801874985091845381344307009569161216.1':144,
  '42.42.1236219045653317330764639083558080790009887216550178193020957667462329030021.1':147,
  '36.36.529834441956838404754859356629890081471398054377951743656484405248.1':148,
  '36.36.141834577785145976449731181827603110001579056521289025332042530816.1':152,
  '24.24.28637078059459331679625147758321598464.1':156,
  '32.32.20282409603651670423947251286016000000000000000000000000.1':160,
  '40.40.870502932794550416715512205314557822885758691905429612124950249853404839936.1':164,
  '40.40.100383397447978918530459891214693626269465146363712847232818603515625.1':165,
  '24.24.11935913115234869169771450911000887296.1':168,
  '42.42.41254041074227118944013302420247071185885898029927512658248841159725538158313472.1':172,
  '40.40.41090000389047069406072163992081637611400284636821909168682596532209319936.1':176,
  '24.24.9606056659007943744000000000000000000.1':180,
  '44.44.482179487665033966874817964307376476160282778171317425736173928285756467369658548224.1':184,
  '46.46.123533119255810717326269698346313186386460569318540167792790808431593601417039621597954048.1':188,
  '32.32.62912853223226562597999842165869507304166444172308381696.1':192,
  '42.42.519767234928222794437622861788597020192717533652199079454480438860528408854528.1':196,
  '40.40.10240000000000000000000000000000000000000000000000000000000000000000000000.1':200,
  '32.32.1514842838499144573219529960757824409341479409296605184.1':204,
  '36.36.41216642617644769738384985747906299013992369570201489573102485504.1':216,
  '40.40.31654584865659568778929513407372752241664000000000000000000000000000000.1':220,
  '36.36.799622233646074762983150698451178476894456963777140963130998784.1':228,
  '32.32.203282392447840896882957090816000000000000000000000000.1':240,
  '36.36.90067643300370785938616861622694756230952958181429238736879616.1':252,
  '40.40.130305099804548492884220428175380349368393046678311823693003457545895936.1':264,
  '44.44.860115008245742907292219227824365111518443501386754869093198564719785672888549376.1':276,
  '40.40.32473210254684090614318847656250000000000000000000000000000000000000000.1':300}

cyclolookup = {n:label for label,n in cycloinfo.items()}
cyclolookup[1] = '1.1.1.1'
cyclolookup[3] = '2.0.3.1'
cyclolookup[4] = '2.0.4.1'
for n, label in list(cyclolookup.items()):
    if n % 2:
        cyclolookup[2 * n] = label

rcyclolookup = {n:label for label,n in rcycloinfo.items()}
for n in [1,3,4]:
    rcyclolookup[n] = '1.1.1.1'
for n in [5,8,12]:
    rcyclolookup[n] = '2.2.%s.1'%n
for n, label in list(rcyclolookup.items()):
    if n % 2:
        rcyclolookup[2 * n] = label

def na_text():
    return "Not computed"

## Turn a list into a string (without brackets)

def list2string(li):
    li2 = [str(x) for x in li]
    return ','.join(li2)

def string2list(s):
    s = str(s)
    if not s:
        return []
    return [int(a) for a in s.split(',')]

def is_fundamental_discriminant(d):
    if d in [0, 1]:
        return False
    if d.is_squarefree():
        return d % 4 == 1
    else:
        return d % 16 in [8, 12] and (d // 4).is_squarefree()


@cached_function
def field_pretty(label):
    d, r, D, i = label.split('.')
    if d == '1':  # Q
        return r'\(\Q\)'
    if d == '2':  # quadratic field
        D = ZZ(int(D))
        if r == '0':
            D = -D
        # Don't prettify invalid quadratic field labels
        if not is_fundamental_discriminant(D):
            return label
        return r'\(\Q(\sqrt{' + str(D if D%4 else D/4) + r'}) \)'
    if label in cycloinfo:
        return r'\(\Q(\zeta_{%d})\)' % cycloinfo[label]
    if d == '4':
        wnf = WebNumberField(label)
        subs = wnf.subfields()
        if len(subs)==3: # only for V_4 fields
            subs = [wnf.from_coeffs(string2list(str(z[0]))) for z in subs]
            # Abort if we don't know one of these fields
            if not any(z._data is None for z in subs):
                labels = [str(z.get_label()) for z in subs]
                labels = [z.split('.') for z in labels]
                # extract abs disc and signature to be good for sorting
                labels = [[ZZ(z[2]).squarefree_part(), - int(z[1])] for z in labels]
                labels.sort()
                # put in +/- sign
                labels = [z[0]*(-1)**(1+z[1]/2) for z in labels]
                labels = ['i' if z == -1 else r'\sqrt{%d}'% z for z in labels]
                return r'\(\Q(%s, %s)\)'%(labels[0],labels[1])
    if label in rcycloinfo:
        return r'\(\Q(\zeta_{%d})^+\)' % rcycloinfo[label]
    return label

def psum(val, li):
    tot=0
    for j in range(len(li)):
        tot += li[j]*val**j
    return tot

def decodedisc(ads, s):
    return ZZ(ads[3:]) * s

def formatfield(coef, show_poly=False):
    r"""
      Take a list of coefficients (which can be a string like '1,3,1'
      and either produce a number field knowl if the polynomial matches
      a number field in the database, otherwise produce a knowl which
      says say "Deg 15", which can be opened to show the degree 15
<<<<<<< HEAD
      polynomial.  
      
=======
      polynomial.

>>>>>>> 55943563
      If show_poly is set to true and the polynomial is not in the
      database, just display the polynomial (no knowl).
    """
    if isinstance(coef, text_type):
        coef = string2list(coef)
    thefield = WebNumberField.from_coeffs(coef)
    if thefield._data is None:
        deg = len(coef) - 1
        mypol = latex(coeff_to_poly(coef))
        if show_poly:
            return '$'+mypol+'$'

        mypol = mypol.replace(' ','').replace('+','%2B').replace('{', '%7B').replace('}','%7d')
        mypol = '<a title = "Field missing" knowl="nf.field.missing" kwargs="poly=%s">Number Field defined by a degree %d polynomial</a>' % (mypol,deg)
        return mypol
    return nf_display_knowl(thefield.get_label(),thefield.field_pretty())

# input is a list of pairs, module and multiplicity
def modules2string(n, t, modlist):
    modlist = [[galois_module_knowl(n, t, z[0]), int(z[1])] for z in modlist]
    ans = modlist[0][0]
    modlist[0][1] -= 1
    for j in range(len(modlist)):
        while modlist[j][1]>0:
            ans += r' $\oplus$ '+modlist[j][0]
            modlist[j][1] -= 1
    return ans

@cached_function
def nf_display_knowl(label, name=None):
    if not name:
        name = "Number field %s" % label
    return '<a title = "%s [nf.field.data]" knowl="nf.field.data" kwargs="label=%s">%s</a>' % (name, label, name)

def nf_knowl_guts(label):
    out = ''
    wnf = WebNumberField(label)
    if wnf.is_null():
        return 'Cannot find number field %s' % label
    out += "Number field %s" % label
    out += '<div>'
    out += 'Defining polynomial: '
    out += r"\(%s\)" % latex(wnf.poly())
    D = wnf.disc()
    Dfact = wnf.disc_factored_latex()
    if D.abs().is_prime() or D == 1:
        Dfact = r"\(%s\)" % str(D)
    else:
        Dfact = r'%s = \(%s\)' % (str(D),Dfact)
    out += '<br>Discriminant: '
    out += Dfact
    out += '<br>Signature: '
    out += str(wnf.signature())
    out += '<br>Galois group: '+group_pretty_and_nTj(wnf.degree(),wnf.galois_t(), True)
    out += '<br>Class number: %s ' % str(wnf.class_number_latex())
    if wnf.can_class_number():
        out += wnf.short_grh_string()
    out += '</div>'
    out += '<div align="right">'
    out += '<a href="%s">%s home page</a>' % (str(url_for("number_fields.by_label", label=label)),label)
    out += '</div>'
    return out

class WebNumberField:
    """
     Class for retrieving number field information from the database
    """
    def __init__(self, label, data=None, gen_name='a'):
        self.label = label
        self.gen_name = gen_name
        if data is None:
            self._data = self._get_dbdata()
        else:
            self._data = data

    # works with a string, or a list of coefficients
    @classmethod
    def from_coeffs(cls, coeffs):
        if isinstance(coeffs, str):
            coeffs = string2list(coeffs)
        if isinstance(coeffs, list):
            f = db.nf_fields.lucky({'coeffs': coeffs})
            if f is None:
                return cls('a')  # will initialize data to None
            return cls(f['label'], f)
        else:
            raise Exception('wrong type')

    # Just a shell which should be used in a limited way since we don't
    # initialize much
    @classmethod
    def fakenf(cls, coeffs):
        if isinstance(coeffs, list):
            coeffs = list2string(coeffs)
        coefstr = string2list(coeffs)
        n = len(coefstr)-1
        data = {'coeffs': coeffs, 'degree': n}
        return cls('Degree %d field'%n, data)

    @classmethod
    def from_polredabs(cls, pol):
        return cls.from_coeffs([int(c) for c in pol.coefficients(sparse=False)])

    @classmethod
    def from_polynomial(cls, pol):
        pol = PolynomialRing(QQ, 'x')(str(pol))
        pol *= pol.denominator()
        R = pol.parent()
        pol = R(pari(pol).polredbest().polredabs())
        return cls.from_coeffs([int(c) for c in pol.coefficients(sparse=False)])

    # If we already have the database entry
    @classmethod
    def from_data(cls, data):
        return cls(data['label'], data)

    # For cyclotomic fields
    @classmethod
    def from_cyclo(cls, n):
        n = int(n)
        if euler_phi(n) > 23:
            return cls('none')  # Forced to fail
        pol = pari.polcyclo(n)
        R = PolynomialRing(ZZ, 'x')
        coeffs = R(pol.polredabs()).coefficients(sparse=False)
        return cls.from_coeffs(coeffs)

    def _get_dbdata(self):
        return db.nf_fields.lookup(self.label)

    def get_label(self):
        if self.label == 'a':
            return None
        return self.label

    def field_pretty(self):
        return field_pretty(self.get_label())

    def knowl(self):
        return nf_display_knowl(self.get_label(), self.field_pretty())

    # Is the polynomial polredabs'ed
    def is_reduced(self):
        if not self.haskey('reduced'):
            return True
        if self._data['reduced'] == 0:
            return False
        return True

    # Return discriminant as a sage int
    def disc(self):
        return ZZ(self._data['disc_abs']) * self._data['disc_sign']

    def ramified_primes(self):
        return [int(str(j)) for j in self._data['ramps']]

    # Even rd is in the database, that does not low precision for searching
    def rd(self):
        return RealField(300)(ZZ(self._data['disc_abs'])).nth_root(self.degree())

    # Return a nice string for the Galois group
    def galois_string(self):
        if not self.haskey('galois_label'):
            return 'Not computed'
        n = self._data['degree']
        t = int(self._data['galois_label'].split('T')[1])
        return group_pretty_and_nTj(n, t)

    # Just return the t-number of the Galois group
    def galois_t(self):
        return int(self._data['galois_label'].split('T')[1])

    # return the Galois group
    def gg(self):
        if not self.haskey('gg'):
            self._data['gg'] = WebGaloisGroup.from_nt(self.degree(), self.galois_t())
        return self._data['gg']

    def is_galois(self):
        return self.gg().order() == self.degree()

    def is_abelian(self):
        return self.gg().is_abelian()

    def coeffs(self):
        coeffs = self._data['coeffs']
        if isinstance(coeffs, list):
            return coeffs
        elif isinstance(coeffs, str):
            return string2list(coeffs)
        else:
            raise RuntimeError

    def signature(self):
        r2 = self._data['r2']
        n = self._data['degree']
        return [n-2*r2, r2]

    def degree(self):
        return self._data['degree']

    def is_real_quadratic(self):
        return self.signature()==[2,0]

    def is_imag_quadratic(self):
        return self.signature()==[0,1]

    def poly(self):
        return coeff_to_poly(self._data['coeffs'])

    def haskey(self, key):
        return self._data.get(key) is not None

    # Warning, this produces our prefered integral basis
    # But, if you have the sage number field do computations,
    # they will be in terms of a different basis
    def zk(self):
        if self.haskey('zk'):
            zkstrings = self._data['zk']
            return [str(u) for u in zkstrings]
        return list(pari(self.poly()).nfbasis())

    # 2018-4-1: is this actually used?  grep -r doesn't find anywhere it's called....
    # Used by subfields and resolvent functions to
    # take coefficients for fields and either return
    # information about the item, or a usable knowl

    # We need to return information in 2 ways: (1) list of knowls
    # and (2) list of label/polynomials
    def myhelper(self, coefmult):
        coef = string2list(coefmult[0])
        subfield = self.from_coeffs(coef)
        if subfield._data is None:
            deg = len(coef) - 1
            mypol = latex(coeff_to_poly(coef))
            mypol = mypol.replace(' ','').replace('+','%2B').replace('{', '%7B').replace('}','%7d')
            mypol = '<a title = "Field missing" knowl="nf.field.missing" kwargs="poly=%s">Deg %d</a>' % (mypol,deg)
            return [mypol, coefmult[1]]
        return [nf_display_knowl(subfield.get_label(),subfield.field_pretty()), coefmult[1]]

    # returns resolvent dictionary
    # ae means arithmetically equivalent fields
    def resolvents(self):
        if not self.haskey('res'):
            self._data['res'] = {}
        return self._data['res']

    # Get data from group database
    def galois_sib_data(self):
        if 'repdata' not in self._data:
            numae = self.gg().arith_equivalent()
            galord = int(self.gg().order())
            sibcnts = self.gg()._data['siblings']
            repcounts = Counter()
            for s in sibcnts:
                repcounts[s[0][0]] += s[1]
            gc = 0
            if galord<48:
                del repcounts[galord]
                if self.degree() < galord:
                    gc = 1
            if numae>0:
                repcounts[self.degree()] -= numae
            if repcounts[self.degree()] == 0:
                del repcounts[self.degree()]
            self._data['repdata'] = [repcounts, numae, gc]
        return self._data['repdata']

    def sibling_labels(self):
        resall = self.resolvents()
        if 'sib' in resall:
            sibs = [self.from_coeffs(str(a)) for a in resall['sib']]
            return ['' if a._data is None else a.label for a in sibs]
        return []

    def siblings(self):
        cnts = self.galois_sib_data()[0]
        resall = self.resolvents()
        if 'sib' in resall:
            # list of [degree, knowl
            helpout = [[len(string2list(a))-1,formatfield(a)] for a in resall['sib']]
        else:
            helpout = []
        degsiblist = [[d, cnts[d], [dd[1] for dd in helpout if dd[0]==d] ] for d in sorted(cnts)]
        return [degsiblist, self.sibling_labels()]

    def sextic_twin(self):
        if self.degree() != 6:
            return [0,[],[]]
        resall = self.resolvents()
        if 'sex' in resall:
            sex = [self.from_coeffs(str(a)) for a in resall['sex']]
            sex = [a.label for a in sex if a._data is not None]
            # Don't include Q in labels
            sex = [z for z in sex if z != '1.1.1.1']
            labels = sorted(Set(sex))
            knowls = [formatfield(a) for a in resall['sex']]
            return [1, knowls, labels]
        return [1,[],[]]

    def galois_closure(self):
        resall = self.resolvents()
        cnt = self.galois_sib_data()[2]
        if 'gal' in resall:
            knowls= [formatfield(a) for a in resall['gal']]
            gal = [self.from_coeffs(str(a)) for a in resall['gal']]
            labs = [a.label for a in gal if a._data is not None]
            return [cnt, knowls, labs]
        return [cnt, [], []]

    def arith_equiv(self):
        resall = self.resolvents()
        cnt = self.galois_sib_data()[1]
        if 'ae' in resall:
            knowls = [formatfield(a) for a in resall['ae']]
            ae = [self.from_coeffs(str(a)) for a in resall['ae']]
            labs = [a.label for a in ae if a._data is not None]
            return [cnt, knowls, labs]
        return [cnt, [], []]

    def subfields(self):
        if not self.haskey('subfields'):
            return []
        sf = [z.replace('.',',') for z in self._data['subfields']]
        sfm = self._data['subfield_mults']
        return [[sf[j],sfm[j]] for j in range(len(sf))]
        return self._data['subs']

    def subfields_show(self):
        subs = self.subfields()
        if not subs:
            return []
        return display_multiset(subs, formatfield)

    def unit_galois_action(self):
        if not self.haskey('unitsGmodule'):
            if self.signature()==[0,2] and self.galois_t() ==2:
                return [[1,1]]
            # We don't have C_4 classification yet
            #if self.signature()==[2,0] or self.signature()==[0,2]:
            #    return [[1,1]]
            return []
        return self._data['unitsGmodule']

    def unit_galois_action_type_knowl(self):
        if not self.haskey('unitsType'):
            return None
        ty = self._data['unitsType']
        knowlid = ty.replace(' ','_')
        knowlid = knowlid.replace('(','')
        knowlid = knowlid.replace(')','')
        knowlid = knowlid.replace(')','')
        knowlid = knowlid.lower()
        knowlid = 'nf.galois_group.gmodule_v4_'+knowlid
        return '<a title = "%s [%s]" knowl="%s">%s</a>' % (ty, knowlid, knowlid, ty)

    def unit_galois_action_show(self):
        ugm = self.unit_galois_action()
        if not ugm:
            return ''
        n = self.degree()
        t = self.galois_t()
        return modules2string(n, t, ugm)

    # Sage version of K -- should be avoided since it can be slow
    # in extreme cases
    def K(self):
        if not self.haskey('K'):
            self._data['K'] = NumberField(self.poly(), self.gen_name)
        return self._data['K']

    # pari version of K
    def gpK(self):
        if not self.haskey('gpK'):
            Qx = PolynomialRing(QQ,'x')
            # while [1] is a perfectly good basis for Z, gp seems to want []
            basis = [Qx(el.replace('a','x')) for el in self.zk()] if self.degree() > 1 else []
            k1 = pari( "nfinit([%s,%s])" % (str(self.poly()),str(basis)) )
            self._data['gpK'] = k1
        return self._data['gpK']

    def generator_name(self):
        #Add special case code for the generator if desired:
        if self.gen_name=='phi':
            return r'\phi'
        else:
            return web_latex(self.gen_name)

    def variable_name(self):
        # For consistency with Sage number fields
        return self.gen_name

    def root_of_1_order(self):
        return self._data['torsion_order']

    def root_of_1_gen(self):
        return self._data['torsion_gen']

    def unit_rank(self):
        if not self.haskey('unit_rank'):
            sig = self.signature()
            self._data['unit_rank'] = sig[0] + sig[1] - 1
        return self._data['unit_rank']

    def regulator(self):
        if self.haskey('regulator'):
            return self._data['regulator']
        if self.unit_rank() == 0:
            return 1
        return na_text()

    def units_safe(self):  # fundamental units, if they are not too long
        units = self.units()
        if len(units) > 500:
            return "Units are too long to display, but can be downloaded with other data for this field from 'Stored data to gp' link to the right"
        return units

    def units(self):  # fundamental units
        res = None
        if self.haskey('units'):
            res = ',&nbsp; '.join(self._data['units'])
        elif self.unit_rank() == 0:
            res = ''
        elif self.haskey('class_number'):
            K = self.K()
            units = [web_latex(u) for u in K.unit_group().fundamental_units()]
            units = ',&nbsp; '.join(units)
            res = units
        if res:
            res = res.replace('\\\\', '\\')
            return res
        return na_text()

    def cnf(self):
        if self.degree()==1:
            return r'=\frac{2^1\cdot (2\pi)^0 \cdot 1\cdot 1}{2\sqrt 1}=1$'
        if not self.haskey('class_group'):
            return r'$<td>  '+na_text()
        # Otherwise we should have what we need
        [r1,r2] = self.signature()
        reg = self.regulator()
        h = self.class_number()
        w = self.root_of_1_order()
        r1term= r'2^{%s}\cdot'% r1
        r2term= r'(2\pi)^{%s}\cdot'% r2
        disc = ZZ(self._data['disc_abs'])
        approx1 = r'\approx' if self.unit_rank()>0 else r'='
        ltx = r'%s\frac{%s%s %s \cdot %s}{%s\sqrt{%s}}'%(approx1,r1term,r2term,str(reg),h,w,disc)
        ltx += r'\approx %s$'%(2**r1*(2*RR(pi))**r2*reg*h/(w*sqrt(RR(disc))))
        return ltx

    def is_cm_field(self):
        return self._data['cm']

    def disc_factored_latex(self):
        D = self.disc()
        s = ''
        if D < 0:
            s = r'-\,'
        return s + factor_base_factorization_latex(factor_base_factor(D,self.ramified_primes()))

    def web_poly(self):
        return pol_to_html(str(coeff_to_poly(self.coeffs())))

    def class_group_invariants(self):
        if not self.haskey('class_group'):
            return na_text()
        cg_list = self._data['class_group']
        if not cg_list:
            return 'Trivial'
        return '$%s$'%str(cg_list)

    def class_group_invariants_raw(self):
        if not self.haskey('class_group'):
            return [-1]
        return self._data['class_group']

    def class_group(self):
        if self.haskey('class_group'):
            cg_list = self._data['class_group']
            if not cg_list:
                return 'Trivial group, which has order $1$'
            cg_list = [r'C_{%s}' % z for z in cg_list]
            cg_string = r'\times '.join(cg_list)
            return '$%s$, which has order %s'%(cg_string, self.class_number_latex())
        return na_text()

    def class_number(self):
        if self.haskey('class_number'):
            return self._data['class_number']
        return na_text()

    def class_number_latex(self):
        if self.haskey('class_number'):
            return '$%s$'%str(self._data['class_number'])
        return na_text()

    def can_class_number(self):
        if self.haskey('class_number'):
            return True
        return False

    def is_null(self):
        return self._data is None

    def used_grh(self):
        if self.haskey('used_grh'):
            return self._data['used_grh']
        return False

    def short_grh_string(self):
        if self.used_grh():
            return '<span style="font-size: x-small">(GRH)</span>'
        return ''

    def frobs(self):
        return self._data['frobs']

    def conductor(self):
        """ Computes the conductor if the extension is abelian.
            It raises an exception if the field is not abelian.
        """
        cond = self._data['conductor']
        if cond == 0: # Code for not an abelian field
            raise Exception('Invalid field for conductor')
        return ZZ(cond)

    def artin_reps(self, nfgg=None):
        if nfgg is not None:
            self._data["nfgg"] = nfgg
        else:
            if "nfgg" not in self._data:
                from lmfdb.artin_representations.math_classes import NumberFieldGaloisGroup
                nfgg = NumberFieldGaloisGroup.find_one({"label": self.label})
                self._data["nfgg"] = nfgg
            else:
                nfgg = self._data["nfgg"]
        return nfgg.artin_representations()

    def factor_perm_repn(self, nfgg=None):
        if 'artincoefs' in self._data:
            return self._data['artincoefs']
        try:
            if nfgg is not None:
                self._data["nfgg"] = nfgg
            elif "nfgg" not in self._data:
                from lmfdb.artin_representations.math_classes import NumberFieldGaloisGroup
                nfgg = NumberFieldGaloisGroup(self._data['coeffs'])
                self._data["nfgg"] = nfgg
            else:
                nfgg = self._data["nfgg"]

            cc = nfgg.conjugacy_classes()
            # cc is list, each has methods group, size, order, representative
            ccreps = [x.representative() for x in cc]
            ccns = [int(x.size()) for x in cc]
            ccreps = [Permutation(x).cycle_string() for x in ccreps]
            ccgen = '['+','.join(ccreps)+']'
            ar = nfgg.artin_representations() # list of artin reps from db
            arfull = nfgg.artin_representations_full_characters() # list of artin reps from db
            gap.set('fixed', 'function(a,b) if a*b=a then return 1; else return 0; fi; end;');
            g = gap.Group(ccgen)
            h = g.Stabilizer('1')
            rc = g.RightCosets(h)
            # Permutation character for our field
            permchar = [gap.Sum(rc, 'j->fixed(j,'+x+')') for x in ccreps]
            charcoefs = [0 for x in arfull]
            # list of lists (inner are giving char values
            ar2 = [x[0] for x in arfull]
            for j in range(len(ar)):
                fieldchar = int(arfull[j][1])
                zet = CyclotomicField(fieldchar).gen()
                ar2[j] = [psum(zet, x) for x in ar2[j]]
            for j in range(len(ar)):
                charcoefs[j] = 0
                for k in range(len(ccns)):
                    charcoefs[j] += int(permchar[k])*ccns[k]*ar2[j][k]
            charcoefs = [x/int(g.Size()) for x in charcoefs]
            self._data['artincoefs'] = charcoefs
            return charcoefs

        except AttributeError:
            return []

        return []

    def dirichlet_group(self):
        return self._data['dirichlet_group']

    def full_dirichlet_group(self):
        from dirichlet_conrey import DirichletGroup_conrey
        f = self.conductor()
        return DirichletGroup_conrey(f)

    # Helper for ramified algebras table
    def get_local_algebra(self, p):
        local_algebra_dict = self._data.get('loc_algebras', None)
        if local_algebra_dict is None:
            return None
        if str(p) in local_algebra_dict:
            R = PolynomialRing(QQ, 'x')
            palg = local_algebra_dict[str(p)]
            palgs = [R(str(s)) for s in palg.split(',')]
            try:
                palgstr = [
                    list2string([int(c) for c in pol.coefficients(sparse=False)])
                    for pol in palgs]
                palgrec = [db.lf_fields.lucky({'p': p, 'coeffs': [int(cf) for cf in c.split(',')]}) for c in palgstr]
                return [
                    [
                        LF['label'],
                        latex(f),
                        int(LF['e']),
                        int(LF['f']),
                        int(LF['c']),
                        group_display_knowl(LF['n'], int(LF['galois_label'].split('T')[1])),
                        LF['t'],
                        LF['u'],
                        LF['slopes']
                    ]
                    for LF, f in zip(palgrec, palgs) ]
            except: # we were unable to find the local fields in the database
                return None

    def ramified_algebras_data(self):
        if 'loc_algebras' not in self._data:
            return dnc
        return [self.get_local_algebra(p) for p in self.ramified_primes()]

    def make_code_snippets(self):
         # read in code.yaml from numberfields directory:
        _curdir = os.path.dirname(os.path.abspath(__file__))
        self.code = yaml.load(open(os.path.join(_curdir, "code.yaml")), Loader=yaml.FullLoader)
        self.code['show'] = {'sage':'','pari':'', 'magma':''} # use default show names

        # Fill in placeholders for this specific field:
        for lang in ['sage', 'pari']:
            self.code['field'][lang] = self.code['field'][lang] % self.poly()
        self.code['field']['magma'] = self.code['field']['magma'] % self.coeffs()<|MERGE_RESOLUTION|>--- conflicted
+++ resolved
@@ -255,13 +255,8 @@
       and either produce a number field knowl if the polynomial matches
       a number field in the database, otherwise produce a knowl which
       says say "Deg 15", which can be opened to show the degree 15
-<<<<<<< HEAD
       polynomial.  
       
-=======
-      polynomial.
-
->>>>>>> 55943563
       If show_poly is set to true and the polynomial is not in the
       database, just display the polynomial (no knowl).
     """
