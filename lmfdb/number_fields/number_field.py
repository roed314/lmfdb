# -*- coding: utf-8 -*-

import time, os
import flask
<<<<<<< HEAD
from lmfdb.base import app
from flask import render_template, request, url_for, redirect, send_file, flash, jsonify
=======
from lmfdb.base import app, getDBConnection
from flask import render_template, request, url_for, redirect, send_file, flash, make_response
>>>>>>> 8a17fb7d
import StringIO
from lmfdb.number_fields import nf_page, nf_logger
from lmfdb.WebNumberField import field_pretty, WebNumberField, nf_knowl_guts, decodedisc, factor_base_factor, factor_base_factorization_latex
from lmfdb.db_backend import db
from lmfdb.local_fields.main import show_slope_content


from markupsafe import Markup

import re

assert nf_logger

from sage.all import ZZ, QQ, PolynomialRing, NumberField, latex, primes, pari

from lmfdb.transitive_group import group_display_knowl, cclasses_display_knowl,character_table_display_knowl, group_phrase, group_display_short, group_knowl_guts, group_cclasses_knowl_guts, group_character_table_knowl_guts, aliastable

<<<<<<< HEAD
from lmfdb.utils import web_latex, to_dict, coeff_to_poly, pol_to_html, comma, format_percentage, web_latex_split_on_pm
=======
from lmfdb.utils import web_latex, to_dict, coeff_to_poly, pol_to_html, comma, format_percentage, random_object_from_collection, web_latex_split_on_pm, search_cursor_timeout_decorator
>>>>>>> 8a17fb7d
from lmfdb.search_parsing import clean_input, nf_string_to_label, parse_galgrp, parse_ints, parse_signed_ints, parse_primes, parse_bracketed_posints, parse_count, parse_start, parse_nf_string

NF_credit = 'the PARI group, J. Voight, J. Jones, D. Roberts, J. Kl&uuml;ners, G. Malle'
Completename = 'Completeness of the data'
dnc = 'data not computed'

FIELD_LABEL_RE = re.compile(r'^\d+\.\d+\.(\d+(e\d+)?(t\d+(e\d+)?)*)\.\d+$')

nfields = None
max_deg = None
init_nf_flag = False

# For imaginary quadratic field class group data
class_group_data_directory = os.path.expanduser('~/data/class_numbers')

def init_nf_count():
    global nfields, init_nf_flag, max_deg
    if not init_nf_flag:
        nfields = db.nf_fields.count()
        max_deg = db.nf_fields.max('degree')
        init_nf_flag = True

def galois_group_data(n, t):
    return flask.Markup(group_knowl_guts(n, t))

def group_cclasses_data(n, t):
    return flask.Markup(group_cclasses_knowl_guts(n, t))

def group_character_table_data(n, t):
    return flask.Markup(group_character_table_knowl_guts(n, t))

def number_field_data(label):
    return flask.Markup(nf_knowl_guts(label))

#def na_text():
#    return "Not computed"


@app.context_processor
def ctx_galois_groups():
    return {'galois_group_data': galois_group_data,
            'group_cclasses_data': group_cclasses_data,
            'group_character_table_data': group_character_table_data}

@app.context_processor
def ctx_number_fields():
    return {'number_field_data': number_field_data,
            'global_numberfield_summary': global_numberfield_summary}

def global_numberfield_summary():
    init_nf_count()
    return r'This database contains %s <a title="global number fields" knowl="nf">global number fields</a> of <a title="degree" knowl="nf.degree">degree</a> $n\leq %d$.  Here are some <a href="%s">further statistics</a>.  In addition, extensive data on <a href="%s">class groups of quadratic imaginary fields</a> is available for download.' %(comma(nfields),max_deg,url_for('number_fields.statistics'), url_for('number_fields.render_class_group_data'))

def poly_to_field_label(pol):
    try:
        wnf = WebNumberField.from_polynomial(pol)
        return wnf.get_label()
    except:
        return None

@app.route("/NF")
@app.route("/NF/")
def NF_redirect():
    return redirect(url_for("number_fields.number_field_render_webpage", **request.args), 301)

@nf_page.route("/HowComputed")
def how_computed_page():
    info = {}
    info['learnmore'] = [('Global number field labels', url_for(".render_labels_page")), 
        ('Galois group labels', url_for(".render_groups_page")), 
        (Completename, url_for(".render_discriminants_page")) ]
    t = 'How Number Field Data was Computed'
    bread = [('Global Number Fields', url_for(".number_field_render_webpage")), ('Source', ' ')]
    return render_template("single.html", kid='dq.nf.howcomputed', 
        credit=NF_credit, title=t, bread=bread, learnmore=info.pop('learnmore'))

@nf_page.route("/GaloisGroups")
def render_groups_page():
    info = {}
    info['learnmore'] = [('Global number field labels', url_for(".render_labels_page")), ('Galois group labels', url_for(".render_groups_page")), (Completename, url_for(".render_discriminants_page")) ]
    t = 'Galois group labels'
<<<<<<< HEAD
    bread = [('Global Number Fields', url_for(".number_field_render_webpage")), ('Galois group labels', ' ')]
    return render_template("galois_groups.html", al=aliastable(), info=info, credit=NF_credit, title=t, bread=bread, learnmore=info.pop('learnmore'))
=======
    bread = [('Global Number Fields', url_for(".number_field_render_webpage")), ('Galois Group Labels', ' ')]
    C = db()
    return render_template("galois_groups.html", al=aliastable(C), info=info, credit=NF_credit, title=t, bread=bread, learnmore=info.pop('learnmore'))
>>>>>>> 8a17fb7d


@nf_page.route("/FieldLabels")
def render_labels_page():
    info = {}
    info['learnmore'] = [(Completename, url_for(".render_discriminants_page")),
                         ('How data was computed', url_for(".how_computed_page")),
                         ('Galois group labels', url_for(".render_groups_page")),
                         ('Quadratic imaginary class groups', url_for(".render_class_group_data"))]
    t = 'Labels for Global Number Fields'
    bread = [('Global Number Fields', url_for(".number_field_render_webpage")), ('Labels', '')]
    info['learnmore'] = [('Global number field labels', url_for(".render_labels_page")), ('Galois group labels', url_for(".render_groups_page")), (Completename, url_for(".render_discriminants_page")), ('Quadratic imaginary class groups', url_for(".render_class_group_data"))]
    t = 'Number field labels'
    bread = [('Global Number Fields', url_for(".number_field_render_webpage")), ('Global Number Field Labels', '')]
    return render_template("single.html", info=info, credit=NF_credit, kid='nf.label', title=t, bread=bread, learnmore=info.pop('learnmore'))


@nf_page.route("/Discriminants")
def render_discriminants_page():
    info = {}
    info['learnmore'] = [('Global number field labels', url_for(".render_labels_page")), ('Galois group labels', url_for(".render_groups_page")), (Completename, url_for(".render_discriminants_page")), ('Quadratic imaginary class groups', url_for(".render_class_group_data"))]
    t = 'Completeness of Global Number Field Data'
    bread = [('Global Number Fields', url_for(".number_field_render_webpage")), ('Completeness', ' ')]
    return render_template("single.html", kid='dq.nf.completeness', 
        credit=NF_credit, title=t, bread=bread, learnmore=info.pop('learnmore'))


@nf_page.route("/QuadraticImaginaryClassGroups")
def render_class_group_data():
    info = to_dict(request.args)
    #nf_logger.info('******************* ')
    #for k in info.keys():
    # nf_logger.info(str(k) + ' ---> ' + str(info[k]))
    #nf_logger.info('******************* ')
    #info['learnmore'] = [('Global number field labels', url_for(".render_labels_page")), ('Galois group labels', url_for(".render_groups_page")), (Completename, url_for(".render_discriminants_page"))]
    t = 'Class Groups of Quadratic Imaginary Fields'
    bread = [('Global Number Fields', url_for(".number_field_render_webpage")), (t, ' ')]
    info['message'] =  ''
    info['filename']='none'
    if 'Fetch' in info:
        if 'k' in info:
            # remove non-digits
            k = re.sub(r'\D', '', info['k'])
            if k == "":
                info['message'] = 'The value of k is either invalid or empty'
                return class_group_request_error(info, bread)
            k = int(k)
            if k>4095:
                info['message'] = 'The value of k is too large'
                return class_group_request_error(info, bread)
        else:
            info['message'] = 'The value of k is missing'
            return class_group_request_error(info, bread)
        info['filenamebase'] = str(info['filenamebase'])
        if info['filenamebase'] in ['cl3mod8', 'cl7mod8', 'cl4mod16', 'cl8mod16']:
            filepath = "%s/%s/%s.%d.gz" % (class_group_data_directory,info['filenamebase'],info['filenamebase'],k)
            if os.path.isfile(filepath) and os.access(filepath, os.R_OK):
                return send_file(filepath, as_attachment=True, add_etags=False)
            else:
                info['message'] = 'File not found'
                return class_group_request_error(info, bread)
        else:
            info['message'] = 'Invalid congruence requested'
            return class_group_request_error(info, bread)

    return render_template("class_group_data.html", info=info, credit="A. Mosunov and M. J. Jacobson, Jr.", title=t, bread=bread)

def class_group_request_error(info, bread):
    t = 'Class Groups of Quadratic Imaginary Fields'
    return render_template("class_group_data.html", info=info, credit="A. Mosunov and M. J. Jacobson, Jr.", title=t, bread=bread)

# Helper for stats page
# Input is 3 parallel lists
# li has list of values for a fixed Galois group, each n
# tots is a list of the total number of fields in each degree n
# t is the list of t numbers
def galstatdict(li, tots, t):
    return [ {'cnt': comma(li[nn]), 
              'prop': format_percentage(li[nn], tots[nn]),
              'query': url_for(".number_field_render_webpage")+'?degree=%d&galois_group=%s'%(nn+1,"%dt%d"%(nn+1,t[nn]))} for nn in range(len(li))]

@nf_page.route("/stats")
def statistics():
    t = 'Global number field statistics'
    bread = [('Global Number Fields', url_for(".number_field_render_webpage")), ('Number field statistics', '')]
    init_nf_count()
    n = db.nf_fields.stats.get_oldstat('degree')['counts']
    nsig = db.nf_fields.stats.get_oldstat('nsig')['counts']
    # Galois groups
    nt_all = db.nf_fields.stats.get_oldstat('nt')['counts']
    nt = [nt_all[j] for j in range(7)]
    # Galois group families
    cn = galstatdict([u[0] for u in nt_all], n, [1 for u in nt_all])
    sn = galstatdict([u[max(len(u)-1,0)] for u in nt_all], n, [len(u) for u in nt_all])
    an = galstatdict([u[max(len(u)-2,0)] for u in nt_all], n, [len(u)-1 for u in nt_all])
    # t-numbers for D_n
    dn_tlist = [1,1,2,3,2,3,2,6,3,3,2,12,2,3,2,56,2,13,2,10,5,3,2]
    dn = galstatdict(db.nf_fields.stats.get_oldstat('dn')['counts'], n, dn_tlist)

    h = db.nf_fields.stats.get_oldstat('h_range')['counts']
    has_h = db.nf_fields.stats.get_oldstat('has_h')['val']
    hdeg = db.nf_fields.stats.get_oldstat('hdeg')['counts']
    has_hdeg = db.nf_fields.stats.get_oldstat('has_hdeg')['counts']
    hdeg = [ [ {'cnt': comma(hdeg[nn][j]), 
              'prop': format_percentage(hdeg[nn][j], has_hdeg[nn]),
              'query': url_for(".number_field_render_webpage")+'?degree=%d&class_number=%s'%(nn+1,str(1+10**(j-1))+'-'+str(10**j))} for j in range(len(h))] for nn in range(len(hdeg))]

    has_hdeg = [{'cnt': comma(has_hdeg[nn]),
                 'prop': format_percentage(has_hdeg[nn], n[nn]),
                 'query': url_for(".number_field_render_webpage")+'?degree=%d&class_number=1-10000000000000'%(nn+1)} for nn in range(len(has_hdeg))]
    maxt = 1+max([len(entry) for entry in nt])

    nt = [ [ {'cnt': comma(nt[nn][tt]), 
              'prop': format_percentage(nt[nn][tt], n[nn]),
              'query': url_for(".number_field_render_webpage")+'?degree=%d&galois_group=%s'%(nn+1,"%dt%d"%(nn+1,tt+1))} for tt in range(len(nt[nn]))] for nn in range(len(nt))]
    # Totals for signature table
    sigtotals = [ comma(sum([nsig[nn][r2] for nn in range(max(r2*2-1,0),23)])) for r2 in range(12)]
    nsig = [ [ {'cnt': comma(nsig[nn][r2]), 
              'prop': format_percentage(nsig[nn][r2], n[nn]),
              'query': url_for(".number_field_render_webpage")+'?degree=%d&signature=[%d,%d]'%(nn+1,nn+1-2*r2,r2)} for r2 in range(len(nsig[nn]))] for nn in range(len(nsig))]
    h = [ {'cnt': comma(h[j]),
           'prop': format_percentage(h[j], has_h),
           'label': '$10^{'+str(j-1)+'}<h\leq 10^{'+str(j)+'}$',
           'query': url_for(".number_field_render_webpage")+'?class_number=%s'%(str(1+10**(j-1))+'-'+str(10**j))} for j in range(len(h))]
    h[0]['label'] = '$h=1$'
    h[1]['label'] = '$1<h\leq 10$'
    h[2]['label'] = '$10<h\leq 10^2$'
    h[0]['query'] = url_for(".number_field_render_webpage")+'?class_number=1'

    # Class number 1 by signature
    sigclass1 = db.nf_fields.stats.get_oldstat('sigclass1')['counts']
    sighasclass = db.nf_fields.stats.get_oldstat('sighasclass')['counts']
    sigclass1 = [ [ {'cnt': comma(sigclass1[nn][r2]), 
              'prop': format_percentage(sigclass1[nn][r2], sighasclass[nn][r2]) if sighasclass[nn][r2]>0 else 0,
              'show': sighasclass[nn][r2]>0,
              'query': url_for(".number_field_render_webpage")+'?degree=%d&signature=[%d,%d]&class_number=1'%(nn+1,nn+1-2*r2,r2)} for r2 in range(len(nsig[nn]))] for nn in range(len(nsig))]

    n = [ {'cnt': comma(n[nn]),
           'prop': format_percentage(n[nn], nfields),
           'query': url_for(".number_field_render_webpage")+'?degree=%d'%(nn+1)} for nn in range(len(n))]

    info = {'degree': n,
            'nt': nt,
            'nsig': nsig,
            'sigtotals': sigtotals,
            'h': h,
            'has_h': comma(has_h),
            'has_h_pct': format_percentage(has_h, nfields),
            'hdeg': hdeg,
            'has_hdeg': has_hdeg,
            'sigclass1': sigclass1,
            'total': comma(nfields),
            'maxt': maxt,
            'cn': cn, 'dn': dn, 'an': an, 'sn': sn,
            'maxdeg': max_deg}
    return render_template("nf-statistics.html", info=info, credit=NF_credit, title=t, bread=bread)

@nf_page.route("/")
def number_field_render_webpage():
    args = to_dict(request.args)
    sig_list = sum([[[d - 2 * r2, r2] for r2 in range(
        1 + (d // 2))] for d in range(1, 7)], []) + sum([[[d, 0]] for d in range(7, 11)], [])
    sig_list = sig_list[:10]
    if len(args) == 0:
        init_nf_count()
        discriminant_list_endpoints = [-10000, -1000, -100, 0, 100, 1000, 10000]
        discriminant_list = ["%s..%s" % (start, end - 1) for start, end in zip(
            discriminant_list_endpoints[:-1], discriminant_list_endpoints[1:])]
        info = {
            'degree_list': range(1, max_deg + 1),
            'signature_list': sig_list,
            'class_number_list': range(1, 6) + ['6..10'],
            'count': '20',
            'nfields': comma(nfields),
            'maxdeg': max_deg,
            'discriminant_list': discriminant_list
        }
        t = 'Global Number Fields'
        bread = [('Global Number Fields', url_for(".number_field_render_webpage"))]
        info['learnmore'] = [(Completename, url_for(".render_discriminants_page")), ('How data was computed', url_for(".how_computed_page")), ('Global number field labels', url_for(".render_labels_page")), ('Galois group labels', url_for(".render_groups_page")), ('Quadratic imaginary class groups', url_for(".render_class_group_data"))]
        return render_template("number_field_all.html", info=info, credit=NF_credit, title=t, bread=bread, learnmore=info.pop('learnmore'))
    else:
        return number_field_search(args)

@nf_page.route("/random")
def random_nfglobal():
    label = db.nf_fields.random()
    #This version leaves the word 'random' in the URL:
    #return render_field_webpage({'label': label})
    #This version uses the number field's own URL:
    #url =
    return redirect(url_for(".by_label", label= label))


def coeff_to_nf(c):
    return NumberField(coeff_to_poly(c), 'a')


def sig2sign(sig):
    return [1, -1][sig[1] % 2]

## Turn a list into a string (without brackets)


def list2string(li):
    li2 = [str(x) for x in li]
    return ','.join(li2)


def string2list(s):
    s = str(s)
    if s == '':
        return []
    return [int(a) for a in s.split(',')]


def render_field_webpage(args):
    from sage.misc.misc import cputime
    cpt0 = cputime()
    t0 = time.time()
    data = None
    info = {}
    bread = [('Global Number Fields', url_for(".number_field_render_webpage"))]

    # This function should not be called unless label is set.
    label = clean_input(args['label'])
    nf = WebNumberField(label)
    data = {}
    if nf.is_null():
        bread.append(('Search Results', ' '))
        info['err'] = 'There is no field with label %s in the database' % label
        info['label'] = args['label_orig'] if 'label_orig' in args else args['label']
        return search_input_error(info, bread)

    info['wnf'] = nf
    data['degree'] = nf.degree()
    data['class_number'] = nf.class_number()
    ram_primes = nf.ramified_primes()
    t = nf.galois_t()
    n = nf.degree()
    data['is_galois'] = nf.is_galois()
    data['is_abelian'] = nf.is_abelian()
    if nf.is_abelian():
        conductor = nf.conductor()
        data['conductor'] = conductor
        dirichlet_chars = nf.dirichlet_group()
        if len(dirichlet_chars)>0:
            data['dirichlet_group'] = ['<a href = "%s">$\chi_{%s}(%s,&middot;)$</a>' % (url_for('characters.render_Dirichletwebpage',modulus=data['conductor'], number=j), data['conductor'], j) for j in dirichlet_chars]
            data['dirichlet_group'] = r'$\lbrace$' + ', '.join(data['dirichlet_group']) + r'$\rbrace$'
        if data['conductor'].is_prime() or data['conductor'] == 1:
            data['conductor'] = "\(%s\)" % str(data['conductor'])
        else:
            factored_conductor = factor_base_factor(data['conductor'], ram_primes)
            factored_conductor = factor_base_factorization_latex(factored_conductor)
            data['conductor'] = "\(%s=%s\)" % (str(data['conductor']), factored_conductor)
    data['galois_group'] = group_display_knowl(n, t)
    data['cclasses'] = cclasses_display_knowl(n, t)
    data['character_table'] = character_table_display_knowl(n, t)
    data['class_group'] = nf.class_group()
    data['class_group_invs'] = nf.class_group_invariants()
    data['signature'] = nf.signature()
    data['coefficients'] = nf.coeffs()
    nf.make_code_snippets()
    D = nf.disc()
    data['disc_factor'] = nf.disc_factored_latex()
    if D.abs().is_prime() or D == 1:
        data['discriminant'] = "\(%s\)" % str(D)
    else:
        data['discriminant'] = "\(%s=%s\)" % (str(D), data['disc_factor'])
    data['frob_data'], data['seeram'] = frobs(nf)
    # Bad prime information
    npr = len(ram_primes)
    #ramified_algebras_data = nf.ramified_algebras_data()
    if True: #isinstance(ramified_algebras_data,str):
        loc_alg = ''
    else:
        # [label, latex, e, f, c, gal]
        loc_alg = ''
        for j in range(npr):
            if ramified_algebras_data[j] is None:
                loc_alg += '<tr><td>%s<td colspan="7">Data not computed'%str(ram_primes[j])
            else:
                mydat = ramified_algebras_data[j]
                p = ram_primes[j]
                loc_alg += '<tr><td rowspan="%d">$%s$</td>'%(len(mydat),str(p))
                mm = mydat[0]
                myurl = url_for('local_fields.by_label', label=mm[0])
                lab = mm[0]
                if mm[3]*mm[2]==1:
                    lab = r'$\Q_{%s}$'%str(p)
                loc_alg += '<td><a href="%s">%s</a><td>$%s$<td>$%d$<td>$%d$<td>$%d$<td>%s<td>$%s$'%(myurl,lab,mm[1],mm[2],mm[3],mm[4],mm[5],show_slope_content(mm[8],mm[6],mm[7]))
                for mm in mydat[1:]:
                    lab = mm[0]
                    if mm[3]*mm[2]==1:
                        lab = r'$\Q_{%s}$'%str(p)
                    loc_alg += '<tr><td><a href="%s">%s</a><td>$%s$<td>$%d$<td>$%d$<td>$%d$<td>%s<td>$%s$'%(myurl,lab,mm[1],mm[2],mm[3],mm[4],mm[5],show_slope_content(mm[8],mm[6],mm[7]))
        loc_alg += '</tbody></table>'

    ram_primes = str(ram_primes)[1:-1]
    if ram_primes == '':
        ram_primes = r'\textrm{None}'
    data['phrase'] = group_phrase(n, t)
    zk = nf.zk()
    Ra = PolynomialRing(QQ, 'a')
    zk = [latex(Ra(x)) for x in zk]
    zk = ['$%s$' % x for x in zk]
    zk = ', '.join(zk)
    grh_label = '<small>(<a title="assuming GRH" knowl="nf.assuming_grh">assuming GRH</a>)</small>' if nf.used_grh() else ''
    # Short version for properties
    grh_lab = nf.short_grh_string()
    if 'Not' in str(data['class_number']):
        grh_lab=''
        grh_label=''
    pretty_label = field_pretty(label)
    if label != pretty_label:
        pretty_label = "%s: %s" % (label, pretty_label)

    info.update(data)
    if nf.degree() > 1:
        gpK = nf.gpK()
        rootof1coeff = gpK.nfrootsof1()[2]
        rootofunity = Ra(str(pari("lift(%s)" % gpK.nfbasistoalg(rootof1coeff))).replace('x','a'))
    else:
        rootofunity = Ra('-1')

    info.update({
        'label': pretty_label,
        'label_raw': label,
        'polynomial': web_latex_split_on_pm(nf.poly()),
        'ram_primes': ram_primes,
        'integral_basis': zk,
        'regulator': web_latex(nf.regulator()),
        'unit_rank': nf.unit_rank(),
        'root_of_unity': web_latex(rootofunity),
        'fund_units': nf.units(),
        'grh_label': grh_label,
        'loc_alg': loc_alg
    })

    bread.append(('%s' % info['label_raw'], ' '))
    info['downloads_visible'] = True
    info['downloads'] = [('worksheet', '/')]
    info['friends'] = []
    if nf.can_class_number():
        # hide ones that take a lond time to compute on the fly
        # note that the first degree 4 number field missed the zero of the zeta function
        if abs(D**n) < 50000000:
            info['friends'].append(('L-function', "/L/NumberField/%s" % label))
    info['friends'].append(('Galois group', "/GaloisGroup/%dT%d" % (n, t)))
    if 'dirichlet_group' in info:
        info['friends'].append(('Dirichlet group', url_for("characters.dirichlet_group_table",
                                                           modulus=int(conductor),
                                                           char_number_list=','.join(
                                                               [str(a) for a in dirichlet_chars]),
                                                           poly=info['polynomial'])))
    resinfo=[]
    galois_closure = nf.galois_closure()
    if galois_closure[0]>0:
        if len(galois_closure[1])>0:
            resinfo.append(('gc', galois_closure[1]))
            if len(galois_closure[2]) > 0:
                info['friends'].append(('Galois closure',url_for(".by_label", label=galois_closure[2][0])))
        else:
            resinfo.append(('gc', [dnc]))

    sextic_twins = nf.sextic_twin()
    if sextic_twins[0]>0:
        if len(sextic_twins[1])>0:
            resinfo.append(('sex', r' $\times$ '.join(sextic_twins[1])))
        else:
            resinfo.append(('sex', dnc))

    siblings = nf.siblings()
    # [degsib list, label list]
    # first is list of [deg, num expected, list of knowls]
    if len(siblings[0])>0:
        for sibdeg in siblings[0]:
            if len(sibdeg[2]) ==0:
                sibdeg[2] = dnc
            else:
                sibdeg[2] = ', '.join(sibdeg[2])
                if len(sibdeg[2])<sibdeg[1]:
                    sibdeg[2] += ', some '+dnc
                
        resinfo.append(('sib', siblings[0]))
        for lab in siblings[1]:
            if lab != '':
                labparts = lab.split('.')
                info['friends'].append(("Degree %s sibling"%labparts[0] ,url_for(".by_label", label=lab)))

    arith_equiv = nf.arith_equiv()
    if arith_equiv[0]>0:
        if len(arith_equiv[1])>0:
            resinfo.append(('ae', ', '.join(arith_equiv[1]), len(arith_equiv[1])))
            for aelab in arith_equiv[2]:
                info['friends'].append(('Arithmetically equivalent sibling',url_for(".by_label", label=aelab)))
        else:
            resinfo.append(('ae', dnc, len(arith_equiv[1])))

    info['resinfo'] = resinfo
    info['learnmore'] = [('Global number field labels', url_for(
        ".render_labels_page")), 
        (Completename, url_for(".render_discriminants_page")),
        ('How data was computed', url_for(".how_computed_page"))]
    if info['signature'] == [0,1]:
        info['learnmore'].append(('Quadratic imaginary class groups', url_for(".render_class_group_data")))
    # With Galois group labels, probably not needed here
    # info['learnmore'] = [('Global number field labels',
    # url_for(".render_labels_page")), ('Galois group
    # labels',url_for(".render_groups_page")),
    # (Completename,url_for(".render_discriminants_page"))]
    title = "Global Number Field %s" % info['label']

    if npr == 1:
        primes = 'prime'
    else:
        primes = 'primes'

    properties2 = [('Label', label),
                   ('Degree', '%s' % data['degree']),
                   ('Signature', '$%s$' % data['signature']),
                   ('Discriminant', '$%s$' % data['disc_factor']),
                   ('Ramified ' + primes + '', '$%s$' % ram_primes),
                   ('Class number', '%s %s' % (data['class_number'], grh_lab)),
                   ('Class group', '%s %s' % (data['class_group_invs'], grh_lab)),
                   ('Galois Group', group_display_short(data['degree'], t))
                   ]
<<<<<<< HEAD
    #from lmfdb.artin_representations.math_classes import NumberFieldGaloisGroup
    #try:
    #    info["tim_number_field"] = NumberFieldGaloisGroup(nf._data['coeffs'])
    #    v = nf.factor_perm_repn(info["tim_number_field"])
    #    def dopow(m):
    #        if m==0: return ''
    #        if m==1: return '*'
    #        return '*<sup>%d</sup>'% m

    #    info["mydecomp"] = [dopow(x) for x in v]
    #except AttributeError:
    #    pass
    T = render_template("number_field.html", properties2=properties2, credit=NF_credit, title=title, bread=bread, code=nf.code, friends=info.pop('friends'), learnmore=info.pop('learnmore'), info=info)
    nf_logger.info("Total walltime (nf %s): %ss"%(label, time.time() - t0))
    nf_logger.info("Total cputime (nf %s): %ss"%(label, cputime(cpt0)))
    return T
=======
    downloads = []
    for lang in [["Magma","magma"], ["SageMath","sage"], ["GP", "gp"]]:
        downloads.append(('Download {} code'.format(lang[0]),
                          url_for(".nf_code_download", nf=label, download_type=lang[1])))

    from lmfdb.artin_representations.math_classes import NumberFieldGaloisGroup
    try:
        info["tim_number_field"] = NumberFieldGaloisGroup(nf._data['coeffs'])
        v = nf.factor_perm_repn(info["tim_number_field"])
        def dopow(m):
            if m==0: return ''
            if m==1: return '*'
            return '*<sup>%d</sup>'% m

        info["mydecomp"] = [dopow(x) for x in v]
    except AttributeError:
        pass
#    del info['_id']
    return render_template("number_field.html", properties2=properties2, credit=NF_credit, title=title, bread=bread, code=nf.code, friends=info.pop('friends'), downloads=downloads, learnmore=info.pop('learnmore'), info=info)
>>>>>>> 8a17fb7d


def format_coeffs2(coeffs):
    return format_coeffs(string2list(coeffs))


def format_coeffs(coeffs):
    return pol_to_html(str(coeff_to_poly(coeffs)))
#    return web_latex(coeff_to_poly(coeffs))


#@nf_page.route("/")
# def number_fields():
#    if len(request.args) != 0:
#        return number_field_search(**request.args)
#    info['learnmore'] = [('Global Number Field labels', url_for(".render_labels_page")), ('Galois group labels',url_for(".render_groups_page")), (Completename,url_for(".render_discriminants_page"))]
#    return render_template("number_field_all.html", info = info)

@nf_page.route("/<label>")
def by_label(label):
    try:
        nflabel = nf_string_to_label(clean_input(label))
        if label != nflabel:
            return redirect(url_for(".by_label", label=nflabel), 301)
        return render_field_webpage({'label': nf_string_to_label(label)})
    except ValueError as err:
        flash(Markup("Error: <span style='color:black'>%s</span> is not a valid number field. %s" % (label,err)), "error")
        bread = [('Global Number Fields', url_for(".number_field_render_webpage")), ('Search Results', ' ')]
        return search_input_error({'err':''}, bread)

# input is a sage int


def number_field_search(info):
    if info.get('download') == '1' and info.get('Submit') and info.get('query'):
        return download_search(info)

    info['learnmore'] = [('Global number field labels', url_for(".render_labels_page")), ('Galois group labels', url_for(".render_groups_page")), (Completename, url_for(".render_discriminants_page")), ('Quadratic imaginary class groups', url_for(".render_class_group_data"))]
    t = 'Global Number Field search results'
    bread = [('Global Number Fields', url_for(".number_field_render_webpage")), ('Search Results', ' ')]

    if 'natural' in info:
        query = {'label_orig': info['natural']}
        try:
            parse_nf_string(info,query,'natural',name="Label",qfield='label')
            return redirect(url_for(".by_label", label=query['label']))
        except ValueError:
            query['err'] = info['err']
            return search_input_error(query, bread)

    if 'algebra' in info:
        fields=info['algebra'].split('_')
        fields2=[WebNumberField.from_coeffs(a) for a in fields]
        for j in range(len(fields)):
            if fields2[j] is None:
                fields2[j] = WebNumberField.fakenf(fields[j])
        t = 'Number field algebra'
        info = {}
        info = {'fields': fields2}
        return render_template("number_field_algebra.html", info=info, title=t, bread=bread)



    query = {}
    try:
        parse_ints(info,query,'degree')
        parse_galgrp(info,query, qfield=('degree', 'galt'))
        parse_bracketed_posints(info,query,'signature',qfield=('degree','r2'),exactlength=2,extractor=lambda L: (L[0]+2*L[1],L[1]))
        parse_signed_ints(info,query,'discriminant',qfield=('disc_sign','disc_abs'))
        parse_ints(info,query,'class_number')
        parse_bracketed_posints(info,query,'class_group',check_divisibility='increasing',process=int)
        parse_primes(info,query,'ur_primes',name='Unramified primes',
                     qfield='ramps',mode='complement')
        # modes are now contained (in), exactly, include
        if 'ram_quantifier' in info and str(info['ram_quantifier']) == 'include':
            mode='append'
        elif 'ram_quantifier' in info and str(info['ram_quantifier']) == 'contained':
            mode='subsets'
        else:
            mode='exact'
        parse_primes(info,query,'ram_primes',name='Ramified primes',
                     qfield='ramps',mode=mode,radical='disc_rad')
    except ValueError:
        return search_input_error(info, bread)

    if 'result_count' in info:
        nres = db.nf_fields.count(query)
        return flask.jsonify({"nres":str(nres)})
    if 'lucky' in info:
        label = db.nf_fields.lucky(query, 0)
        if label:
            return redirect(url_for(".by_label", label=clean_input(label)))

<<<<<<< HEAD
    start = parse_start(info)
    count = parse_count(info)
    res = db.nf_fields.search(query, limit=count, offset=start, info=info)
=======
    fields = nfdb()

    res = fields.find(query)
    res = res.sort([('degree', ASC), ('disc_abs_key', ASC),('disc_sign', ASC)])

    if 'download' in info and info['download'] != '0':
        return download_search(info, res)

    # equivalent to
    # nres = res.count()
    #if(start >= nres):
    #    start -= (1 + (start - nres) / count) * count
    #if(start < 0):
    #    start = 0
    # res = res.skip(start).limit(count)
    try:
        start, nres, res = search_cursor_timeout_decorator(res, start, count);
    except ValueError as err:
        info['err'] = err;
        return search_input_error(info, bread)


>>>>>>> 8a17fb7d
    info['fields'] = res
    info['wnf'] = WebNumberField.from_data
    return render_template("number_field_search.html", info=info, title=t, bread=bread)


def search_input_error(info, bread):
    return render_template("number_field_search.html", info=info, title='Global Number Field Search Error', bread=bread)


def residue_field_degrees_function(nf):
    """ Given a WebNumberField, returns a function that has
            input: a prime p
            output: the residue field degrees at the prime p
    """
    k1 = nf.gpK()
    D = nf.disc()
    return main_work(k1,D,'pari')

def sage_residue_field_degrees_function(nf):
    """ Version of above which takes a sage number field
        Used by Artin representation code when the Artin field is not
        in the database.
    """
    D = nf.disc()
    return main_work(pari(nf),D,'sage')

def main_work(k1, D, typ):
    # Difference for sage vs pari array indexing
    ind = 3 if typ is 'sage' else 4
    def decomposition(p):
        if not ZZ(p).divides(D):
            dec = k1.idealprimedec(p)
            dec = [z[ind] for z in dec]
            return dec
        else:
            raise ValueError("Expecting a prime not dividing D")
    return decomposition

# Compute Frobenius cycle types, returns string nicely presenting this


def frobs(nf):
    frob_at_p = residue_field_degrees_function(nf)
    D = nf.disc()
    ans = []
    seeram = False
    for p in primes(2, 60):
        if not ZZ(p).divides(D):
            # [3] ,   [2,1]
            dec = frob_at_p(p)
            vals = list(set(dec))
            vals = sorted(vals, reverse=True)
            dec = [[x, dec.count(x)] for x in vals]
            #dec2 = ["$" + str(x[0]) + ('^{' + str(x[1]) + '}$' if x[1] > 1 else '$') for x in dec]
            s = '$'
            firstone = 1
            for j in dec:
                if firstone == 0:
                    s += '{,}\,'
                if j[0]<15:
                    s += r'{\href{%s}{%d} }'%(url_for('local_fields.by_label', 
                        label="%d.%d.0.1"%(p,j[0])), j[0])
                else:
                    s += str(j[0])
                if j[1] > 1:
                    s += '^{' + str(j[1]) + '}'
                firstone = 0
            s += '$'
            ans.append([p, s])
        else:
            ans.append([p, 'R'])
            seeram = True
    return ans, seeram


def download_search(info, res):
    dltype = info.get('Submit')
    delim = 'bracket'
    com = r'\\'  # single line comment start
    com1 = ''  # multiline comment start
    com2 = ''  # multiline comment end
    filename = 'fields.gp'
    mydate = time.strftime("%d %B %Y")
    if dltype == 'sage':
        com = '#'
        filename = 'fields.sage'
    if dltype == 'mathematica':
        com = ''
        com1 = '(*'
        com2 = '*)'
        delim = 'brace'
        filename = 'fields.ma'
    if dltype == 'magma':
        com = ''
        com1 = '/*'
        com2 = '*/'
        delim = 'magma'
        filename = 'fields.m'
    s = com1 + "\n"
    s += com + ' Global number fields downloaded from the LMFDB downloaded %s\n'% mydate
    s += com + ' Below is a list called data. Each entry has the form:\n'
    s += com + '   [polynomial, discriminant, t-number, class group]\n'
    s += com + ' Here the t-number is for the Galois group\n'
    s += com + ' If a class group was not computed, the entry is [-1]\n'
    s += '\n' + com2
    s += '\n'
    if dltype == 'magma':
        s += 'data := ['
    else:
        s += 'data = ['
    s += '\\\n'
    Qx = PolynomialRing(QQ,'x')
    # reissue saved query here
    res = db.nf_fields.search(ast.literal_eval(info["query"]))
    for f in res:
        pol = Qx(f['coeffs'])
        D = f['disc_abs'] * f['disc_sign']
        gal_t = f['galt']
        if 'class_group' in f:
            cl = f['class_group']
        else:
            cl = [-1]
        entry = ', '.join([str(pol), str(D), str(gal_t), str(cl)])
        s += '[' + entry + ']' + ',\\\n'
    s = s[:-3]
    if dltype == 'gp':
        s += '];\n'
    else:
        s += ']\n'
    if delim == 'brace':
        s = s.replace('[', '{')
        s = s.replace(']', '}')
    if delim == 'magma':
        s = s.replace('[', '[*')
        s = s.replace(']', '*]')
        s += ';'
    strIO = StringIO.StringIO()
    strIO.write(s)
    strIO.seek(0)
    return send_file(strIO,
                     attachment_filename=filename,
                     as_attachment=True,
                     add_etags=False)

@nf_page.route('/<nf>/download/<download_type>')
def nf_code_download(**args):
    response = make_response(nf_code(**args))
    response.headers['Content-type'] = 'text/plain'
    return response


sorted_code_names = ['field', 'poly', 'degree', 'signature',
                     'discriminant', 'ramified_primes',
                     'integral_basis', 'class_group', 'unit_group',
                     'unit_rank', 'unit_torsion_gen',
                     'fundamental_units', 'regulator', 'galois_group',
                     'prime_cycle_types']

code_names = {'field': 'Define the number field',
              'poly': 'Defining polynomial',
              'degree': 'Degree over Q',
              'signature': 'Signature',
              'discriminant': 'Discriminant',
              'ramified_primes': 'Ramified primes',
              'integral_basis': 'Integral basis',
              'class_group': 'Class group',
              'unit_group': 'Unit group',
              'unit_rank': 'Unit rank',
              'unit_torsion_gen': 'Generator for roots of unity',
              'fundamental_units': 'Fundamental units',
              'regulator': 'Regulator',
              'galois_group': 'Galois group',
              'prime_cycle_types': 'Frobenius cycle types'
          }

Fullname = {'magma': 'Magma', 'sage': 'SageMath', 'gp': 'Pari/GP'}
Comment = {'magma': '//', 'sage': '#', 'gp': '\\\\', 'pari': '\\\\'}

def nf_code(**args):
    label = args['nf']
    nf = WebNumberField(label)
    nf.make_code_snippets()
    lang = args['download_type']
    code = "{} {} code for working with number field {}\n\n".format(Comment[lang],Fullname[lang],label)
    code += "{} (Note that not all these functions may be available, and some may take a long time to execute.)\n".format(Comment[lang])
    if lang=='gp':
        lang = 'pari'
    for k in sorted_code_names:
        if lang in nf.code[k]:
            code += "\n{} {}: \n".format(Comment[lang],code_names[k])
            code += nf.code[k][lang] + ('\n' if not '\n' in nf.code[k][lang] else '')
    return code
<|MERGE_RESOLUTION|>--- conflicted
+++ resolved
@@ -2,13 +2,8 @@
 
 import time, os
 import flask
-<<<<<<< HEAD
 from lmfdb.base import app
-from flask import render_template, request, url_for, redirect, send_file, flash, jsonify
-=======
-from lmfdb.base import app, getDBConnection
-from flask import render_template, request, url_for, redirect, send_file, flash, make_response
->>>>>>> 8a17fb7d
+from flask import render_template, request, url_for, redirect, send_file, flash, jsonify, make_response
 import StringIO
 from lmfdb.number_fields import nf_page, nf_logger
 from lmfdb.WebNumberField import field_pretty, WebNumberField, nf_knowl_guts, decodedisc, factor_base_factor, factor_base_factorization_latex
@@ -26,11 +21,7 @@
 
 from lmfdb.transitive_group import group_display_knowl, cclasses_display_knowl,character_table_display_knowl, group_phrase, group_display_short, group_knowl_guts, group_cclasses_knowl_guts, group_character_table_knowl_guts, aliastable
 
-<<<<<<< HEAD
 from lmfdb.utils import web_latex, to_dict, coeff_to_poly, pol_to_html, comma, format_percentage, web_latex_split_on_pm
-=======
-from lmfdb.utils import web_latex, to_dict, coeff_to_poly, pol_to_html, comma, format_percentage, random_object_from_collection, web_latex_split_on_pm, search_cursor_timeout_decorator
->>>>>>> 8a17fb7d
 from lmfdb.search_parsing import clean_input, nf_string_to_label, parse_galgrp, parse_ints, parse_signed_ints, parse_primes, parse_bracketed_posints, parse_count, parse_start, parse_nf_string
 
 NF_credit = 'the PARI group, J. Voight, J. Jones, D. Roberts, J. Kl&uuml;ners, G. Malle'
@@ -112,15 +103,8 @@
     info = {}
     info['learnmore'] = [('Global number field labels', url_for(".render_labels_page")), ('Galois group labels', url_for(".render_groups_page")), (Completename, url_for(".render_discriminants_page")) ]
     t = 'Galois group labels'
-<<<<<<< HEAD
     bread = [('Global Number Fields', url_for(".number_field_render_webpage")), ('Galois group labels', ' ')]
     return render_template("galois_groups.html", al=aliastable(), info=info, credit=NF_credit, title=t, bread=bread, learnmore=info.pop('learnmore'))
-=======
-    bread = [('Global Number Fields', url_for(".number_field_render_webpage")), ('Galois Group Labels', ' ')]
-    C = db()
-    return render_template("galois_groups.html", al=aliastable(C), info=info, credit=NF_credit, title=t, bread=bread, learnmore=info.pop('learnmore'))
->>>>>>> 8a17fb7d
-
 
 @nf_page.route("/FieldLabels")
 def render_labels_page():
@@ -547,29 +531,10 @@
                    ('Class group', '%s %s' % (data['class_group_invs'], grh_lab)),
                    ('Galois Group', group_display_short(data['degree'], t))
                    ]
-<<<<<<< HEAD
-    #from lmfdb.artin_representations.math_classes import NumberFieldGaloisGroup
-    #try:
-    #    info["tim_number_field"] = NumberFieldGaloisGroup(nf._data['coeffs'])
-    #    v = nf.factor_perm_repn(info["tim_number_field"])
-    #    def dopow(m):
-    #        if m==0: return ''
-    #        if m==1: return '*'
-    #        return '*<sup>%d</sup>'% m
-
-    #    info["mydecomp"] = [dopow(x) for x in v]
-    #except AttributeError:
-    #    pass
-    T = render_template("number_field.html", properties2=properties2, credit=NF_credit, title=title, bread=bread, code=nf.code, friends=info.pop('friends'), learnmore=info.pop('learnmore'), info=info)
-    nf_logger.info("Total walltime (nf %s): %ss"%(label, time.time() - t0))
-    nf_logger.info("Total cputime (nf %s): %ss"%(label, cputime(cpt0)))
-    return T
-=======
     downloads = []
     for lang in [["Magma","magma"], ["SageMath","sage"], ["GP", "gp"]]:
         downloads.append(('Download {} code'.format(lang[0]),
                           url_for(".nf_code_download", nf=label, download_type=lang[1])))
-
     from lmfdb.artin_representations.math_classes import NumberFieldGaloisGroup
     try:
         info["tim_number_field"] = NumberFieldGaloisGroup(nf._data['coeffs'])
@@ -582,10 +547,7 @@
         info["mydecomp"] = [dopow(x) for x in v]
     except AttributeError:
         pass
-#    del info['_id']
     return render_template("number_field.html", properties2=properties2, credit=NF_credit, title=title, bread=bread, code=nf.code, friends=info.pop('friends'), downloads=downloads, learnmore=info.pop('learnmore'), info=info)
->>>>>>> 8a17fb7d
-
 
 def format_coeffs2(coeffs):
     return format_coeffs(string2list(coeffs))
@@ -678,34 +640,9 @@
         if label:
             return redirect(url_for(".by_label", label=clean_input(label)))
 
-<<<<<<< HEAD
     start = parse_start(info)
     count = parse_count(info)
     res = db.nf_fields.search(query, limit=count, offset=start, info=info)
-=======
-    fields = nfdb()
-
-    res = fields.find(query)
-    res = res.sort([('degree', ASC), ('disc_abs_key', ASC),('disc_sign', ASC)])
-
-    if 'download' in info and info['download'] != '0':
-        return download_search(info, res)
-
-    # equivalent to
-    # nres = res.count()
-    #if(start >= nres):
-    #    start -= (1 + (start - nres) / count) * count
-    #if(start < 0):
-    #    start = 0
-    # res = res.skip(start).limit(count)
-    try:
-        start, nres, res = search_cursor_timeout_decorator(res, start, count);
-    except ValueError as err:
-        info['err'] = err;
-        return search_input_error(info, bread)
-
-
->>>>>>> 8a17fb7d
     info['fields'] = res
     info['wnf'] = WebNumberField.from_data
     return render_template("number_field_search.html", info=info, title=t, bread=bread)
@@ -781,7 +718,7 @@
     return ans, seeram
 
 
-def download_search(info, res):
+def download_search(info):
     dltype = info.get('Submit')
     delim = 'bracket'
     com = r'\\'  # single line comment start
