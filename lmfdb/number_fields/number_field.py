--- conflicted
+++ resolved
@@ -44,11 +44,6 @@
         max_deg = db.nf_fields.max('degree')
         init_nf_flag = True
 
-<<<<<<< HEAD
-def galois_group_data(n, t):
-    return flask.Markup(group_knowl_guts(n, t))
-=======
->>>>>>> 4a6dabff
 
 def group_cclasses_data(n, t):
     return flask.Markup(group_cclasses_knowl_guts(n, t))
@@ -106,13 +101,10 @@
     info = {}
     info['learnmore'] = [('Global number field labels', url_for(".render_labels_page")), ('Galois group labels', url_for(".render_groups_page")), (Completename, url_for(".render_discriminants_page")) ]
     t = 'Galois Group Labels'
-<<<<<<< HEAD
-    bread = [('Global Number Fields', url_for(".number_field_render_webpage")), ('Galois Group labels', ' ')]
-    return render_template("galois_groups.html", al=aliastable(), info=info, credit=NF_credit, title=t, bread=bread, learnmore=info.pop('learnmore'))
-=======
     bread = [('Global Number Fields', url_for(".number_field_render_webpage")), ('Galois Group Labels', ' ')]
-    return render_template("galois_groups.html", al=group_alias_table(), info=info, credit=NF_credit, title=t, bread=bread, learnmore=info.pop('learnmore'))
->>>>>>> 4a6dabff
+    return render_template("galois_groups.html", 
+            al=group_alias_table(), 
+            info=info, credit=NF_credit, title=t, bread=bread, learnmore=info.pop('learnmore'))
 
 
 @nf_page.route("/FieldLabels")
