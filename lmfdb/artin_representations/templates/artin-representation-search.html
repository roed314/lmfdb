--- conflicted
+++ resolved
@@ -6,21 +6,6 @@
   {% include 'hidden_search_inputs.html' %}
   <table>
     <tr>
-<<<<<<< HEAD
-      <td>{{ KNOWL('artin.dimension',title="dimension") }}</td>
-      <td><input type='text' name='dimension' value="{{info.dimension}}" size=15 placeholder="2"></td>
-      <td><span class="formexample"> e.g. 1, 2-4 </span></td>
-    </tr>
-    <tr>
-      <td>{{ KNOWL('artin.conductor',title = "conductor") }}</td>
-      <td><input type='text' name='conductor' value="{{info.conductor}}" size=15 placeholder="50-100,150-200"></td>
-      <td><span class="formexample"> e.g. 50, 100-200</span></td>
-    </tr>
-    <tr>
-        <td>{{ KNOWL('artin.gg_quotient',title="group") }}</td>
-        <td><input type='text' name='group' value="{{info.group}}" size=15 placeholder="A5"></td>
-        <td><span class="formexample"> e.g. C5, or 8T12, a list of {{KNOWL('nf.galois_group.name','group labels')}}</span></td>
-=======
       <td>{{ KNOWL('artin.dimension',title="Dimension") }}</td>
       <td>{{ KNOWL('artin.conductor',title = "Conductor") }}</td>
       <td>{{ KNOWL('artin.gg_quotient',title="Group") }}</td>
@@ -28,58 +13,28 @@
       <td>{{ KNOWL('artin.parity',title="Parity") }}</td>
 
     <tr>
-      <td><input type='text' name='dimension' value="{{info.dimension}}" size=15/></td>
-      <td><input type='text' name='conductor' value="{{info.conductor}}" size=15/></td>
-      <td><input type='text' name='group' value="{{info.group}}" size=15></td>
+      <td><input type='text' name='dimension' value="{{info.dimension}}" size=15 placeholder="2"/></td>
+      <td><input type='text' name='conductor' value="{{info.conductor}}" size=15 placeholder="50-100,150-200"/></td>
+      <td><input type='text' name='group' value="{{info.group}}" size=15 placeholder="A5"></td>
       <td><input type='text' name='root_number' value = "{{info.root_number}}" size=15/></td>
       <td><select name='Is_Even' width="105" style="width: 105px">
         <option value=''>All</option>
         <option value='True' {{ "selected" if info.Is_Even == 'True'}} >Even</option>
         <option value='False' {{ "selected" if info.Is_Even == 'False'}} >Odd</option>
       </select></td>
->>>>>>> aa0df1e1
     </tr>
 
     <tr>
-<<<<<<< HEAD
-        <td>{{ KNOWL('artin.permutation_container',title="smallest permutation container") }}</td>
-        <td><input type='text' name='container' value="{{info.container}}" size=15 placeholder="6T13"></td>
-        <td><span class="formexample"> e.g. 4T3 or 6T10</span></td>
-    </tr>
-    <tr>
-      <td>{{KNOWL('artin.ramified_primes', 'ramified primes')}}</td>
-      <td><input type='text' name='ramified' value="{{info.ramified}}" size=15 placeholder="2"></td>
-      <td><span class="formexample"> e.g. 2, 3 (no range allowed)</span></td>
-    </tr>
-    <tr>
-      <td>{{KNOWL('artin.unramified_primes', 'unramified primes')}}</td>
-      <td><input type='text' name='unramified' value = "{{info.unramified}}" size=15 placeholder="5,7"></td>
-      <td><span class="formexample"> e.g. 5, 7, 13  (no range allowed)</span></td>
-    </tr>
-    <tr>
-      <td>{{ KNOWL('artin.root_number',title="root number") }}</td>
-      <td><input type='text' name='root_number' value = "{{info.root_number}}" size=15 placeholder="1"></td>
-      <td><span class="formexample"> at the moment, one of 1 or -1 </span></td>
-    </tr>
-    <tr>
-      <td>{{ KNOWL('artin.frobenius_schur_indicator',title="Frobenius-Schur indicator") }}</td>
-      <td><input type='text' name='frobenius_schur_indicator' value = "{{info.frobenius_schur_indicator}}" size=15 placeholder="1"></td>
-      <td><span class="formexample"> +1 for orthogonal, -1 for symplectic, 0 for non-real character</span></td>
-    </tr>
-    <tr>
-      <td align=left colspan=4>Maximum number of Artin representations to display <input type='text' name='count' value="{{info.count}}" size=10></td>
-=======
       <td>{{ KNOWL('artin.permutation_container',title="Smallest permutation container") }}</td>
       <td>{{KNOWL('artin.ramified_primes', 'Ramified primes')}}</td>
       <td>{{KNOWL('artin.unramified_primes', 'Unramified primes')}}</td>
       <td>{{ KNOWL('artin.frobenius_schur_indicator',title="Frobenius-Schur indicator") }}</td>
     </tr>
     <tr>
-      <td><input type='text' name='container' value="{{info.container}}" size=15></td>
-      <td><input type='text' name='ramified' value="{{info.ramified}}" size=15/></td>
-      <td><input type='text' name='unramified' value = "{{info.unramified}}" size=15/></td>
-      <td><input type='text' name='frobenius_schur_indicator' value = "{{info.frobenius_schur_indicator}}" size=15/></td>
->>>>>>> aa0df1e1
+      <td><input type='text' name='container' value="{{info.container}}" size=15 placeholder="6T13"></td>
+      <td><input type='text' name='ramified' value="{{info.ramified}}" size=15 placeholder="2" /></td>
+      <td><input type='text' name='unramified' value = "{{info.unramified}}" size=15 placeholder="5,7" /></td>
+      <td><input type='text' name='frobenius_schur_indicator' value = "{{info.frobenius_schur_indicator}}" size=15 placeholder="1" /></td>
     </tr>
   <tr>
     <td class="button"><button type='submit' value='Search' onclick='resetStart()'>Search again</button></td>
