--- conflicted
+++ resolved
@@ -115,7 +115,6 @@
     <tr><td align=left>Results to display</td><td><input type='text' name='count' value='50' style="width: 160px;"></td></tr>
     <tr><td><button type='submit' value='Search'>Search</button></td></tr>
   </table>
-<<<<<<< HEAD
   
   <table>
     <tr>
@@ -126,8 +125,6 @@
     </tr>
   </table>
 
-=======
->>>>>>> 5d2bb372
 </form>
 {# 
     <br>
