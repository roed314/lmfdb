# -*- coding: utf-8 -*-
import re
import pymongo
import time
import ast
import StringIO

ASC = pymongo.ASCENDING
LIST_RE = re.compile(r'^(\d+|(\d+-\d+))(,(\d+|(\d+-\d+)))*$')

from flask import render_template, request, url_for, redirect, make_response, flash,  send_file
from markupsafe import Markup

from sage.all import ZZ, QQ, PolynomialRing, latex, matrix, PowerSeriesRing, sqrt

from lmfdb.base import getDBConnection
from lmfdb.utils import to_dict, web_latex_split_on_pm, random_object_from_collection
from lmfdb.search_parsing import parse_ints, parse_list, parse_count, parse_start, clean_input

from lmfdb.lattice import lattice_page
from lmfdb.lattice.lattice_stats import lattice_summary, lattice_summary_data
from lmfdb.lattice.isom import isom

lattice_credit = 'Samuele Anni, Stephan Ehlen, Anna Haensch, Gabriele Nebe and Neil Sloane'

# Database connection

def lattice_db():
    return getDBConnection().Lattices.lat

# utilitary functions for displays 

def vect_to_matrix(v):
    return str(latex(matrix(v)))

def print_q_expansion(list):
     list=[str(c) for c in list]
     Qa=PolynomialRing(QQ,'a')
     Qq=PowerSeriesRing(Qa,'q')
     return web_latex_split_on_pm(Qq([c for c in list]).add_bigoh(len(list)))

def my_latex(s):
    ss = ""
    ss += re.sub('x\d', 'x', s)
    ss = re.sub("\^(\d+)", "^{\\1}", ss)
    ss = re.sub('\*', '', ss)
    ss = re.sub('zeta(\d+)', 'zeta_{\\1}', ss)
    ss = re.sub('zeta', '\zeta', ss)
    ss += ""
    return ss

#breadcrumbs and links for data quality entries

def get_bread(breads=[]):
    bc = [("Lattice", url_for(".index"))]
    for b in breads:
        bc.append(b)
    return bc

def learnmore_list():
    return [('Completeness of the data', url_for(".completeness_page")),
            ('Source of the data', url_for(".how_computed_page")),
            ('Labels for integral lattices', url_for(".labels_page")),
            ('History of lattices', url_for(".history_page"))]

# Return the learnmore list with the matchstring entry removed
def learnmore_list_remove(matchstring):
    return filter(lambda t:t[0].find(matchstring) <0, learnmore_list())


# webpages: main, random and search results

@lattice_page.route("/")
def lattice_render_webpage():
    args = request.args
    if len(args) == 0:
        maxs=lattice_summary_data()
        dim_list= range(1, 11, 1)
        max_class_number=20
        class_number_list=range(1, max_class_number+1, 1)
        det_list_endpoints = [1, 5000, 10000, 20000, 25000, 30000]
        det_list = ["%s-%s" % (start, end - 1) for start, end in zip(det_list_endpoints[:-1], det_list_endpoints[1:])]
        name_list = ["A2","Z2", "D3", "D3*", "3.1942.3884.56.1", "A5", "E8", "A14", "Leech"]
        info = {'dim_list': dim_list,'class_number_list': class_number_list,'det_list': det_list, 'name_list': name_list}
        credit = lattice_credit
        t = 'Integral Lattices'
        bread = [('Lattice', url_for(".lattice_render_webpage"))]
        info['summary'] = lattice_summary()
        info['max_cn']=maxs[0]
        info['max_dim']=maxs[1]
        info['max_det']=maxs[2]
        return render_template("lattice-index.html", info=info, credit=credit, title=t, learnmore=learnmore_list(), bread=bread)
    else:
        return lattice_search(**args)

# Random Lattice
@lattice_page.route("/random")
def random_lattice():
    res = random_object_from_collection(lattice_db())
    return redirect(url_for(".render_lattice_webpage", label=res['label']), 307)


lattice_label_regex = re.compile(r'(\d+)\.(\d+)\.(\d+)\.(\d+)\.(\d*)')

def split_lattice_label(lab):
    return lattice_label_regex.match(lab).groups()

def lattice_by_label_or_name(lab):
    clean_lab=str(lab).replace(" ","")
    clean_and_cap=str(clean_lab).capitalize()
    for l in [lab, clean_lab, clean_and_cap]:
        result= lattice_db().find({'$or':[{'label': l}, {'name': l}]})
        if result.count()>0:
            lab=result[0]['label']
            return redirect(url_for(".render_lattice_webpage", label=lab))
    if lattice_label_regex.match(lab):
        flash(Markup("The integral lattice <span style='color:black'>%s</span> is not recorded in the database or the label is invalid" % lab), "error")
    else:
        flash(Markup("No integral lattice in the database has label or name <span style='color:black'>%s</span>" % lab), "error")
    return redirect(url_for(".lattice_render_webpage"))

def lattice_search(**args):
    info = to_dict(args)  # what has been entered in the search boxes

    if 'download' in info:
        return download_search(info)

    if 'label' in info and info.get('label'):
        return lattice_by_label_or_name(info.get('label'))

    query = {}
    try:
        for field, name in (('dim','Dimension'),('det','Determinant'),('level',None),
                            ('minimum','Minimal vector length'), ('class_number',None), ('aut','Group order')):
            parse_ints(info, query, field, name)
        # Check if length of gram is triangular
        gram = info.get('gram')
        if gram and not (9 + 8*ZZ(gram.count(','))).is_square():
            flash(Markup("Error: <span style='color:black'>%s</span> is not a valid input for Gram matrix.  It must be a list of integer vectors of triangular length, such as [1,2,3]." % (gram)),"error")
            raise ValueError
        parse_list(info, query, 'gram', process=vect_to_sym)
    except ValueError as err:
        info['err'] = str(err)
        return search_input_error(info)

    count = parse_count(info,50)
    start = parse_start(info)

    info['query'] = dict(query)
    res = lattice_db().find(query).sort([('dim', ASC), ('det', ASC), ('level', ASC), ('class_number', ASC), ('label', ASC), ('minimum', ASC), ('aut', ASC)]).skip(start).limit(count)
    nres = res.count()

    # here we are checking for isometric lattices if the user enters a valid gram matrix but not one stored in the database_names, this may become slow in the future: at the moment we compare against list of stored matrices with same dimension and determinant (just compare with respect to dimension is slow)

    if nres==0 and info.get('gram'):
        A=query['gram'];
        n=len(A[0])
        d=matrix(A).determinant()
        result=[B for B in lattice_db().find({'dim': int(n), 'det' : int(d)}) if isom(A, B['gram'])]
        if len(result)>0:
            result=result[0]['gram']
            query_gram={ 'gram' : result }
            query.update(query_gram)
            res = lattice_db().find(query)
            nres = res.count()

    if(start >= nres):
        start -= (1 + (start - nres) / count) * count
    if(start < 0):
        start = 0

    info['number'] = nres
    info['start'] = int(start)
    info['more'] = int(start + count < nres)
    if nres == 1:
        info['report'] = 'unique match'
    else:
        if nres == 0:
            info['report'] = 'no matches'
        else:
            if nres > count or start != 0:
                info['report'] = 'displaying matches %s-%s of %s' % (start + 1, min(nres, start + count), nres)
            else:
                info['report'] = 'displaying all %s matches' % nres

    res_clean = []
    for v in res:
        v_clean = {}
        v_clean['label']=v['label']
        v_clean['dim']=v['dim']
        v_clean['det']=v['det']
        v_clean['level']=v['level']
        v_clean['class_number']=v['class_number']
        v_clean['min']=v['minimum']
        v_clean['aut']=v['aut']

        res_clean.append(v_clean)

    info['lattices'] = res_clean

    t = 'Integral Lattices Search Results'
    bread = [('Lattices', url_for(".lattice_render_webpage")),('Search Results', ' ')]
    properties = []
    return render_template("lattice-search.html", info=info, title=t, properties=properties, bread=bread, learnmore=learnmore_list())

def search_input_error(info, bread=None):
    t = 'Integral Lattices Search Error'
    if bread is None:
        bread = [('Lattices', url_for(".lattice_render_webpage")),('Search Results', ' ')]
    return render_template("lattice-search.html", info=info, title=t, properties=[], bread=bread, learnmore=learnmore_list())

@lattice_page.route('/<label>')
def render_lattice_webpage(**args):
    data = None
    if 'label' in args:
        lab = clean_input(args.get('label'))
        if lab != args.get('label'):
            return redirect(url_for('.render_lattice_webpage', label=lab), 301)
        data = lattice_db().find_one({'$or':[{'label': lab }, {'name': lab }]})
    if data is None:
        t = "Integral Lattices Search Error"
        bread = [('Lattices', url_for(".lattice_render_webpage"))]
        flash(Markup("Error: <span style='color:black'>%s</span> is not a valid label or name for an integral lattice in the database." % (lab)),"error")
        return render_template("lattice-error.html", title=t, properties=[], bread=bread, learnmore=learnmore_list())
    info = {}
    info.update(data)

    info['friends'] = []

    bread = [('Lattice', url_for(".lattice_render_webpage")), ('%s' % data['label'], ' ')]
    credit = lattice_credit
    f = lattice_db().find_one({'dim': data['dim'],'det': data['det'],'level': data['level'],'gram': data['gram'],'minimum': data['minimum'],'class_number': data['class_number'],'aut': data[ 'aut'],'name': data['name']})
    info['dim']= int(f['dim'])
    info['det']= int(f['det'])
    info['level']=int(f['level'])
    info['gram']=vect_to_matrix(f['gram'])
    info['density']=str(f['density'])
    info['hermite']=str(f['hermite'])
    info['minimum']=int(f['minimum'])
    info['kissing']=int(f['kissing'])
    info['aut']=int(f['aut'])

    if f['shortest']=="":
        info['shortest']==f['shortest']
    else:
        if f['dim']==1:
            info['shortest']=str(f['shortest']).strip('[').strip(']')
        else:
            if info['dim']*info['kissing']<100:
                info['shortest']=[str([tuple(v)]).strip('[').strip(']').replace('),', '), ') for v in f['shortest']]
            else:
                max_vect_num=min(int(round(100/(info['dim']))), int(round(info['kissing']/2))-1);
                info['shortest']=[str([tuple(f['shortest'][i])]).strip('[').strip(']').replace('),', '), ') for i in range(max_vect_num+1)]
                info['all_shortest']="no"
        info['download_shortest'] = [
            (i, url_for(".render_lattice_webpage_download", label=info['label'], lang=i, obj='shortest_vectors')) for i in ['gp', 'magma','sage']]

    if f['name']==['Leech']:
        info['shortest']=[str([1,-2,-2,-2,2,-1,-1,3,3,0,0,2,2,-1,-1,-2,2,-2,-1,-1,0,0,-1,2]), 
str([1,-2,-2,-2,2,-1,0,2,3,0,0,2,2,-1,-1,-2,2,-1,-1,-2,1,-1,-1,3]), str([1,-2,-2,-1,1,-1,-1,2,2,0,0,2,2,0,0,-2,2,-1,-1,-1,0,-1,-1,2])]
        info['all_shortest']="no"
        info['download_shortest'] = [
            (i, url_for(".render_lattice_webpage_download", label=info['label'], lang=i, obj='shortest_vectors')) for i in ['gp', 'magma','sage']]

    ncoeff=20
    if f['theta_series'] != "":
        coeff=[f['theta_series'][i] for i in range(ncoeff+1)]
        info['theta_series']=my_latex(print_q_expansion(coeff))
        info['theta_display'] = url_for(".theta_display", label=f['label'], number="")

    info['class_number']=int(f['class_number'])

    if f['dim']==1:
        info['genus_reps']=str(f['genus_reps']).strip('[').strip(']')
    else:
        if info['dim']*info['class_number']<50:
            info['genus_reps']=[vect_to_matrix(n) for n in f['genus_reps']]
        else:
            max_matrix_num=min(int(round(25/(info['dim']))), info['class_number']);
            info['all_genus_rep']="no"
            info['genus_reps']=[vect_to_matrix(f['genus_reps'][i]) for i in range(max_matrix_num+1)]
    info['download_genus_reps'] = [
        (i, url_for(".render_lattice_webpage_download", label=info['label'], lang=i, obj='genus_reps')) for i in ['gp', 'magma','sage']]

    if f['name'] != "":
        if f['name']==str(f['name']):
            info['name']= str(f['name'])
        else:
            info['name']=str(", ".join(str(i) for i in f['name']))
    else:
        info['name'] == ""
    info['comments']=str(f['comments'])
    if 'Leech' in info['comments']: # no need to duplicate as it is in the name
        info['comments'] = ''
    if info['name'] == "":
        t = "Integral Lattice %s" % info['label']
    else:
        t = "Integral Lattice "+info['label']+" ("+info['name']+")"
#This part code was for the dinamic knowl with comments, since the test is displayed this is redundant
#    if info['name'] != "" or info['comments'] !="":
#        info['knowl_args']= "name=%s&report=%s" %(info['name'], info['comments'].replace(' ', '-space-'))
    info['properties'] = [
        ('Dimension', '%s' %info['dim']),
        ('Determinant', '%s' %info['det']),
        ('Level', '%s' %info['level'])]
    if info['class_number'] == 0:
        info['properties']=[('Class number', 'not available')]+info['properties']
    else:
        info['properties']=[('Class number', '%s' %info['class_number'])]+info['properties']
    info['properties']=[('Label', '%s' % info['label'])]+info['properties']

    if info['name'] != "" :
        info['properties']=[('Name','%s' % info['name'] )]+info['properties']
#    friends = [('L-series (not available)', ' ' ),('Half integral weight modular forms (not available)', ' ')]
    return render_template("lattice-single.html", info=info, credit=credit, title=t, bread=bread, properties2=info['properties'], learnmore=learnmore_list())
#friends=friends

def vect_to_sym(v):
    n = ZZ(round((-1+sqrt(1+8*len(v)))/2))
    M = matrix(n)
    k = 0
    for i in range(n):
        for j in range(i, n):
            M[i,j] = v[k]
            M[j,i] = v[k]
            k=k+1
    return [[int(M[i,j]) for i in range(n)] for j in range(n)]


#auxiliary function for displaying more coefficients of the theta series
@lattice_page.route('/theta_display/<label>/<number>')
def theta_display(label, number):
    try:
        number = int(number)
    except:
        number = 20
    if number < 20:
        number = 30
    if number > 150:
        number = 150
    data = lattice_db().find_one({'label': label})
    coeff=[data['theta_series'][i] for i in range(number+1)]
    return print_q_expansion(coeff)


#data quality pages
@lattice_page.route("/Completeness")
def completeness_page():
    t = 'Completeness of the integral lattice data'
    bread = [('Lattice', url_for(".lattice_render_webpage")),
             ('Completeness', '')]
    credit = lattice_credit
    return render_template("single.html", kid='dq.lattice.completeness',
                           credit=credit, title=t, bread=bread, learnmore=learnmore_list_remove('Completeness'))

@lattice_page.route("/Source")
def how_computed_page():
    t = 'Source of the integral lattice data'
    bread = [('Lattice', url_for(".lattice_render_webpage")),
             ('Source', '')]
    credit = lattice_credit
    return render_template("single.html", kid='dq.lattice.source',
                           credit=credit, title=t, bread=bread, learnmore=learnmore_list_remove('Source'))

@lattice_page.route("/Labels")
def labels_page():
<<<<<<< HEAD
    t = 'Label of an Integral Lattice'
    bread = [('Lattices', url_for(".lattice_render_webpage")),
=======
    t = 'Label of an integral lattice'
    bread = [('Lattice', url_for(".lattice_render_webpage")),
>>>>>>> 2c69538f
             ('Labels', '')]
    credit = lattice_credit
    return render_template("single.html", kid='lattice.label',
                           credit=credit, title=t, bread=bread, learnmore=learnmore_list_remove('Labels'))

@lattice_page.route("/History")
def history_page():
<<<<<<< HEAD
    t = 'A brief History of Lattices'
    bread = [('Lattices', url_for(".lattice_render_webpage")),
=======
    t = 'A brief history of lattices'
    bread = [('Lattice', url_for(".lattice_render_webpage")),
>>>>>>> 2c69538f
             ('History', '')]
    credit = lattice_credit
    return render_template("single.html", kid='lattice.history',
                           credit=credit, title=t, bread=bread, learnmore=learnmore_list_remove('History'))

#download
download_comment_prefix = {'magma':'//','sage':'#','gp':'\\\\'}
download_assignment_start = {'magma':'data := ','sage':'data = ','gp':'data = '}
download_assignment_end = {'magma':';','sage':'','gp':''}
download_file_suffix = {'magma':'.m','sage':'.sage','gp':'.gp'}

def download_search(info):
    lang = info["submit"]
    filename = 'integral_lattices' + download_file_suffix[lang]
    mydate = time.strftime("%d %B %Y")
    # reissue saved query here

    res = lattice_db().find(ast.literal_eval(info["query"]))

    c = download_comment_prefix[lang]
    s =  '\n'
    s += c + ' Integral Lattices downloaded from the LMFDB on %s. Found %s lattices.\n\n'%(mydate, res.count())
    # The list entries are matrices of different sizes.  Sage and gp
    # do not mind this but Magma requires a different sort of list.
    list_start = '[*' if lang=='magma' else '['
    list_end = '*]' if lang=='magma' else ']'
    s += download_assignment_start[lang] + list_start + '\\\n'
    mat_start = "Mat(" if lang == 'gp' else "Matrix("
    mat_end = "~)" if lang == 'gp' else ")"
    entry = lambda r: "".join([mat_start,str(r),mat_end])
    # loop through all search results and grab the gram matrix
    s += ",\\\n".join([entry(r['gram']) for r in res])
    s += list_end
    s += download_assignment_end[lang]
    s += '\n'
    strIO = StringIO.StringIO()
    strIO.write(s)
    strIO.seek(0)
    return send_file(strIO, attachment_filename=filename, as_attachment=True, add_etags=False)


@lattice_page.route('/<label>/download/<lang>/<obj>')
def render_lattice_webpage_download(**args):
    if args['obj'] == 'shortest_vectors':
        response = make_response(download_lattice_full_lists_v(**args))
        response.headers['Content-type'] = 'text/plain'
        return response
    elif args['obj'] == 'genus_reps':
        response = make_response(download_lattice_full_lists_g(**args))
        response.headers['Content-type'] = 'text/plain'
        return response


def download_lattice_full_lists_v(**args):
    label = str(args['label'])
    res = lattice_db().find_one({'label': label})
    mydate = time.strftime("%d %B %Y")
    if res is None:
        return "No such lattice"
    lang = args['lang']
    c = download_comment_prefix[lang]
    outstr = c + ' Full list of normalized minimal vectors downloaded from the LMFDB on %s. \n\n'%(mydate)
    outstr += download_assignment_start[lang] + '\\\n'
    if res['name']==['Leech']:
        outstr += str(res['shortest']).replace("'", "").replace("u", "")
    else:
        outstr += str(res['shortest'])
    outstr += download_assignment_end[lang]
    outstr += '\n'
    return outstr


def download_lattice_full_lists_g(**args):
    label = str(args['label'])
    res = lattice_db().find_one({'label': label})
    mydate = time.strftime("%d %B %Y")
    if res is None:
        return "No such lattice"
    lang = args['lang']
    c = download_comment_prefix[lang]
    mat_start = "Mat(" if lang == 'gp' else "Matrix("
    mat_end = "~)" if lang == 'gp' else ")"
    entry = lambda r: "".join([mat_start,str(r),mat_end])

    outstr = c + ' Full list of genus representatives downloaded from the LMFDB on %s. \n\n'%(mydate)
    outstr += download_assignment_start[lang] + '[\\\n'
    outstr += ",\\\n".join([entry(r) for r in res['genus_reps']])
    outstr += ']'
    outstr += download_assignment_end[lang]
    outstr += '\n'
    return outstr<|MERGE_RESOLUTION|>--- conflicted
+++ resolved
@@ -364,13 +364,8 @@
 
 @lattice_page.route("/Labels")
 def labels_page():
-<<<<<<< HEAD
     t = 'Label of an Integral Lattice'
-    bread = [('Lattices', url_for(".lattice_render_webpage")),
-=======
-    t = 'Label of an integral lattice'
     bread = [('Lattice', url_for(".lattice_render_webpage")),
->>>>>>> 2c69538f
              ('Labels', '')]
     credit = lattice_credit
     return render_template("single.html", kid='lattice.label',
@@ -378,13 +373,8 @@
 
 @lattice_page.route("/History")
 def history_page():
-<<<<<<< HEAD
-    t = 'A brief History of Lattices'
-    bread = [('Lattices', url_for(".lattice_render_webpage")),
-=======
-    t = 'A brief history of lattices'
+    t = 'A Brief History of Lattices'
     bread = [('Lattice', url_for(".lattice_render_webpage")),
->>>>>>> 2c69538f
              ('History', '')]
     credit = lattice_credit
     return render_template("single.html", kid='lattice.history',
