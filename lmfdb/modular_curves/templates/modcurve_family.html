{% extends 'embedded_results.html' %}
{% block embedding_content %}

<p>{{ family.moduli_description | safe }}</p>

<h2> {{ KNOWL('modcurve.invariants', 'Invariants') }} </h2>
<table>
    <tr>
      {% if family.notation %}
         <p>Some of the invariants below will use the following notation:
         <br>{{ family.notation|safe }}</br></p>
      {% endif %}
    </tr>
    <tr>
      <td>{{ KNOWL("modcurve.psl2index", "$\PSL_2$-index") }}:</td>
      <td>${{ family.psl2index }}$</td>
    </tr>
    <tr>
      <td>{{ KNOWL("modcurve.elliptic_points", "Elliptic points") }} of order 2:</td>
<<<<<<< HEAD
      <td>{{ family.nu2 | safe }}</td>
    </tr>
    <tr>
      <td>{{ KNOWL("modcurve.elliptic_points", "Elliptic points") }} of order 3:</td>
      <td>{{ family.nu3 | safe }}</td>
=======
      <td>{{ family.nu2|safe }}</td>
    </tr>
    <tr>
      <td>{{ KNOWL("modcurve.elliptic_points", "Elliptic points") }} of order 3:</td>
      <td>{{ family.nu3|safe }}</td>
>>>>>>> ea0e710a
    </tr>
    <tr>
      <td>{{ KNOWL("modcurve.cusps", "Cusps") }}:</td>
      <td> {{ family.cusps_display }}</td><td style="width:20px;"></td>
    </tr>
    <tr>
      <td>{{ KNOWL("modcurve.genus", "Genus") }}:</td><td>{{ family.genus_formula }}</td>
    </tr>  
  {# Need to think about what should go here.  List of references?
  <tr>
    <td>{{ KNOWL("modcurve.gonality", "$\Q$-gonality")}}:</td>
    <td> ${{ family.q_gonality if family.q_gonality else "%s \\le \\gamma \\le %s"%(curve.q_gonality_bounds[0],curve.q_gonality_bounds[1]) }}$ </td>
  </tr>
  <tr>
    <td>{{ KNOWL("modcurve.gonality", "$\overline{\Q}$-gonality")}}:</td>
    <td> ${{ family.qbar_gonality if family.qbar_gonality else "%s \\le \\gamma \\le %s"%(curve.qbar_gonality_bounds[0],curve.qbar_gonality_bounds[1]) }}$ </td>
  </tr>
  #}
</table>

<h2> Remarks </h2>
<p>{{KNOWL('ag.hyperelliptic_curve', 'Hyperelliptic curves')}}: {{ family.hypell_description|safe }}</p>
<p>Bielliptic curves: {{ family.biell_description|safe }}</p>


{% endblock %}<|MERGE_RESOLUTION|>--- conflicted
+++ resolved
@@ -17,19 +17,11 @@
     </tr>
     <tr>
       <td>{{ KNOWL("modcurve.elliptic_points", "Elliptic points") }} of order 2:</td>
-<<<<<<< HEAD
       <td>{{ family.nu2 | safe }}</td>
     </tr>
     <tr>
       <td>{{ KNOWL("modcurve.elliptic_points", "Elliptic points") }} of order 3:</td>
       <td>{{ family.nu3 | safe }}</td>
-=======
-      <td>{{ family.nu2|safe }}</td>
-    </tr>
-    <tr>
-      <td>{{ KNOWL("modcurve.elliptic_points", "Elliptic points") }} of order 3:</td>
-      <td>{{ family.nu3|safe }}</td>
->>>>>>> ea0e710a
     </tr>
     <tr>
       <td>{{ KNOWL("modcurve.cusps", "Cusps") }}:</td>
