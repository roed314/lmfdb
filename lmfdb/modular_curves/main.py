# -*- coding: utf-8 -*-

import re
from lmfdb import db

from flask import render_template, url_for, request, redirect

from sage.all import ZZ

from lmfdb.utils import (
    SearchArray,
    TextBox,
    TextBoxWithSelect,
    SelectBox,
    SneakyTextBox,
    YesNoBox,
    CountBox,
    redirect_no_cache,
    display_knowl,
    flash_error,
    search_wrap,
    to_dict,
    parse_ints,
    parse_noop,
    parse_bool,
    parse_interval,
    parse_element_of,
    integer_divisors,
    StatsDisplay,
    Downloader,
    comma,
    proportioners,
    totaler
)
from lmfdb.utils.interesting import interesting_knowls
from lmfdb.utils.search_columns import SearchColumns, MathCol, CheckCol, LinkCol, ProcessedCol
from lmfdb.api import datapage

from lmfdb.backend.encoding import Json

from lmfdb.modular_curves import modcurve_page
from lmfdb.modular_curves.web_curve import WebModCurve, get_bread, canonicalize_name, name_to_latex, factored_conductor, formatted_dims

LABEL_RE = re.compile(r"\d+\.\d+\.\d+\.\d+")
CP_LABEL_RE = re.compile(r"\d+[A-Z]\d+")
SZ_LABEL_RE = re.compile(r"\d+[A-Z]\d+-\d+[a-z]")
RZB_LABEL_RE = re.compile(r"X\d+")
S_LABEL_RE = re.compile(r"\d+(G|B|Cs|Cn|Ns|Nn|A4|S4|A5)(\.\d+){0,3}")
NAME_RE = re.compile(r"X_?(0|1|NS|NS\^?\+|SP|SP\^?\+|S4)?\(\d+\)")

def learnmore_list():
    return [('Source and acknowledgments', url_for(".how_computed_page")),
            ('Completeness of the data', url_for(".completeness_page")),
            ('Reliability of the data', url_for(".reliability_page")),
            ('Modular curve labels', url_for(".labels_page"))]

# Return the learnmore list with the matchstring entry removed
def learnmore_list_remove(matchstring):
    return [t for t in learnmore_list() if t[0].find(matchstring) < 0]

@modcurve_page.route("/")
def index():
    return redirect(url_for(".index_Q", **request.args))

@modcurve_page.route("/Q/")
def index_Q():
    info = to_dict(request.args, search_array=ModCurveSearchArray())
    if len(info) > 1:
        return modcurve_search(info)
    title = r"Modular curves over $\Q$"
    info["level_list"] = ["1-4", "5-8", "9-12", "13-16", "17-23", "23-"]
    info["genus_list"] = ["0", "1", "2", "3", "4-6", "7-20", "21-100", "101-"]
    info["rank_list"] = ["0", "1", "2", "3", "4-6", "7-20", "21-100", "101-"]
    info["stats"] = ModCurve_stats()
    return render_template(
        "modcurve_browse.html",
        info=info,
        title=title,
        bread=get_bread(),
        learnmore=learnmore_list(),
    )

@modcurve_page.route("/Q/random/")
@redirect_no_cache
def random_curve():
    label = db.gps_gl2zhat_test.random()
    return url_for_modcurve_label(label)

@modcurve_page.route("/interesting")
def interesting():
    return interesting_knowls(
        "modcurve",
        db.gps_gl2zhat_test,
        url_for_modcurve_label,
        title="Some interesting modular curves",
        bread=get_bread("Interesting"),
        learnmore=learnmore_list(),
    )

@modcurve_page.route("/Q/<label>/")
def by_label(label):
    if not LABEL_RE.fullmatch(label):
        flash_error("Invalid label %s", label)
        return redirect(url_for(".index"))
    curve = WebModCurve(label)
    if curve.is_null():
        flash_error("There is no modular curve %s in the database", label)
        return redirect(url_for(".index"))
    return render_template(
        "modcurve.html",
        curve=curve,
        properties=curve.properties,
        friends=curve.friends,
        bread=curve.bread,
        title=curve.title,
        downloads=curve.downloads,
        KNOWL_ID=f"modcurve.{label}",
        learnmore=learnmore_list(),
    )

def url_for_modcurve_label(label):
    return url_for(".by_label", label=label)

def modcurve_jump(info):
    label = info["jump"]
    print("JUMPING", label)
    if CP_LABEL_RE.fullmatch(label):
        print("MATCHED")
        return redirect(url_for(".index", CPlabel=label))
    elif SZ_LABEL_RE.fullmatch(label):
        lmfdb_label = db.gps_gl2zhat_test.lucky({"SZlabel": label}, "label")
        if lmfdb_label is None:
            flash_error("There is no modular curve in the database with Sutherland & Zywina label %s", label)
            return redirect(url_for(".index"))
        label = lmfdb_label
    elif RZB_LABEL_RE.fullmatch(label):
        lmfdb_label = db.gps_gl2zhat_test.lucky({"RZBlabel": label}, "label")
        if lmfdb_label is None:
            flash_error("There is no modular curve in the database with Rousse & Zureick-Brown label %s", label)
            return redirect(url_for(".index"))
        label = lmfdb_label
    elif S_LABEL_RE.fullmatch(label):
        lmfdb_label = db.gps_gl2zhat_test.lucky({"Slabel": label}, "label")
        if lmfdb_label is None:
            flash_error("There is no modular curve in the database with Sutherland label %s", label)
            return redirect(url_for(".index"))
        label = lmfdb_label
    elif NAME_RE.fullmatch(label.upper()):
        lmfdb_label = db.gps_gl2zhat_test.lucky({"name": canonicalize_name(label)}, "label")
        if lmfdb_label is None:
            flash_error("There is no modular curve in the database with name %s", label)
            return redirect(url_for(".index"))
        label = lmfdb_label
    return redirect(url_for_modcurve_label(label))

modcurve_columns = SearchColumns([
    LinkCol("label", "modcurve.label", "Label", url_for_modcurve_label, default=True),
    ProcessedCol("name", "modcurve.name", "Name", lambda s: name_to_latex(s) if s else "", align="center", default=True),
    MathCol("level", "modcurve.level", "Level", default=True),
    MathCol("index", "modcurve.index", "Index", default=True),
    MathCol("genus", "modcurve.genus", "Genus", default=True),
    ProcessedCol("rank", "modcurve.rank", "Rank", lambda r: "" if r is None else r, default=lambda info: info.get("rank") or info.get("genus_minus_rank"), align="center", mathmode=True),
    ProcessedCol("gonality_bounds", "modcurve.gonality", "$K$-gonality", lambda b: r'$%s$'%(b[0]) if b[0] == b[1] else r'$%s \le \gamma \le %s$'%(b[0],b[1]), align="center", default=True),
    MathCol("cusps", "modcurve.cusps", "Cusps", default=True),
    MathCol("rational_cusps", "modcurve.cusps", r"$\Q$-cusps", default=True),
    ProcessedCol("cm_discriminants", "modcurve.cm_discriminants", "CM points", lambda d: r"$\textsf{yes}$" if d else r"$\textsf{no}$", align="center", default=True),
    ProcessedCol("conductor", "ag.conductor", "Conductor", factored_conductor, align="center", mathmode=True),
    CheckCol("simple", "modcurve.simple", "Simple"),
    CheckCol("semisimple", "modcurve.semisimple", "Semisimple"),
    CheckCol("contains_negative_one", "modcurve.contains_negative_one", "Contains -1", short_title="contains -1"),
    CheckCol("plane_model", "modcurve.plane_model", "Model"),
    ProcessedCol("dims", "modcurve.decomposition", "Decomposition", formatted_dims, align="center"),
])

@search_wrap(
    table=db.gps_gl2zhat_test,
    title="Modular curve search results",
    err_title="Modular curves search input error",
    shortcuts={"jump": modcurve_jump},
    columns=modcurve_columns,
    bread=lambda: get_bread("Search results"),
    url_for_label=url_for_modcurve_label,
)
def modcurve_search(info, query):
    parse_ints(info, query, "level")
    if info.get('level_type'):
        if info['level_type'] == 'prime':
            query['num_bad_primes'] = 1
            query['level_is_squarefree'] = True
        elif info['level_type'] == 'prime_power':
            query['num_bad_primes'] = 1
        elif info['level_type'] == 'squarefree':
            query['level_is_squarefree'] = True
        elif info['level_type'] == 'divides':
            if not isinstance(query.get('level'), int):
                err = "You must specify a single level"
                flash_error(err)
                raise ValueError(err)
            else:
                query['level'] = {'$in': integer_divisors(ZZ(query['level']))}
    parse_ints(info, query, "index")
    parse_ints(info, query, "genus")
    parse_ints(info, query, "rank")
    parse_ints(info, query, "genus_minus_rank")
    parse_ints(info, query, "cusps")
    parse_interval(info, query, "gonality", quantifier_type=info.get("gonality_type", "exactly"))
    parse_ints(info, query, "rational_cusps")
    parse_bool(info, query, "simple")
    parse_bool(info, query, "semisimple")
    parse_bool(info, query, "contains_negative_one")
    if "cm_discriminants" in info:
        if info["cm_discriminants"] == "yes":
            query["cm_discriminants"] = {"$ne": []}
        elif info["cm_discriminants"] == "no":
            query["cm_discriminants"] = []
        elif info["cm_discriminants"] == "-3,-12,-27":
            query["cm_discriminants"] = {"$or": [{"$contains": int(D)} for D in [-3,-12,-27]]}
        elif info["cm_discriminants"] == "-4,-16":
            query["cm_discriminants"] = {"$or": [{"$contains": int(D)} for D in [-4,-16]]}
        elif info["cm_discriminants"] == "-7,-28":
            query["cm_discriminants"] = {"$or": [{"$contains": int(D)} for D in [-7,-28]]}
        else:
            query["cm_discriminants"] = {"$contains": int(info["cm_discriminants"])}
    parse_noop(info, query, "CPlabel")
    parse_element_of(info, query, "covers", qfield="parents", parse_singleton=str)
    #parse_element_of(info, query, "covered_by", qfield="children")
    if "covered_by" in info:
        # sort of hacky
        parents = db.gps_gl2zhat_test.lookup(info["covered_by"], "parents")
        if parents is None:
            msg = "%s not the label of a modular curve in the database"
            flash_error(msg, info["covered_by"])
            raise ValueError(msg % info["covered_by"])
        query["label"] = {"$in": parents}

class ModCurveSearchArray(SearchArray):
    noun = "curve"
    plural_noun = "curves"
    jump_example = "13.78.3.1"
    jump_egspan = "e.g. 13.78.3.1, XNS+(13), 13Nn, or 13A3"
    jump_prompt = "Label or coefficients"
    jump_knowl = "modcurve.search_input"

    def __init__(self):
        level_quantifier = SelectBox(
            name="level_type",
            options=[('', ''),
                     ('prime', 'prime'),
                     ('prime_power', 'p-power'),
                     ('squarefree', 'sq-free'),
                     ('divides', 'divides'),
                     ],
            min_width=85)
        level = TextBoxWithSelect(
            name="level",
            knowl="modcurve.level",
            label="Level",
            example="11",
            example_span="2, 11-23",
            select_box=level_quantifier,
        )
        index = TextBox(
            name="index",
            knowl="modcurve.index",
            label="Index",
            example="6",
            example_span="6, 12-100",
        )
        genus = TextBox(
            name="genus",
            knowl="modcurve.genus",
            label="Genus",
            example="1",
            example_span="0, 2-3",
        )
        rank = TextBox(
            name="rank",
            knowl="modcurve.rank",
            label="Rank",
            example="1",
            example_span="0, 2-3",
        )
        genus_minus_rank = TextBox(
            name="genus_minus_rank",
            knowl="modcurve.genus_minus_rank",
            label="Genus-rank difference",
            example="0",
            example_span="0, 1",
        )
        cusps = TextBox(
            name="cusps",
            knowl="modcurve.cusps",
            label="Cusps",
            example="1",
            example_span="1, 4-8",
        )
        rational_cusps = TextBox(
            name="rational_cusps",
            knowl="modcurve.cusps",
            label=r"$\Q$-cusps",
            example="1",
            example_span="0, 4-8",
        )
        gonality_quantifier = SelectBox(
            name="gonality_type",
            options=[('', 'exactly'),
                     ('possibly', 'possibly'),
                     ('atleast', 'at least'),
                     ('atmost', 'at most'),
                     ],
            min_width=85)
        gonality = TextBoxWithSelect(
            name="gonality",
            knowl="modcurve.gonality",
            label="$K$-gonality",
            example="2",
            example_span="2, 3-6",
            select_box=gonality_quantifier,
        )
        covers = TextBox(
            name="covers",
            knowl="modcurve.modular_cover",
            label="Minimally covers",
            example="1.1.0.1",
        )
        covered_by = TextBox(
            name="covered_by",
            knowl="modcurve.modular_cover",
            label="Minimally covered by",
            example="6.12.0.1",
        )
        simple = YesNoBox(
            name="simple",
            knowl="modcurve.simple",
            label="Simple",
            example_col=True,
        )
        semisimple = YesNoBox(
            name="semisimple",
            knowl="modcurve.semisimple",
            label="Semisimple",
            example_col=True,
        )
        cm_opts = ([('', ''), ('yes', 'rational CM points'), ('no', 'no rational CM points')] +
                   [('-4,-16', 'CM field Q(sqrt(-1))'), ('-3,-12,-27', 'CM field Q(sqrt(-3))'), ('-7,-28', 'CM field Q(sqrt(-7))')] +
                   [('-%d'%d, 'CM discriminant -%d'%d) for  d in [3,4,7,8,11,12,16,19,27,38,43,67,163]])
        cm_discriminants = SelectBox(
            name="cm_discriminants",
            options=cm_opts,
            knowl="modcurve.cm_discriminants",
            label="CM points",
            example="yes, no, CM discriminant -3"
        )
        contains_negative_one = YesNoBox(
            name="contains_negative_one",
            knowl="modcurve.contains_negative_one",
            label="Contains $-I$",
            example_col=True,
        )
        CPlabel = SneakyTextBox(
            name="CPlabel",
            knowl="modcurve.other_labels",
            label="CP label",
            example="3B0",
        )
        count = CountBox()

        self.browse_array = [
            [level, index],
            [genus, rank],
            [genus_minus_rank, gonality],
            [cusps, rational_cusps],
            [simple, semisimple],
            [covers, covered_by],
            [cm_discriminants, contains_negative_one],
            [count]
        ]

        self.refine_array = [
            [level, index, genus, rank, genus_minus_rank],
            [gonality, cusps, rational_cusps, simple, semisimple],
            [covers, covered_by, cm_discriminants, contains_negative_one, CPlabel],
        ]

    sort_knowl = "modcurve.sort_order"
    sorts = [
        ("", "level", ["level", "index", "genus", "label"]),
        ("index", "index", ["index", "level", "genus", "label"]),
        ("genus", "genus", ["genus", "level", "index", "label"]),
        ("rank", "rank", ["rank", "genus", "level", "index", "label"]),
    ]
    null_column_explanations = {
        'simple': False,
        'semisimple': False,
        'rank': False,
        'genus_minus_rank': False,
    }

class ModCurve_stats(StatsDisplay):
    def __init__(self):
        self.ncurves = comma(db.gps_gl2zhat_test.count())
        self.max_level = db.gps_gl2zhat_test.max("level")

    @property
    def short_summary(self):
        modcurve_knowl = display_knowl("modcurve", title="modular curves")
        return (
            fr'The database currently contains {self.ncurves} {modcurve_knowl} of level $N\le {self.max_level}$ parameterizing elliptic curves $E/\Q$.  You can <a href="{url_for(".statistics")}">browse further statistics</a>.'
        )

    @property
    def summary(self):
        modcurve_knowl = display_knowl("modcurve", title="modular curves")
        return (
            fr'The database currently contains {self.ncurves} {modcurve_knowl} of level $N\le {self.max_level}$ parameterizing elliptic curves $E/\Q$.'
        )

    table = db.gps_gl2zhat_test
    baseurl_func = ".index"
    buckets = {'level': ['1-4', '5-8', '9-12', '13-16', '17-20', '21-'],
               'genus': ['0', '1', '2', '3', '4-6', '7-20', '21-100', '101-'],
               'rank': ['0', '1', '2', '3', '4-6', '7-20', '21-100', '101-'],
               'gonality': ['1', '2', '3', '4', '5-8', '9-'],
               }
    knowls = {'level': 'modcurve.level',
              'genus': 'modcurve.genus',
              'rank': 'modcurve.rank',
              'gonality': 'modcurve.gonality',
              }
    stat_list = [
        {'cols': ['level', 'genus'],
         'proportioner': proportioners.per_col_total,
         'totaler': totaler()},
        {'cols': ['genus', 'rank'],
         'proportioner': proportioners.per_col_total,
         'totaler': totaler()},
        {'cols': ['genus', 'gonality'],
         'proportioner': proportioners.per_col_total,
         'totaler': totaler()},
    ]

@modcurve_page.route("/Q/stats")
def statistics():
    title = 'Modular curves: Statistics'
    return render_template("display_stats.html", info=ModCurve_stats(), title=title, bread=get_bread('Statistics'), learnmore=learnmore_list())

@modcurve_page.route("/Source")
def how_computed_page():
    t = r'Source and acknowledgments for modular curve data'
    bread = get_bread('Source')
    return render_template("multi.html",
                           kids=['rcs.source.modcurve',
                           'rcs.ack.modcurve',
                           'rcs.cite.modcurve'],
                           title=t, bread=bread, learnmore=learnmore_list_remove('Source'))

@modcurve_page.route("/Completeness")
def completeness_page():
    t = r'Completeness of modular curve data'
    bread = get_bread('Completeness')
    return render_template("single.html", kid='rcs.cande.modcurve',
                           title=t, bread=bread, learnmore=learnmore_list_remove('Completeness'))

@modcurve_page.route("/Reliability")
def reliability_page():
    t = r'Reliability of modular curve data'
    bread = get_bread('Reliability')
    return render_template("single.html", kid='rcs.rigor.modcurve',
                           title=t, bread=bread, learnmore=learnmore_list_remove('Reliability'))

@modcurve_page.route("/Labels")
def labels_page():
    t = r'Labels for modular curves'
    bread = get_bread('Labels')
    return render_template("single.html", kid='modcurve.label',
                           title=t, bread=bread, learnmore=learnmore_list_remove('labels'))

@modcurve_page.route("/data/<label>")
def modcurve_data(label):
    bread = get_bread([(label, url_for_modcurve_label(label)), ("Data", " ")])
    if LABEL_RE.fullmatch(label):
        return datapage([label], ["gps_gl2zhat_test"], title=f"Modular curve data - {label}", bread=bread)
    else:
        return abort(404)

class ModCurve_download(Downloader):
    table = db.gps_gl2zhat_test
    title = "Modular curves"
    #columns = ['level', 'genus', 'plane_model']
    #data_format = []
    #data_description = []

    function_body = {
        "magma": [
            #"return data[3];"
        ],
        "sage": [
            #"return data[3]"
        ],
    }

# cols currently unused in individual page download
    #'determinant_label',
    #'scalar_label',
    #'reductions',
    #'orbits',
    #'kummer_orbits',
    #'isogeny_orbits',
    #'obstructions',
    #'gassmann_class',
    #'newforms',
    #'dims',
    #'simple',
    #'semisimple',
    #'trace_hash',
    #'traces',

    def download_modular_curve_magma_str(self, label):
        s = ""
        rec = db.gps_gl2zhat_test.lookup(label)
        if rec is None:
            return abort(404, "Label not found: %s" % label)
        s += "// Magma code for modular curve with label %s\n\n" % label
        if rec['name'] or rec['CPlabel'] or rec['Slabel'] or rec['SZlabel'] or rec['RZBlabel']:
            s += "// other names and/or labels\n"
            if rec['name']:
                s += "// Curve name: %s\n" % rec['name']
            if rec['CPlabel']:
                s += "// Cummins-Pauli label: %s\n" % rec['CPlabel']
            if rec['RZBlabel']:
                s += "// Rouse-Zureick-Brown label: %s\n" % rec['RZBlabel']
            if rec['Slabel']:
                s += "// Sutherland label: %s\n" % rec['Slabel']
            if rec['SZlabel']:
                s += "// Sutherland-Zywina label: %s\n" % rec['SZlabel']
        s += "\n// Group data\n"
        s += "level := %s;\n" % rec['level']
        s += "// Elements that, together with Gamma(level), generate the group\n"
        s += "gens := %s;\n" % rec['generators']
        s += "// Group contains -1?\n"
        s += "ContainsMinus1 := %s;\n" % rec['contains_negative_one']
        s += "// Index in Gamma(1)\n"
        s += "index := %s;\n" % rec['index']
        s += "\n// Curve data\n"
        s += "conductor := %s;\n" % rec['conductor']
        s += "bad_primes := %s;\n" % rec['bad_primes']
        s += "// Make plane model, if computed;\n"
        if rec["plane_model"]:
            s += "QQ := Rationals();\n"
            s += "R<X,Y,Z> := PolynomialRing(QQ,3);\n"
            s += "XX := Curve(ProjectiveSpace(R), %s);\n" % rec['plane_model']
        s += "// Genus\n"
        s += "g := %s;\n" % rec['genus']
        s += "// Rank\n"
        s += "r := %s\n" % rec['rank']
        if rec['gonality'] != -1:
            s += "// Exact gonality known\n"
            s += "gamma := %s;\n" % rec['gonality']
        else:
            s += "// Exact gonality unknown, but contained in following interval\n"
            s += "gamma_int := %s;\n" % rec['gonality_bounds']
        s += "\n// Modular data\n"
        s += "// Number of cusps\n"
        s += "Ncusps := %s\n" % rec['cusps']
        s += "// Number of rational cusps\n"
        s += "Nrat_cusps := %s\n" % rec['cusps']
        if rec['jmap']:
            s += "// Map to j-line\n"
            # TODO: I think this is relative map; should compose to get map to PP1
            s += "jmap := %s;\n" % rec['jmap']
        if rec['Emap']:
            s += "// Map to j-line\n"
            s += "Emap := %s;\n" % rec['Emap']
        s += "// CM discriminants\n"
        s += "CM_discs := %s;\n" % rec['cm_discriminants']
        s += "// groups containing given group, corresponding to curves covered by given curve\n"
        s += "covers := %s;\n" % rec['parents']
        return s

    def download_modular_curve_magma(self, label):
        s = self.download_modular_curve_magma_str(label)
        return self._wrap(s, label, lang="magma")

    def download_modular_curve_sage(self, label):
        s = self.download_modular_curve_magma_str(label)
        s = s.replace(":=", "=")
        s = s.replace(";", "")
        s = s.replace("//", "#")
        return self._wrap(s, label, lang="sage")

    def download_modular_curve(self, label, lang):
        if lang == "magma":
<<<<<<< HEAD
            return self.download_modular_curve_magma(label)
        elif lang == "sage":
            return self.download_modular_curve_sage(label)
        elif lang == "text":
=======
            s += "// Magma code for modular curve with label %s\n\n" % label
            if rec['name'] or rec['CPlabel'] or rec['Slabel'] or rec['SZlabel'] or rec['RZBlabel']:
                s += "// other names and/or labels\n"
                if rec['name']:
                    s += "// Curve name: %s\n" % rec['name']
                if rec['CPlabel']:
                    s += "// Cummins-Pauli label: %s\n" % rec['CPlabel']
                if rec['RZBlabel']:
                    s += "// Rouse-Zureick-Brown label: %s\n" % rec['RZBlabel']
                if rec['Slabel']:
                    s += "// Sutherland label: %s\n" % rec['Slabel']
                if rec['SZlabel']:
                    s += "// Sutherland-Zywina label: %s\n" % rec['SZlabel']
            s += "\n// Group data\n"
            s += "level := %s;\n" % rec['level']
            s += "// Elements that, together with Gamma(level), generate the group\n"
            s += "gens := %s;\n" % rec['generators']
            s += "// Group contains -1?\n"
            s += "ContainsMinus1 := %s;\n" % rec['contains_negative_one']
            s += "// Index in Gamma(1)\n"
            s += "index := %s;\n" % rec['index']
            s += "\n// Curve data\n"
            s += "conductor := %s;\n" % rec['conductor']
            s += "bad_primes := %s;\n" % rec['bad_primes']
            s += "// Make plane model, if computed;\n"
            if rec["plane_model"]:
                s += "QQ := Rationals();\n"
                s += "R<X,Y,Z> := PolynomialRing(QQ,3);\n"
                s += "XX := Curve(ProjectiveSpace(R), %s);\n" % rec['plane_model']
            s += "// Genus\n"
            s += "g := %s;\n" % rec['genus']
            s += "// Rank\n"
            s += "r := %s;\n" % rec['rank']
            if rec['gonality'] != -1:
                s += "// Exact gonality known\n"
                s += "gamma := %s;\n" % rec['gonality']
            else:
                s += "// Exact gonality unknown, but contained in following interval\n"
                s += "gamma_int := %s;\n" % rec['gonality_bounds']
            s += "\n// Modular data\n"
            s += "// Number of cusps\n"
            s += "Ncusps := %s;\n" % rec['cusps']
            s += "// Number of rational cusps\n"
            s += "Nrat_cusps := %s;\n" % rec['cusps']
            if rec['jmap']:
                s += "// Map to j-line\n"
                s += "jmap := %s;\n" % rec['jmap']
            if rec['Emap']:
                s += "// Map to j-line\n"
                s += "Emap := %s;\n" % rec['Emap']
            s += "// CM discriminants\n"
            s += "CM_discs := %s;\n" % rec['cm_discriminants']
            s += "// groups containing given group, corresponding to curves covered by given curve\n"
            s += "covers := %s;\n" % str(rec['parents']).replace("'",'"')
            return(self._wrap(s, label, lang=lang))

        # once more with feeling
        elif lang == "sage":
            s += "# Sage code for modular curve with label %s\n\n" % label

            if rec['name'] or rec['CPlabel'] or rec['Slabel'] or rec['SZlabel'] or rec['RZBlabel']:
                s += "# other names and/or labels\n"
                if rec['name']:
                    s += "# Curve name: %s\n" % rec['name']
                if rec['CPlabel']:
                    s += "# Cummins-Pauli label: %s\n" % rec['CPlabel']
                if rec['RZBlabel']:
                    s += "# Rouse-Zureick-Brown label: %s\n" % rec['RZBlabel']
                if rec['Slabel']:
                    s += "# Sutherland label: %s\n" % rec['Slabel']
                if rec['SZlabel']:
                    s += "# Sutherland-Zywina label: %s\n" % rec['SZlabel']
            s += "\n# Group data\n"
            s += "level = %s\n" % rec['level']
            s += "# Elements that, together with Gamma(level), generate the group\n"
            s += "gens = %s\n" % rec['generators']
            s += "# Group contains -1?\n"
            s += "ContainsMinus1 = %s\n" % rec['contains_negative_one']
            s += "# Index in Gamma(1)\n"
            s += "index = %s\n" % rec['index']
            s += "\n# Curve data\n"
            s += "conductor = %s\n" % rec['conductor']
            s += "bad_primes = %s\n" % rec['bad_primes']
            s += "# Make plane model, if computed\n"
            if rec["plane_model"]:
                s += "QQ = Rationals()\n"
                s += "R<X,Y,Z> = PolynomialRing(QQ,3)\n"
                s += "XX = Curve(ProjectiveSpace(R), %s)\n" % rec['plane_model']
            s += "# Genus\n"
            s += "g = %s\n" % rec['genus']
            s += "# Rank\n"
            s += "r = %s\n" % rec['rank']
            if rec['gonality'] != -1:
                s += "# Exact gonality known\n"
                s += "gamma = %s\n" % rec['gonality']
            else:
                s += "# Exact gonality unknown, but contained in following interval\n"
                s += "gamma_int = %s\n" % rec['gonality_bounds']
            s += "\n# Modular data\n"
            s += "# Number of cusps\n"
            s += "Ncusps = %s\n" % rec['cusps']
            s += "# Number of rational cusps\n"
            s += "Nrat_cusps = %s\n" % rec['cusps']
            if rec['jmap']:
                s += "# Map to j-line\n"
                s += "jmap = %s\n" % rec['jmap']
            if rec['Emap']:
                s += "# Map to j-line\n"
                s += "Emap = %s\n" % rec['Emap']
            s += "# CM discriminants\n"
            s += "CM_discs = %s\n" % rec['cm_discriminants']
            s += "# groups containing given group, corresponding to curves covered by given curve\n"
            s += "covers = %s\n" % rec['parents']
            return(self._wrap(s, label, lang=lang))
        if lang == "text":
>>>>>>> 9c8be120
            data = db.gps_gl2zhat_test.lookup(label)
            if data is None:
                return abort(404, "Label not found: %s" % label)
            return self._wrap(Json.dumps(data),
                              label,
                              title='Data for modular curve with label %s,'%label)

@modcurve_page.route("/download_to_magma/<label>")
def modcurve_magma_download(label):
    return ModCurve_download().download_modular_curve(label, lang="magma")

@modcurve_page.route("/download_to_sage/<label>")
def modcurve_sage_download(label):
    return ModCurve_download().download_modular_curve(label, lang="sage")

@modcurve_page.route("/download_to_text/<label>")
def modcurve_text_download(label):
    return ModCurve_download().download_modular_curve(label, lang="text")
<|MERGE_RESOLUTION|>--- conflicted
+++ resolved
@@ -566,7 +566,6 @@
         s += "Nrat_cusps := %s\n" % rec['cusps']
         if rec['jmap']:
             s += "// Map to j-line\n"
-            # TODO: I think this is relative map; should compose to get map to PP1
             s += "jmap := %s;\n" % rec['jmap']
         if rec['Emap']:
             s += "// Map to j-line\n"
@@ -590,128 +589,10 @@
 
     def download_modular_curve(self, label, lang):
         if lang == "magma":
-<<<<<<< HEAD
             return self.download_modular_curve_magma(label)
         elif lang == "sage":
             return self.download_modular_curve_sage(label)
         elif lang == "text":
-=======
-            s += "// Magma code for modular curve with label %s\n\n" % label
-            if rec['name'] or rec['CPlabel'] or rec['Slabel'] or rec['SZlabel'] or rec['RZBlabel']:
-                s += "// other names and/or labels\n"
-                if rec['name']:
-                    s += "// Curve name: %s\n" % rec['name']
-                if rec['CPlabel']:
-                    s += "// Cummins-Pauli label: %s\n" % rec['CPlabel']
-                if rec['RZBlabel']:
-                    s += "// Rouse-Zureick-Brown label: %s\n" % rec['RZBlabel']
-                if rec['Slabel']:
-                    s += "// Sutherland label: %s\n" % rec['Slabel']
-                if rec['SZlabel']:
-                    s += "// Sutherland-Zywina label: %s\n" % rec['SZlabel']
-            s += "\n// Group data\n"
-            s += "level := %s;\n" % rec['level']
-            s += "// Elements that, together with Gamma(level), generate the group\n"
-            s += "gens := %s;\n" % rec['generators']
-            s += "// Group contains -1?\n"
-            s += "ContainsMinus1 := %s;\n" % rec['contains_negative_one']
-            s += "// Index in Gamma(1)\n"
-            s += "index := %s;\n" % rec['index']
-            s += "\n// Curve data\n"
-            s += "conductor := %s;\n" % rec['conductor']
-            s += "bad_primes := %s;\n" % rec['bad_primes']
-            s += "// Make plane model, if computed;\n"
-            if rec["plane_model"]:
-                s += "QQ := Rationals();\n"
-                s += "R<X,Y,Z> := PolynomialRing(QQ,3);\n"
-                s += "XX := Curve(ProjectiveSpace(R), %s);\n" % rec['plane_model']
-            s += "// Genus\n"
-            s += "g := %s;\n" % rec['genus']
-            s += "// Rank\n"
-            s += "r := %s;\n" % rec['rank']
-            if rec['gonality'] != -1:
-                s += "// Exact gonality known\n"
-                s += "gamma := %s;\n" % rec['gonality']
-            else:
-                s += "// Exact gonality unknown, but contained in following interval\n"
-                s += "gamma_int := %s;\n" % rec['gonality_bounds']
-            s += "\n// Modular data\n"
-            s += "// Number of cusps\n"
-            s += "Ncusps := %s;\n" % rec['cusps']
-            s += "// Number of rational cusps\n"
-            s += "Nrat_cusps := %s;\n" % rec['cusps']
-            if rec['jmap']:
-                s += "// Map to j-line\n"
-                s += "jmap := %s;\n" % rec['jmap']
-            if rec['Emap']:
-                s += "// Map to j-line\n"
-                s += "Emap := %s;\n" % rec['Emap']
-            s += "// CM discriminants\n"
-            s += "CM_discs := %s;\n" % rec['cm_discriminants']
-            s += "// groups containing given group, corresponding to curves covered by given curve\n"
-            s += "covers := %s;\n" % str(rec['parents']).replace("'",'"')
-            return(self._wrap(s, label, lang=lang))
-
-        # once more with feeling
-        elif lang == "sage":
-            s += "# Sage code for modular curve with label %s\n\n" % label
-
-            if rec['name'] or rec['CPlabel'] or rec['Slabel'] or rec['SZlabel'] or rec['RZBlabel']:
-                s += "# other names and/or labels\n"
-                if rec['name']:
-                    s += "# Curve name: %s\n" % rec['name']
-                if rec['CPlabel']:
-                    s += "# Cummins-Pauli label: %s\n" % rec['CPlabel']
-                if rec['RZBlabel']:
-                    s += "# Rouse-Zureick-Brown label: %s\n" % rec['RZBlabel']
-                if rec['Slabel']:
-                    s += "# Sutherland label: %s\n" % rec['Slabel']
-                if rec['SZlabel']:
-                    s += "# Sutherland-Zywina label: %s\n" % rec['SZlabel']
-            s += "\n# Group data\n"
-            s += "level = %s\n" % rec['level']
-            s += "# Elements that, together with Gamma(level), generate the group\n"
-            s += "gens = %s\n" % rec['generators']
-            s += "# Group contains -1?\n"
-            s += "ContainsMinus1 = %s\n" % rec['contains_negative_one']
-            s += "# Index in Gamma(1)\n"
-            s += "index = %s\n" % rec['index']
-            s += "\n# Curve data\n"
-            s += "conductor = %s\n" % rec['conductor']
-            s += "bad_primes = %s\n" % rec['bad_primes']
-            s += "# Make plane model, if computed\n"
-            if rec["plane_model"]:
-                s += "QQ = Rationals()\n"
-                s += "R<X,Y,Z> = PolynomialRing(QQ,3)\n"
-                s += "XX = Curve(ProjectiveSpace(R), %s)\n" % rec['plane_model']
-            s += "# Genus\n"
-            s += "g = %s\n" % rec['genus']
-            s += "# Rank\n"
-            s += "r = %s\n" % rec['rank']
-            if rec['gonality'] != -1:
-                s += "# Exact gonality known\n"
-                s += "gamma = %s\n" % rec['gonality']
-            else:
-                s += "# Exact gonality unknown, but contained in following interval\n"
-                s += "gamma_int = %s\n" % rec['gonality_bounds']
-            s += "\n# Modular data\n"
-            s += "# Number of cusps\n"
-            s += "Ncusps = %s\n" % rec['cusps']
-            s += "# Number of rational cusps\n"
-            s += "Nrat_cusps = %s\n" % rec['cusps']
-            if rec['jmap']:
-                s += "# Map to j-line\n"
-                s += "jmap = %s\n" % rec['jmap']
-            if rec['Emap']:
-                s += "# Map to j-line\n"
-                s += "Emap = %s\n" % rec['Emap']
-            s += "# CM discriminants\n"
-            s += "CM_discs = %s\n" % rec['cm_discriminants']
-            s += "# groups containing given group, corresponding to curves covered by given curve\n"
-            s += "covers = %s\n" % rec['parents']
-            return(self._wrap(s, label, lang=lang))
-        if lang == "text":
->>>>>>> 9c8be120
             data = db.gps_gl2zhat_test.lookup(label)
             if data is None:
                 return abort(404, "Label not found: %s" % label)
