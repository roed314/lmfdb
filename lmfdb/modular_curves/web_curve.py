# -*- coding: utf-8 -*-

import re
from collections import Counter
from flask import url_for

from sage.all import lazy_attribute, prod, euler_phi, ZZ, QQ, latex, PolynomialRing, lcm, NumberField
from lmfdb.utils import WebObj, integer_prime_divisors, teXify_pol, web_latex, pluralize, display_knowl, raw_typeset, prop_int_pretty
from lmfdb.utils.web_display import compress_multipolynomial
from lmfdb import db
from lmfdb.classical_modular_forms.main import url_for_label as url_for_mf_label
from lmfdb.elliptic_curves.elliptic_curve import url_for_label as url_for_EC_label
from lmfdb.ecnf.main import url_for_label as url_for_ECNF_label
from lmfdb.number_fields.number_field import field_pretty
from lmfdb.number_fields.web_number_field import nf_display_knowl, cycloinfo
from lmfdb.groups.abstract.main import abstract_group_display_knowl

from sage.databases.cremona import cremona_letter_code

coarse_label_re = r"(\d+)\.(\d+)\.(\d+)\.([a-z]+)\.(\d+)"
fine_label_re = r"(\d+)\.(\d+)\.(\d+)-(\d+)\.([a-z]+)\.(\d+)\.(\d+)"
iso_class_re = r"(\d+)\.(\d+)\.(\d+)\.([a-z]+)"
LABEL_RE = re.compile(f"({coarse_label_re})|({fine_label_re})")
FINE_LABEL_RE = re.compile(fine_label_re)
COARSE_LABEL_RE = re.compile(coarse_label_re)
ISO_CLASS_RE = re.compile(f"{iso_class_re}")

def get_bread(tail=[]):
    base = [("Modular curves", url_for(".index")), (r"$\Q$", url_for(".index_Q"))]
    if not isinstance(tail, list):
        tail = [(tail, " ")]
    return base + tail

def showexp(c, wrap=True):
    if c == 1:
        return ""
    elif wrap:
        return f"$^{{{c}}}$"
    else:
        return f"^{{{c}}}"

def my_field_pretty(nflabel):
    # We use Q(i) to make coordinates shorter
    if nflabel == "2.0.4.1":
        return r"\(\Q(i)\)"
    return field_pretty(nflabel)

def showj(j):
    if j is None:
        return ""
    elif "/" in j:
        return r"$\tfrac{%s}{%s}$" % tuple(j.split("/"))
    else:
        return f"${j}$"

def showj_fac(j):
    j = QQ(j)
    if j == 0 or j.denominator() == 1 and j.numerator().is_prime():
        return ""
    else:
        return "$= %s$" % latex(j.factor())

def showj_nf(j, jfield, jorig, resfield):
    if j is None:
        return ""
    Ra = PolynomialRing(QQ, 'a')
    if "," in j:
        s = None
        f = Ra([QQ(c) for c in j.split(",")])
        if jfield.startswith("2."):
            D = ZZ(jfield.split(".")[2])
            if jfield.split(".")[1] == "0":
                D = -D
            x = Ra.gen()
            if D % 4 == 1:
                K = NumberField(x**2 - x - (D - 1)//4, 'a')
            else:
                K = NumberField(x**2 - D//4, 'a')
            if K.class_number() == 1:
                jj = K((f).padded_list(K.degree()))
                jfac = latex(jj.factor())
                s = f"${jfac}$"
        if s is None:
            d = f.denominator()
            if d == 1:
                s = web_latex(f)
            else:
                s = fr"$\tfrac{{1}}{{{latex(d.factor())}}} \left({latex(d*f)}\right)$"
    else:
        if "/" in j:
            fac = f" = {latex(QQ(j).factor())}"
            a, b = j.split("/")
            s = r"$\tfrac{%s}{%s}%s$" % (a, b, fac)
        elif j != "0":
            s = f"${j} = {latex(ZZ(j).factor())}$"
        else:
            s = "$0$"
    if resfield == "1.1.1.1":
        url = url_for("ec.rational_elliptic_curves", jinv=j, showcol="jinv")
    else:
        if jorig is None:
            jorig = j
        # ECNF search wants j-invariants formatted as a polynomial
        if "," in j:
            j = str(f).replace(" ", "")
        url = url_for("ecnf.index", jinv=j, field=resfield, showcol="jinv")
    return '<a href="%s">%s</a>' % (url, s)

def canonicalize_name(name):
    cname = "X" + name[1:].lower().replace("_", "").replace("^", "")
    if cname[:4] == "Xs4(":
        cname = cname.upper()
    elif cname in ["X1(2,2)", "Xpm1(2,2)", "Xsp(2)", "Xarith(2)"]:
        cname = "X(2)"
    elif cname in ["X1(2)", "Xpm1(2)", "Xsp+(2)"]:
        cname = "X0(2)"
    elif cname == "Xpm1(3)":
        cname = "X0(3)"
    elif cname in ["Xns+(2)", "Xarith(1)"]:
        cname = "X(1)"
    elif cname == "Xpm1(4)":
        cname = "X0(4)"
    elif cname == "Xpm1(6)":
        cname = "X0(6)"
    return cname

def name_to_latex(name):
    if not name:
        return ""
    name = canonicalize_name(name)
    if "+" in name:
        name = name.replace("+", "^+")
    if "ns" in name:
        name = name.replace("ns", r"{\mathrm{ns}}")
    elif "sp" in name:
        name = name.replace("sp", r"{\mathrm{sp}}")
    elif "S4" in name:
        name = name.replace("S4", "{S_4}")
    elif "pm1" in name:
        name = name.replace("pm1", r"{\pm1}")
<<<<<<< HEAD
=======
    elif "sym" in name:
        name = name.replace('sym', r"{\mathrm{sym}}")
>>>>>>> 655cb29b
    elif "arith" in name:
        name = name.replace('arith', r"{\mathrm{arith}}")
    if name[1] != "(":
        name = "X_" + name[1:]
    return f"${name}$"

def factored_conductor(conductor):
    return "\\cdot".join(f"{p}{showexp(e, wrap=False)}" for (p, e) in conductor) if conductor else ("1" if conductor == [] else r"?")

def remove_leading_coeff(jfac):
    if "(%s)" % jfac.unit() == (str(jfac).split("*")[0]).replace(' ',''):
        return "*".join(str(jfac).split("*")[1:])
    else:
        return str(jfac)

def formatted_dims(dims, mults):
    if dims is None:
        return "not computed"
    if not dims:
        return ""
    # Collapse newforms with the same dimension
    collapsed = Counter()
    for d, c in zip(dims, mults):
        collapsed[d] += c
    dims, mults = zip(*(sorted(collapsed.items())))
    return "$" + r"\cdot".join(f"{d}{showexp(c, wrap=False)}" for (d, c) in zip(dims, mults)) + "$"

def formatted_newforms(newforms, mults):
    if newforms is None:
        return "not computed"
    if not newforms:
        return ""
    return ", ".join(f'<a href="{url_for_mf_label(label)}">{label}</a>{showexp(c)}' for (label, c) in zip(newforms, mults))

def formatted_model_html(self, m):
#this is only for curves with models
#but not curves with self.has_more_models
#and also not for genus 0 cuves with points
#we need to somehow give this info
    eqn_threshold = 3 #this displays threshold - 1 lines to start
    eqns, lines, nb_var, typ, smooth = formatted_model_data(m)
    def title_of_model(self, lines, nb_var, typ, smooth):
        if typ == 0:
            title =  display_knowl('ag.canonical_model', 'Canonical model') +\
             r" in $\mathbb{P}^{ %d }$ " % (nb_var-1,)
            if len(lines) > eqn_threshold:
                title += " defined by %d equations" % (len(lines) - 1,)
            return title
        elif typ == 2:
            #smooth is true, false, or none
            if smooth == True:
                return display_knowl('modcurve.plane_model', 'Smooth plane model')+\
                " Smooth plane model"
            elif smooth == False:
                return display_knowl('modcurve.plane_model', 'Singular plane model') +\
                " Singular plane model"
            else:
                return display_knowl('modcurve.plane_model', 'Plane model')+\
                    " Plane model"
        elif typ == 5:
            if self.genus == 1:
                return display_knowl('ec.weierstrass_coeffs', 'Weierstrass model') +\
                " Weierstrass model"
            else:
                return display_knowl('ag.hyperelliptic_curve', 'Weierstrass model') +\
                " Weierstrass model"
        elif typ == 7:
            return display_knowl('ag.hyperelliptic_curve', 'Geometric Weierstrass model')+\
            " Geometric Weierstrass model"
        elif typ == 8:
            return display_knowl('modcurve.embedded_model', 'Embedded model') +\
             r" Embedded model in $\mathbb{P}^{%d}$" % (nb_var-1,)
    def equation_of_model(lines, typ):
        table = '<table valign="center">'+\
        '<tr>'+\
        f'<td> $ {lines[0]} $ </td>' +\
        '<td style="padding: 5px 0px;">$=$</td>'+\
        f'<td> $ {lines[1]} $</td>' +\
        '</tr>'
        if typ == 2 or typ == 5: #plane or weierstrass, 1 eqn
            pass
        elif typ == 0 or typ == 8: #canonical or embedded, many equations = 0
            if len(lines) < 7:
                for line in lines[2:]:
                    table += '<tr><td></td><td style="padding: 5px 0px;">$=$</td>' +\
                    f'<td> ${line}$</td>' +\
                    '</tr>'
            else:
                for line in lines[2:5]:
                    table += '<tr><td></td><td style="padding: 5px 0px;">$=$</td>' +\
                    f'<td> ${line}$</td>' +\
                    '</tr>'
                table += r'<tr><td></td><td style="padding: 5px 0px;">$=$</td><td>$\cdots$</td> </tr>'
        elif typ == 7: #geometric weierstrass, 2 eqns
            table += '<tr>' +\
            f'<td> ${lines[2]}$</td>' +\
            '<td style="padding: 5px 0px;">$=$</td>' +\
            f'<td> ${lines[3]}$</td>' +\
            '</tr>'
        return table + '</table>'
    title = title_of_model(self, lines, nb_var, typ, smooth)
    table = equation_of_model(lines, typ)
    table = raw_typeset(eqns,table)
    return "<p>" + title + "</p>" + "\n" + table


def formatted_model_data(m):
    if m["model_type"] == 5: #Weierstrass equation
        assert m["number_variables"] == 3
        R1 = PolynomialRing(ZZ, "x")
        R2 = PolynomialRing(R1, "y")
        y = R2.gen()
        R3 = PolynomialRing(R2, "z")

        assert len(m["equation"]) == 1
        F = R3(m["equation"][0])
        F2 = R2(F.subs(z=1))
        if F2.monomial_coefficient(y**2) != -1:
            F2 *= -1
        assert F2.monomial_coefficient(y**2) == -1
        eqns = [F2]
        lines = [
            latex(elt)
            for elt in [
               -sum(F2.monomial_coefficient(elt) * elt for elt in [y, y**2]),
               F2.constant_coefficient(),
            ]
        ]

    elif m["model_type"] == 7: #geometric weierstrass
        assert m["number_variables"] == 4
        assert len(m["equation"]) == 2
        R3 = PolynomialRing(ZZ, 3, "x,y,z", order="lex")
        R4 = PolynomialRing(R3, "w")
        w = R4.gen()
        if "w^2" not in m["equation"][1]:
            m["equation"][1], m["equation"][0] = m["equation"]
        C = R3(m["equation"][0])
        F = R4(m["equation"][1])
        if F.monomial_coefficient(w**2).constant_coefficient() > 0:
            F *= -1
        lines = [
           latex(elt)
           for elt in [
               -sum(F.monomial_coefficient(elt) * elt for elt in [w, w**2]),
               F.constant_coefficient(),
           ]
        ]
        lines += ["0", latex(C)]
        eqns = [F, C]
    elif m["model_type"] == 2: #plane model

        assert m["number_variables"] == 3
        assert len(m["equation"]) == 1
        fqq = PolynomialRing(QQ, 3, "x,y,z", order="lex")(m["equation"][0])
        eqns = [(fqq*fqq.denominator()).change_ring(ZZ)]
        f = compress_multipolynomial(eqns[0])
        lines = ["0"] + [f.lower()]

    else:
        # lines = [teXify_pol(l).lower() for l in m["equation"].replace(" ","").split("=")]
        # if len(lines)>2: #display as 0 = ...
        #    lines = ["0"] + [l for l in lines if l != "0"]
        # variable order is xyzwtuvrsabcdefghiklmnopqj
        R = PolynomialRing(ZZ, list("xyzwtuvrsabcdefghiklmnopqj"), order="lex")
        eqns = [R(m["equation"][i]) for i in range(len(m["equation"]))]
        lines = ["0"] + [compress_multipolynomial(e).lower() for e in eqns]

    return (eqns, lines, m["number_variables"], m["model_type"], m["smooth"])


def formatted_map(m, codomain_name="X(1)", codomain_equation=[]):
    f = {}
    for key in ["degree", "domain_model_type", "codomain_label", "codomain_model_type"]:
        f[key] = m[key]
    nb_coords = len(m["coordinates"])
    f["codomain_name"] = codomain_name
    varhigh = "XYZWTUVRSABCDEFGHIKLMNOPQJ"
    f["codomain_equation"] = ["0"] + [teXify_pol(l).upper() for l in codomain_equation]
    lead = m["leading_coefficients"]
    if lead is None:
        lead = ["1"]*nb_coords
    else:
        # Need to fix exponents without curly braces
        def fix_exp(x):
            if x.count("^") == 1:
                b, e = x.split("^")
                if len(e) > 1:
                    e = "{" + e + "}"
                return f"{b}^{e}"
            return x
        lead = [r"\cdot".join(fix_exp(pp) for pp in c.split("*")) for c in lead]
    eqs = [teXify_pol(p).lower() for p in m["coordinates"]]
    if nb_coords == 2 and not (f["codomain_label"] == "1.1.0.a.1" and f["codomain_model_type"] == 4):
        nb_coords = 1
        f["coord_names"] = ["f"]
    elif nb_coords <= 26:
        f["coord_names"] = varhigh[:nb_coords]
    else: #x0,...,xn
        f["coord_names"] = ["x_{%s}" % i for i in range(nb_coords)]
    f["nb_coords"] = nb_coords

    if nb_coords == 1: #display only one coordinate as a quotient
        if lead[0][0] == "-":
            sgn = "-"
            lead[0] = lead[0][1:]
        else:
            sgn = ""
        if eqs[1] == "1" and lead == ["1","1"]:
            equations = [eqs[0]]
        elif eqs[1] == "1" and lead[1] == "1" and m["factored"] and eqs[0].count("(") > 0:
            equations = ["{}{}".format(lead[0], eqs[0])]
        elif eqs[1] == "1" and lead[1] == "1":
            equations = ["{}({})".format(lead[0], eqs[0])]
        elif eqs[1] == "1":
            equations = [r"\frac{%s}{%s}" % (eqs[0], lead[0])]
        elif lead == ["1","1"]:
            equations = [r"\frac{%s}{%s}" % (eqs[0], eqs[1])]
        elif lead[1] == "1":
            equations = [r"%s\,\frac{%s}{%s}" % (lead[0], eqs[0], eqs[1])]
        else:
            equations = [r"\frac{%s}{%s}\cdot\frac{%s}{%s}" % (lead[0], lead[1], eqs[0], eqs[1])]
        equations[0] = sgn + equations[0]
    else: #2 or more coordinates, do not display as quotients
        equations = []
        for j in range(len(eqs)):
            if lead[j] == "1":
                equations.append(eqs[j])
            elif m["factored"] and eqs[j].count("(") > 0:
                equations.append("{}{}".format(lead[j], eqs[j]))
            else:
                equations.append("{}({})".format(lead[j], eqs[j]))
    f["equations"] = equations
    return(f)

def difference(Ad, Bd, Am, Bm):
    # Ad and Bd are lists of dimensions, Am, Bm of multiplicities
    # Returns two lists (dims, mult) for A - B.
    if Ad is None:
        Ad, Am = [], []
    if Bd is None:
        Bd, Bm = [], []
    C = Counter()
    for d, m in zip(Ad, Am):
        C[d] += m
    for d, m in zip(Bd, Bm):
        C[d] -= m
    C = {d: m for (d,m) in C.items() if m != 0}
    if not C:
        return [], []
    return tuple(zip(*(sorted(C.items()))))

def modcurve_link(label):
    return '<a href="%s">%s</a>'%(url_for("modcurve.by_label",label=label),label)

def combined_data(label):
    data = db.gps_gl2zhat_fine.lookup(label)
    if data is None:
        return
    if not data["contains_negative_one"]:
        coarse = db.gps_gl2zhat_fine.lookup(data["coarse_label"], ["parents", "newforms", "obstructions", "traces"])
        data["coarse_parents"] = coarse.pop("parents")
        data.update(coarse)
    return data

def learnmore_list():
    return [('Source and acknowledgments', url_for(".how_computed_page")),
            ('Completeness of the data', url_for(".completeness_page")),
            ('Reliability of the data', url_for(".reliability_page")),
            ('Modular curve labels', url_for(".labels_page"))]

class WebModCurve(WebObj):
    table = db.gps_gl2zhat_fine

    # We have to modify _get_dbdata, since we need to also include information from the coarse modular curve
    def _get_dbdata(self):
        return combined_data(self.label)

    @lazy_attribute
    def properties(self):
        props = [
            ("Label", self.label),
            ("Level", prop_int_pretty(self.level)),
            ("Index", prop_int_pretty(self.index)),
            ("Genus", prop_int_pretty(self.genus)),
        ]
        if self.image is not None:
            props.append((None, self.image))
        if hasattr(self,"rank") and self.rank is not None:
            props.append(("Analytic rank", prop_int_pretty(self.rank)))
        props.extend([("Cusps", prop_int_pretty(self.cusps)),
                      (r"$\Q$-cusps", prop_int_pretty(self.rational_cusps))])
        return props

    @lazy_attribute
    def image(self):
        img = db.modcurve_pictures.lookup(self.psl2label, "image")
        if img:
            return f'<img src="{img}" width="200" height="200"/>'

    @lazy_attribute
    def friends(self):
        if self.coarse_label == self.label:
            friends = [("Gassmann class " + self.coarse_class, url_for(".by_label", label=self.coarse_class))]
        else:
            friends = []
        if self.simple and self.newforms:
            friends.append(("Modular form " + self.newforms[0], url_for_mf_label(self.newforms[0])))
            if self.curve_label:
                assert self.genus in [1,2]
                route = "ec.by_ec_label" if self.genus == 1 else "g2c.by_label"
                name = ("Elliptic" if self.genus ==1 else "Genus 2") + " curve " + self.curve_label
                friends.append((name, url_for(route, label=self.curve_label)))
            else: # the best we can do is to point to the isogeny class
                if self.genus == 1:
                    s = self.newforms[0].split(".")
                    label = s[0] + "." + s[3]
                    friends.append(("Isogeny class " + label, url_for("ec.by_ec_label", label=label)))
                if self.genus == 2:
                    g2c_url = db.lfunc_instances.lucky({'Lhash':str(self.trace_hash), 'type' : 'G2Q'}, 'url')
                    if g2c_url:
                        s = g2c_url.split("/")
                        label = s[2] + "." + s[3]
                        friends.append(("Isogeny class " + label, url_for("g2c.by_label", label=label)))
            friends.append(("L-function", "/L" + url_for_mf_label(self.newforms[0])))
        else:
            friends.append(("L-function not available",""))
        if self.genus > 0 and self.trace_hash is not None:
            for r in self.table.search({'trace_hash':self.trace_hash},['label','name','newforms']):
                if r['newforms'] == self.newforms and r['label'] != self.label:
                    friends.append(("Modular curve " + (r['name'] if r['name'] else r['label']),url_for("modcurve.by_label", label=r['label'])))
        return friends

    @lazy_attribute
    def bread(self):
        tail = []
        A = ["level", "index", "genus"]
        D = {}
        for a in A:
            D[a] = getattr(self, a)
            tail.append(
                (str(D[a]), url_for(".index_Q", **D))
            )
        if not self.contains_negative_one:
            D["level"] = self.coarse_level
            D["index"] = self.coarse_index
            D["contains_negative_one"] = "yes"
            tail.append(
                (str(D["level"]), url_for(".index_Q", **D))
            )
        tail.append((cremona_letter_code(self.coarse_class_num-1), url_for(".by_label", label=self.coarse_class))),
        tail.append((self.coarse_num, url_for(".by_label", label=self.coarse_label)))
        if not self.contains_negative_one:
            tail.append((self.fine_num, url_for(".by_label", label=self.label)))
        return get_bread(tail)

    @lazy_attribute
    def display_name(self):
        if self.name:
            return name_to_latex(self.name)
        else:
            return self.label

    @lazy_attribute
    def title(self):
        return f"Modular curve {self.display_name}"

    @lazy_attribute
    def formatted_dims(self):
        return formatted_dims(self.dims, self.mults)

    @lazy_attribute
    def formatted_newforms(self):
        return formatted_newforms(self.newforms, self.mults)

    @lazy_attribute
    def obstruction_primes(self):
        if len(self.obstructions) < 10:
            return ",".join(str(p) for p in self.obstructions if p != 0)
        else:
            return ",".join(str(p) for p in self.obstructions[:3] if p != 0) + r",\ldots," + str(self.obstructions[-1])

    @lazy_attribute
    def coarse_description(self):
        if self.contains_negative_one:
            return r"yes"
        else:
            return r"no $\quad$ (see %s for the level structure with $-I$)"%(modcurve_link(self.coarse_label))

    @lazy_attribute
    def quadratic_refinements(self):
        if self.contains_negative_one:
            qtwists = list(self.table.search({'coarse_label':self.label}, 'label'))
            if len(qtwists) > 1:
                return r"%s"%(', '.join([modcurve_link(label) for label in qtwists if label != self.label]))
            else:
                return r"none in database"
        else:
            return "none"

    @lazy_attribute
    def cusps_display(self):
        if self.cusps == 1:
            return "$1$ (which is rational)"
        elif self.rational_cusps == 0:
            return f"${self.cusps}$ (none of which are rational)"
        elif self.rational_cusps == 1:
            return f"${self.cusps}$ (of which $1$ is rational)"
        elif self.cusps == self.rational_cusps:
            return f"${self.cusps}$ (all of which are rational)"
        else:
            return f"${self.cusps}$ (of which ${self.rational_cusps}$ are rational)"

    @lazy_attribute
    def cusp_widths_display(self):
        if not self.cusp_widths:
            return ""
        return "$" + r"\cdot".join(f"{w}{showexp(n, wrap=False)}" for (w,n) in self.cusp_widths) + "$"

    @lazy_attribute
    def cusp_orbits_display(self):
        if not self.cusp_orbits:
            return ""
        return "$" + r"\cdot".join(f"{w}{showexp(n, wrap=False)}" for (w,n) in self.cusp_orbits) + "$"

    @lazy_attribute
    def cm_discriminant_list(self):
        return ",".join(str(D) for D in self.cm_discriminants)

    @lazy_attribute
    def factored_conductor(self):
        return factored_conductor(self.conductor)

    @lazy_attribute
    def models_to_display(self):
        return list(db.modcurve_models.search({"modcurve": self.coarse_label, "dont_display": False}, ["equation", "number_variables", "model_type", "smooth"]))

    @lazy_attribute
    def formatted_models(self):
        return [formatted_model_html(self, m) for m in self.models_to_display]

    @lazy_attribute
    def models_count(self):
        return db.modcurve_models.count({"modcurve": self.coarse_label})

    @lazy_attribute
    def has_more_models(self):
        return len(self.models_to_display) < self.models_count

    @lazy_attribute
    def modelmaps_to_display(self):
        # Ensure domain model and map have dont_display = False
        domain_types = [1] + [m["model_type"] for m in self.models_to_display]
        return list(db.modcurve_modelmaps.search(
            {"domain_label": self.coarse_label,
             "dont_display": False,
             "domain_model_type":{"$in": domain_types}},
            ["degree", "domain_model_type", "codomain_label", "codomain_model_type",
             "coordinates", "leading_coefficients", "factored"]))

    def display_j(self, domain_model_type):
        jmaps = [m for m in self.modelmaps_to_display if m["codomain_label"] == "1.1.0.a.1" and m["domain_model_type"] == domain_model_type]
        return len(jmaps) >= 1

    def display_E4E6(self, domain_model_type):
        jmaps = [m for m in self.modelmaps_to_display if m["codomain_label"] == "1.1.0.a.1" and m["codomain_model_type"] == 4 and m["domain_model_type"] == domain_model_type]
        return len(jmaps) >= 1

    def model_type_str(self, model_type):
        if model_type == 0:
            return "canonical model"
        elif model_type in [2, -2]:
            return "plane model"
        elif model_type == 5:
            return "Weierstrass model"
        elif model_type == 7:
            return "Geometric hyperelliptic model"
        elif model_type == 8:
            # Not sure what to call this either
            return "embedded model"
        return ""

    def model_type_knowl(self, model_type):
        if model_type == 0:
            return display_knowl('ag.canonical_model', 'Canonical model')
        elif model_type in [2, -2]:
            return display_knowl('modcurve.plane_model', 'Plane model')
        elif model_type == 5:
            if self.genus == 1:
                return display_knowl('ec.weierstrass_coeffs', 'Weierstrass model')
            else:
                return display_knowl('ag.hyperelliptic_curve', 'Weierstrass model')
        elif model_type == 7:
            return display_knowl('ag.hyperelliptic_curve', 'Geometric Weierstrass model')
        elif model_type == 8:
            return display_knowl('modcurve.embedded_model', 'Embedded model')
        return ""

    def model_type_domain(self, model_type):
        s = self.model_type_str(model_type)
        if s:
            s = f"from the {s} of this modular curve"
        return s

    def model_type_codomain(self, model_type):
        s = self.model_type_str(model_type)
        if s:
            s = f"the {s} of"
        return s

    def formatted_jmap(self, domain_model_type):
        jmaps = [m for m in self.modelmaps_to_display if m["codomain_label"] == "1.1.0.a.1" and m["domain_model_type"] == domain_model_type]
        jmap = [m for m in jmaps if m["codomain_model_type"] == 1]
        f1 = formatted_map(jmap[0]) if jmap else {}
        f = {}
        f["degree"] = jmaps[0]["degree"]
        f["domain_model_type"] = jmaps[0]["domain_model_type"]
        f["codomain_model_type"] = 1
        f["codomain_label"] = "1.1.0.a.1"
        f["codomain_name"] = "X(1)"
        f["codomain_equation"] = ""
        nb_coords = 0
        f["coord_names"] = []
        f["equations"] = []
        if jmap:
            nb_coords += 1
            f["equations"] += f1["equations"]
        if self.display_E4E6(domain_model_type):
            nb_coords += 1
            f["equations"] += [r"1728\,\frac{E_4^3}{E_4^3-E_6^2}"]
        f["nb_coords"] = nb_coords
        f["coord_names"] = ["j"] + [""]*(nb_coords-1)
        return(f)

    def formatted_E4E6(self, domain_model_type):
        E4E6 = [m for m in self.modelmaps_to_display if m["codomain_label"] == "1.1.0.a.1" and m["codomain_model_type"] == 4 and m["domain_model_type"] == domain_model_type][0]
        f = formatted_map(E4E6)
        f["coord_names"] = ["E_4", "E_6"]
        return(f)

    @lazy_attribute
    def formatted_modelisos(self):
        maps = [m for m in self.modelmaps_to_display if m["codomain_label"] == self.label]
        models = {rec["model_type"]: rec["equation"] for rec in self.models_to_display}
        maps = [formatted_map(m, codomain_name=self.name, codomain_equation=models[m["codomain_model_type"]]) for m in maps]
        return [(m["degree"], m["domain_model_type"], m["codomain_label"], m["codomain_model_type"], m["codomain_name"], m["codomain_equation"], m["coord_names"], m["equations"]) for m in maps]

    @lazy_attribute
    def formatted_jmaps(self):
        maps = []
        for domain_model_type in [0,8,1,5,-2]:
            if self.display_j(domain_model_type):
                maps.append(self.formatted_jmap(domain_model_type))
            if self.display_E4E6(domain_model_type):
                maps.append(self.formatted_E4E6(domain_model_type))
        return maps

    @lazy_attribute
    def other_formatted_maps(self):
        maps = [m for m in self.modelmaps_to_display if m["codomain_label"] not in [self.label, "1.1.0.a.1"]]
        res = []
        if maps:
            codomain_labels = [m["codomain_label"] for m in maps]
            codomains = list(db.gps_gl2zhat_fine.search(
                {"label": {"$in": codomain_labels}},
                ["label","name"]))
            # Do not display maps for which the codomain model has dont_display = False
            image_eqs = list(db.modcurve_models.search(
                {"modcurve": {"$in": codomain_labels},
                 "dont_display": False},
                ["modcurve", "model_type", "equation"]))
            for m in maps:
                codomain = [crv for crv in codomains if crv["label"] == m["codomain_label"]][0]
                codomain_name = codomain["name"]
                image_eq = [model for model in image_eqs
                            if model["modcurve"] == m["codomain_label"]
                            and model["model_type"] == m["codomain_model_type"]]
                if len(image_eq) > 0:
                    codomain_equation = image_eq[0]["equation"]
                    res.append(formatted_map(m, codomain_name=codomain_name,
                                             codomain_equation=codomain_equation))
        return res

    @lazy_attribute
    def all_formatted_maps(self):
        maps = self.formatted_jmaps + self.other_formatted_maps
        return [(m["degree"], m["domain_model_type"], m["codomain_label"], m["codomain_model_type"], m["codomain_name"], m["codomain_equation"], m["coord_names"], m["equations"]) for m in maps]

    @lazy_attribute
    def modelmaps_count(self):
        return db.modcurve_modelmaps.count({"domain_label": self.coarse_label})

    @lazy_attribute
    def has_more_modelmaps(self):
        return len(self.modelmaps_to_display) < self.modelmaps_count

    def cyclic_isogeny_field_degree(self):
        return min(r[1] for r in self.isogeny_orbits if r[0] == self.level)

    def cyclic_torsion_field_degree(self):
        return min(r[1] for r in self.orbits if r[0] == self.level)

    def full_torsion_field_degree(self):
        N = self.level
        P = integer_prime_divisors(N)
        GL2size = euler_phi(N) * N * (N // prod(P))**2 * prod(p**2 - 1 for p in P)
        return GL2size // self.index

    def show_generators(self):
        if not self.generators: # 2.6.0.a.1
            return "trivial subgroup"
        return ", ".join(r"$\begin{bmatrix}%s&%s\\%s&%s\end{bmatrix}$" % tuple(g) for g in self.generators)

    def show_subgroup(self):
        if self.Glabel:
            return abstract_group_display_knowl(self.Glabel)
        return ""

    def _curvedata(self, query, flip=False):
        # Return display data for covers/covered by/factorization
        curves = self.table.search(query, ["label", "coarse_label", "level", "index", "psl2index", "genus", "name", "rank", "newforms", "dims", "mults"])
        return [(
            C["label"],
            name_to_latex(C["name"]) if C.get("name") else C["label"],
            C["level"],
            C["index"] // self.index if flip else self.index // C["index"], # relative index
            C["psl2index"] // self.psl2index if flip else self.psl2index // C["psl2index"], # relative degree
            C["genus"],
            "?" if C["rank"] is None else C["rank"],
            "not computed" if C["dims"] is None or self.dims is None else
            (formatted_dims(*difference(C["dims"], self.dims,
                                        C["mults"], self.mults)) if flip else
             formatted_dims(*difference(self.dims, C["dims"],
                                        self.mults, C["mults"]))))
                for C in curves]

    @lazy_attribute
    def modular_covers(self):
        return self._curvedata({"label":{"$in": self.parents}})

    @lazy_attribute
    def modular_covered_by(self):
        return self._curvedata({"parents":{"$contains": self.label}}, flip=True)

    @lazy_attribute
    def fiber_product_of(self):
        return self._curvedata({"label": {"$in": self.factorization, "$not": self.label}})

    @lazy_attribute
    def newform_level(self):
        if self.newforms is None:
            return 1
        return lcm([int(f.split('.')[0]) for f in self.newforms])

    @lazy_attribute
    def downloads(self):
        self.downloads = [
            (
                "Code to Magma",
                url_for(".modcurve_magma_download", label=self.label),
            ),
            (
                "Code to SageMath",
                url_for(".modcurve_sage_download", label=self.label),
            ),
            (
                "All data to text",
                url_for(".modcurve_text_download", label=self.label),
            ),
            (
                'Underlying data',
                url_for(".modcurve_data", label=self.label),
            )

        ]
        #self.downloads.append(("Underlying data", url_for(".belyi_data", label=self.label)))
        return self.downloads

    @lazy_attribute
    def known_degree1_points(self):
        return db.modcurve_points.count({"curve_label": self.coarse_label, "degree": 1, "cusp": False})

    @lazy_attribute
    def known_degree1_noncm_points(self):
        return db.modcurve_points.count({"curve_label": self.coarse_label, "degree": 1, "cm": 0, "cusp": False})

    @lazy_attribute
    def known_low_degree_points(self):
        return db.modcurve_points.count({"curve_label": self.coarse_label, "degree": {"$gt": 1}, "cusp": False})

    @lazy_attribute
    def low_degree_cusps(self):
        return sum([n for (w,n) in self.cusp_orbits if 1 < w <= 6])

    @lazy_attribute
    def db_points(self):
        return list(db.modcurve_points.search(
            {"curve_label": self.coarse_label},
            sort=["degree", "j_height"],
            projection=["Elabel","cm","isolated","jinv","j_field","j_height",
                        "jorig","residue_field","degree","coordinates"]))

    @lazy_attribute
    def rational_point_coord_types(self):
        pts = [pt["coordinates"] for pt in self.db_points if pt["degree"] == 1 and pt["coordinates"] is not None]
        return sorted(set(sum([[int(model_type) for model_type in pt] for pt in pts], [])))

    @lazy_attribute
    def rational_point_coord_headers(self):
        return "".join(f"<th>{self.model_type_knowl(t)}</th>" for t in self.rational_point_coord_types)

    @lazy_attribute
    def nf_point_coord_types(self):
        pts = [pt["coordinates"] for pt in self.db_points if pt["degree"] != 1 and pt["coordinates"] is not None]
        return sorted(set(sum([[int(model_type) for model_type in pt] for pt in pts], [])))

    @lazy_attribute
    def nf_point_coord_headers(self):
        return "".join(f"<th>{self.model_type_knowl(t)}</th>" for t in self.nf_point_coord_types)

    def get_coordstr(self, rec):
        if rec.get("coordinates") is None:
            return ""

        def make_point(coord):
            if rec["degree"] != 1:
                R = PolynomialRing(QQ, name="w")
                # Use w since \frac contains a
                coord = [latex(R([QQ(t) for t in c.split(",")])) for c in coord.replace("a", "w").split(":")]
                coord = ":".join(coord)
                d, r, D, _ = rec["residue_field"].split(".")
                D = int(D)
                if r == "0":
                    D = -D
                if rec["residue_field"] == "2.0.4.1":
                    coord = coord.replace("w", "i")
                elif rec["residue_field"] in cycloinfo:
                    coord = coord.replace("w", r"\zeta")
                elif d == "2" and D % 4 != 1:
                    if D % 4 == 0:
                        D = D // 4
                    coord = coord.replace("w", r"\sqrt{%s}" % D)
                else:
                    coord = coord.replace("w", "a")
            return f"$({coord})$"
        s = ""
        if rec["degree"] == 1:
            coord_types = self.rational_point_coord_types
        else:
            coord_types = self.nf_point_coord_types
        for model_type in coord_types:
            coords = rec["coordinates"].get(str(model_type))
            if coords is None:
                return ""
            coords = [make_point(coord) for coord in coords]
            s += f"<td>{', '.join(coords)}</td>"
        return s

    @lazy_attribute
    def db_rational_points(self):
        pts = []
        for rec in self.db_points:
            if rec["degree"] != 1:
                continue
            coordstr = self.get_coordstr(rec)
            pts.append(
                (rec["Elabel"],
                 url_for_EC_label(rec["Elabel"]) if rec["Elabel"] else "",
                 "no" if rec["cm"] == 0 else f'${rec["cm"]}$',
                 r"$\infty$" if not rec["jinv"] and not rec["j_height"] else showj(rec["jinv"]),
                 showj_fac(rec["jinv"]),
                 rec["j_height"],
                 coordstr))
        # Should sort pts
        return pts

    @lazy_attribute
    def db_nf_points(self):
        pts = []
        for rec in self.db_points:
            if rec["degree"] == 1:
                continue
            coordstr = self.get_coordstr(rec)
            pts.append(
                (rec["Elabel"],
                 url_for_ECNF_label(rec["Elabel"]) if rec["Elabel"] else "",
                 "no" if rec["cm"] == 0 else f'${rec["cm"]}$',
                 "yes" if rec["isolated"] == 4 else ("no" if rec["isolated"] in [2,-1,-2,-3,-4] else ""),
                 r"$\infty$" if not rec["jinv"] and not rec["j_height"] else showj_nf(rec["jinv"], rec["j_field"], rec["jorig"], rec["residue_field"]),
                 nf_display_knowl(rec["residue_field"], my_field_pretty(rec["residue_field"])),
                 nf_display_knowl(rec["j_field"], my_field_pretty(rec["j_field"])),
                 rec["degree"],
                 rec["j_height"],
                 coordstr))
        return pts

    @lazy_attribute
    def old_db_nf_points(self):
        # Use the db.ec_curvedata table to automatically find rational points
        #limit = None if (self.genus > 1 or self.genus == 1 and self.rank == 0) else 10
        if ZZ(self.level).is_prime():
            curves = list(db.ec_nfcurves.search(
                {"galois_images": {"$contains": self.Slabel},
                 "degree": {"$lte": self.genus}},
                one_per=["jinv"],
                projection=["label", "degree", "equation", "jinv", "cm"]))
            Ra = PolynomialRing(QQ,'a')
            return [(rec["label"],
                     url_for_ECNF_label(rec["label"]),
                     rec["equation"],
                     "no" if rec["cm"] == 0 else f'${rec["cm"]}$',
                     "yes" if (rec["degree"] < ZZ(self.q_gonality_bounds[0]) / 2 or rec["degree"] < self.q_gonality_bounds[0] and (self.rank == 0 or self.simple and rec["degree"] < self.genus)) else "",
                     web_latex(Ra([QQ(s) for s in rec["jinv"].split(',')]))) for rec in curves]
        else:
            return []

    @lazy_attribute
    def rational_points_description(self):
        curve = self
        if curve.known_degree1_noncm_points or curve.pointless is False:
            if curve.genus == 1 and curve.rank is None:
                desc = r'This modular curve is an elliptic curve, but the rank has not been computed'
            elif curve.genus == 0 or (curve.genus == 1 and curve.rank > 0):
                if curve.level == 1:
                    desc = r'This modular curve has infinitely many rational points, corresponding to <a href="%s&all=1">elliptic curves over $\Q$</a>.' % url_for('ec.rational_elliptic_curves')
                elif curve.known_degree1_points > 0:
                    desc = 'This modular curve has infinitely many rational points, including <a href="%s">%s</a>.' % (
                        url_for('.low_degree_points', curve=curve.label, degree=1),
                        pluralize(curve.known_degree1_points, "stored non-cuspidal point"))
                else:
                    desc = r'This modular curve has infinitely many rational points but none with conductor small enough to be contained within the <a href="%s">database of elliptic curves over $\Q$</a>.' % url_for('ec.rational_elliptic_curves')
            elif curve.genus > 1 or (curve.genus == 1 and curve.rank == 0):
                if curve.rational_cusps and curve.cm_discriminants and curve.known_degree1_noncm_points > 0:
                    desc = 'This modular curve has rational points, including %s, %s and <a href="%s">%s</a>.' % (
                        pluralize(curve.rational_cusps, "rational cusp"),
                        pluralize(len(curve.cm_discriminants), "rational CM point"),
                        url_for('.low_degree_points', curve=curve.label, degree=1, cm='noCM'),
                        pluralize(curve.known_degree1_noncm_points, "known non-cuspidal non-CM point"))
                elif curve.rational_cusps and curve.cm_discriminants:
                    desc = 'This modular curve has %s and %s, but no other known rational points.' % (
                        pluralize(curve.rational_cusps, "rational cusp"),
                        pluralize(len(curve.cm_discriminants), "rational CM point"))
                elif curve.rational_cusps and curve.known_degree1_noncm_points > 0:
                    desc = 'This modular curve has rational points, including %s and <a href="%s">%s</a>.' % (
                        pluralize(curve.rational_cusps, "rational_cusp"),
                        url_for('.low_degree_points', curve=curve.label, degree=1, cm='noCM'),
                        pluralize(curve.known_degree1_noncm_points, "known non-cuspidal non-CM point"))
                elif curve.cm_discriminants and curve.known_degree1_noncm_points > 0:
                    desc = 'This modular curve has rational points, including %s and <a href="%s">%s</a>, but no rational cusps.' % (
                        pluralize(len(curve.cm_discriminants), "rational CM point"),
                        url_for('.low_degree_points', curve=curve.label, degree=1, cm='noCM'),
                        pluralize(curve.known_degree1_noncm_points, "known non-cuspidal non-CM point"))
                elif curve.rational_cusps:
                    desc = 'This modular curve has %s but no known non-cuspidal rational points.' % (
                        pluralize(curve.rational_cusps, "rational cusp"))
                elif curve.cm_discriminants:
                    desc = 'This modular curve has %s but no rational cusps or other known rational points.' % (
                        pluralize(len(curve.cm_discriminants), "rational CM point"))
                elif curve.known_degree1_points > 0:
                    desc = 'This modular curve has <a href="%s">%s</a> but no rational cusps or CM points.' % (
                        url_for('.low_degree_points', curve=curve.label, degree=1),
                        pluralize(curve.known_degree1_points, "known rational point"))
        else:
            if curve.obstructions == [0]:
                desc = 'This modular curve has no real points, and therefore no rational points.'
            elif 0 in curve.obstructions:
                desc = fr'This modular curve has no real points and no $\Q_p$ points for $p={curve.obstruction_primes}$, and therefore no rational points.'
            elif curve.obstructions:
                desc = fr'This modular curve has no $\Q_p$ points for $p={curve.obstruction_primes}$, and therefore no rational points.'
            elif curve.pointless is None:
                if curve.genus <= 90:
                    pexp = "$p$ not dividing the level"
                else:
                    pexp = "good $p < 8192$"
                desc = fr'This modular curve has real points and $\Q_p$ points for {pexp}, but no known rational points.'
            elif curve.genus > 1 or (curve.genus == 1 and curve.rank == 0):
                desc = "This modular curve has finitely many rational points, none of which are cusps."
        if (self.genus > 1 or self.genus == 1 and self.rank == 0) and self.db_rational_points:
            if self.only_cuspidal():
                desc += "  The following are the coordinates of the rational cusps on this modular curve."
            else:
                desc += "  The following are the known rational points on this modular curve (one row per $j$-invariant)."
        return desc

    def only_cuspidal(self, rational=True):
        if rational:
            return self.known_degree1_points == 0
        else:
            return self.known_low_degree_points == 0

    @lazy_attribute
    def low_degree_points_description(self):
        cusps = self.low_degree_cusps
        noncusp = self.known_low_degree_points
        infinite = self.genus == 0 or (self.genus == 1 and self.rank > 0)
        if infinite:
            gdesc = "this modular curve has genus 0" if self.genus == 0 else "the Jacobian of this modular curve is a positive rank elliptic curve"
            desc = f"Since {gdesc}, there are no {display_knowl('ag.isolated_point', 'isolated points')} of any degree.  It has "
        else:
            desc = "This modular curve has "
        if noncusp or cusps:
            url = url_for('.low_degree_points', curve=self.label, degree="2-", cusp="no")
            if not noncusp:
                link = "no"
            elif infinite:
                link = f'<a href="{url}">{noncusp}</a>'
            else:
                link = str(noncusp)
            desc += '%s stored non-cuspidal point%s of degree at least 2, ' % (link, "s" if (noncusp != 1) else "")
            url = url_for('.low_degree_points', curve=self.label, degree="2-", cusp="yes")
            desc += "and "
            if not cusps:
                link = "no"
            elif infinite:
                link = f'<a href="{url}">{cusps}</a>'
            else:
                link = str(cusps)
            desc += '%s cuspidal point%s of degree between 2 and 6.' % (link, "s" if (cusps != 1) else "")
        else:
            desc += "no stored points of degree at least 2."
        if (self.genus > 1 or self.genus == 1 and self.rank == 0) and self.db_nf_points:
            if noncusp:
                desc += "</p><p>The following are the known low degree points on this modular curve (one row per residue field and $j$-invariant):"
            elif cusps:
                desc += "</p><p>The following are the cusps of degree between 2 and 6 on this modular curve (one row per residue field):"
        return desc

    @lazy_attribute
    def nearby_lattice(self):
        def get_lig(label):
            return [ZZ(c) for c in label.split(".", 3)[:3]]
        # The poset of curves near this one in the lattice of subgroups of GL2(Zhat).
        # Goes up one level (higher index), and down to some collection of named curves
        # May be empty (if it's too far to a named curve)

        class LatNode:
            def __init__(self, label, x):
                self.label = label
                self.level, self.index, self.genus = get_lig(label)
                #if label == self.label:
                #    self.tex = self.label #r"\text{%s}" % self.label
                #else:
                if label in names:
                    self.tex = names[label]
                else:
                    level, index, genus = get_lig(label)
                    self.tex = "%s_{%s}^{%s}" % (self.level, self.index, self.genus)
                self.img = texlabels[self.tex]
                self.rank = sum(e for (p,e) in self.index.factor())
                self.x = x
        if "-" in self.label or not self.lattice_labels:
            return [],[]
        parents = {}
        names = {}
        for rec in db.gps_gl2zhat_fine.search({"label": {"$in": self.lattice_labels}}, ["label", "parents", "name"]):
            if rec["name"]:
                names[rec["label"]] = rec["name"]
            parents[rec["label"]] = rec["parents"]
        texlabels = []
        for label in self.lattice_labels:
            level, index, genus = get_lig(label)
            texlabels.append("%s_{%s}^{%s}" % (level, index, genus))
        texlabels = list(set(texlabels))
        texlabels.extend(names.values())
        texlabels = {rec["label"]: rec["image"] for rec in db.modcurve_teximages.search({"label": {"$in": list(texlabels)}})}
        nodes, edges = [], []
        for lab, x in zip(self.lattice_labels, self.lattice_x):
            nodes.append(LatNode(lab, x))
        nodes, edges = [LatNode(lab, x) for (lab, x) in zip(self.lattice_labels, self.lattice_x)], []
        if nodes:
            minrank = min(node.rank for node in nodes)
            for node in nodes:
                node.rank -= minrank
            # below = [node.label for node in nodes if node.index < self.index] -- why is this not used?
            above = [node.label for node in nodes if node.index > self.index]
            edges = [[lab, self.label] for lab in above] + [[self.label, lab] for lab in self.parents if lab in self.lattice_labels]
            for label, P in parents.items():
                edges.extend([[label, lab] for lab in P if lab in self.lattice_labels])
        return nodes, edges<|MERGE_RESOLUTION|>--- conflicted
+++ resolved
@@ -138,11 +138,6 @@
         name = name.replace("S4", "{S_4}")
     elif "pm1" in name:
         name = name.replace("pm1", r"{\pm1}")
-<<<<<<< HEAD
-=======
-    elif "sym" in name:
-        name = name.replace('sym', r"{\mathrm{sym}}")
->>>>>>> 655cb29b
     elif "arith" in name:
         name = name.replace('arith', r"{\mathrm{arith}}")
     if name[1] != "(":
