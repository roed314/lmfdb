--- conflicted
+++ resolved
@@ -323,15 +323,7 @@
     @lazy_attribute
     def has_more_models(self):
         return len(self.models_to_display) < self.models_count
-<<<<<<< HEAD
     
-=======
-
-    @lazy_attribute
-    def models_to_download(self):
-        return list(db.modcurve_models.search({"modcurve": self.label}, ["equation", "number_variables", "model_type"]))
-
->>>>>>> f7fb1925
     @lazy_attribute
     def modelmaps_to_display(self):
         return list(db.modcurve_modelmaps.search({"domain_label": self.label, "dont_display": False}, ["degree", "domain_model_type", "codomain_label", "codomain_model_type", "coordinates", "leading_coefficients", "factored"]))
