# -*- coding: utf-8 -*-

from sage.misc.functional import is_odd, is_even
from sage.rings.integer import Integer
from sage.rings.power_series_ring import PowerSeriesRing
from sage.rings.integer_ring import IntegerRing


#
# For general dimension related data from the data base
#

DB_URL = 'mongodb://localhost:40000/'


def fetch(dct):

    import pymongo

    # client = pymongo.MongoClient( DB_URL)
    import lmfdb.base
    client = lmfdb.base.getDBConnection()

    db = client.siegel_modular_forms
    hps = db.dimensions
    item = hps.find_one(dct)
    client.close()
    return item


#
# Dimension formulas for Gamma(2), Gamma0(2), Gamma1(2), Sp4(Z)
#

def dimension_Gamma_2(wt_range, j):
    return _dimension_Gamma_2(wt_range, j, group='Gamma(2)')


def dimension_Gamma1_2(wt_range, j):
    return _dimension_Gamma_2(wt_range, j, group='Gamma1(2)')


def dimension_Gamma0_2(wt_range, j):
    return _dimension_Gamma_2(wt_range, j, group='Gamma0(2)')


<<<<<<< HEAD
def dimension_Sp4Z(wt_range, j):
    if 0 == j:
        return _dimension_Sp4Z(wt_range)
    else:
        return _dimension_Gamma_2(wt_range, j, group='Sp4(Z)')
=======
def dimension_Sp4Z( wt_range):
    """
    <ul>
      <li><span class="emph">Total</span>: The full space.</li>
      <li><span class="emph">Eisenstein</span>: The subspace of Siegel Eisenstein series.</li>
      <li><span class="emph">Klingen</span>: The subspace of Klingen Eisenstein series.</li>
      <li><span class="emph">Maass</span>: The subspace of Maass liftings.</li>
      <li><span class="emph">Interesting</span>: The subspace spanned by cuspidal eigenforms that are not Maass liftings.</li>
    </ul>
    """
    return _dimension_Sp4Z( wt_range)

def dimension_Sp4Z_2( wt_range):
    """
    <ul>
      <li><span class="emph">Total</span>: The full space.</li>
      <li><span class="emph">Non cusp</span>: The subspace of non cusp forms.</li>
      <li><span class="emph">Cusp</span>: The subspace of cusp form.</li>
    </ul>
    """
    return _dimension_Gamma_2( wt_range, 2, group = 'Sp4(Z)')

def dimension_Sp4Z_j( wt_range, j):
    return _dimension_Gamma_2( wt_range, j, group = 'Sp4(Z)')
>>>>>>> c3afad6a


def _dimension_Sp4Z(wt_range):
    """
    Return the dimensions of subspaces of Siegel modular forms on $Sp(4,Z)$.

    OUTPUT
        ("Total", "Eisenstein", "Klingen", "Maass", "Interesting")
    """
    headers = ['Total', 'Eisenstein', 'Klingen', 'Maass', 'Interesting']

    R = PowerSeriesRing(IntegerRing(), default_prec=wt_range[-1] + 1, names=('x',))
    (x,) = R._first_ngens(1)
    H_all = 1 / (1 - x ** 4) / (1 - x ** 6) / (1 - x ** 10) / (1 - x ** 12)
    H_Kl = x ** 12 / (1 - x ** 4) / (1 - x ** 6)
    H_MS = (x ** 10 + x ** 12) / (1 - x ** 4) / (1 - x ** 6)

    dct = dict((k,
                {'Total': H_all[k],
                 'Eisenstein': 1 if k >= 4 else 0,
                 'Klingen': H_Kl[k],
                 'Maass': H_MS[k],
                 'Interesting': H_all[k] - (1 if k >= 4 else 0) - H_Kl[k] - H_MS[k]
                 }
                if is_even(k) else
                {'Total': H_all[k - 35],
                 'Eisenstein': 0,
                 'Klingen': 0,
                 'Maass': 0,
                 'Interesting': H_all[k - 35]
                 }
                ) for k in wt_range)

    return headers, dct


def _dimension_Gamma_2(wt_range, j, group='Gamma(2)'):
    """
    Return the dict
    {(k-> partition ->  [ d(k), e(k), c(k)] for k in wt_range]},
    where d(k), e(k), c(k) are the dimensions
    of the $p$-canonical part of $M_{k,j}( \Gamma(2))$ and its subspaces of
    Non-cusp forms and Cusp forms.
    """

    partitions = [u'6', u'51', u'42', u'411', u'33', u'321',
                  u'311', u'222', u'2211', u'21111', u'111111']

    if is_odd(j):
        dct = dict((k, dict((h, [0, 0, 0]) for h in partitions)) for k in wt_range)
        for k in dct:
            dct[k]['All'] = [0, 0, 0]
        partitions.insert(0, 'All')
        return partitions, dct

    if j >= 2 and wt_range[0] < 4:
        raise NotImplementedError('Dimensions of \(M_{k,j}\) for \(k<4\) and even \(j\ge 2\) not implemented')

    query = {'sym_power': str(j), 'group': 'Gamma(2)', 'space': 'total'}
    db_total = fetch(query)
    assert db_total, '%s: Data not available' % query
    query['space'] = 'cusp'
    db_cusp = fetch(query)
    assert db_cusp, '%s: Data not available' % query

    P = PowerSeriesRing(IntegerRing(), default_prec=wt_range[-1] + 1, names=('t',))
    t = P.gen()
    total = dict()
    cusp = dict()
    for p in partitions:
        total[p] = eval(db_total[p])
        cusp[p] = eval(db_cusp[p])
    # total = dict( ( p, eval(db_total[p])) for p in partitions)
    # cusp = dict( ( p, eval(db_cusp[p])) for p in partitions)

    if 'Gamma(2)' == group:
        dct = dict((k, dict((p, [total[p][k], total[p][k] - cusp[p][k], cusp[p][k]])
                            for p in partitions)) for k in wt_range)
        for k in dct:
            dct[k]['All'] = [sum(dct[k][p][j] for p in dct[k]) for j in range(3)]

        partitions.insert(0, 'All')
        headers = partitions

    elif 'Gamma1(2)' == group:
        ps = {'3': ['6', '42', '222'],
              '21': ['51', '42', '321'],
              '111': ['411', '33']}

        dct = dict((k, dict((p, [
                            sum(total[q][k] for q in ps[p]),
                            sum(total[q][k] - cusp[q][k] for q in ps[p]),
                            sum(cusp[q][k] for q in ps[p]),
                            ]) for p in ps)) for k in wt_range)
        for k in dct:
            dct[k]['All'] = [sum(dct[k][p][j] for p in dct[k]) for j in range(3)]

        headers = ps.keys()
        headers.sort(reverse=True)
        headers.insert(0, 'All')

    elif 'Gamma0(2)' == group:
        headers = ['Total', 'Non cusp', 'Cusp']
        ps = ['6', '42', '222']
        dct = dict((k, {'Total': sum(total[p][k] for p in ps),
                        'Non cusp': sum(total[p][k] - cusp[p][k] for p in ps),
                        'Cusp': sum(cusp[p][k] for p in ps)})
                   for k in wt_range)

    elif 'Sp4(Z)' == group:
        headers = ['Total', 'Non cusp', 'Cusp']
        p = '6'
        dct = dict((k, {'Total': total[p][k],
                        'Non cusp': total[p][k] - cusp[p][k],
                        'Cusp': cusp[p][k]})
                   for k in wt_range)
    else:
        raise NotImplemetedError('Dimension for %s not implemented' % group)

    return headers, dct


#
# Dimension formulas for Sp6Z
#

<<<<<<< HEAD
def dimension_Sp6Z(wt_range, j):
    if j != 0:
        raise NotImplementedError('Dimensions of \(M_{k,j}\) for \(j \neq 0\) not implemented')
    return _dimension_Sp6Z(wt_range)
=======
def dimension_Sp6Z( wt_range):
    """
    <ul>
      <li><span class="emph">Total</span>: The full space.</li>
      <li><span class="emph">Miyawaki lifts I</span>: The subspace of Miyawaki lifts of type I.</li>
      <li><span class="emph">Miyawaki lifts II</span>: The subspace of (conjectured) Miyawaki lifts of type II.</li>
      <li><span class="emph">Other</span>: The subspace of cusp forms which are not Miyawaki lifts of type I or II.</li>
    </ul>
    """
    return _dimension_Sp6Z( wt_range)
>>>>>>> c3afad6a


def _dimension_Sp6Z(wt_range):
    headers = ['Total', 'Miyawaki lifts I', 'Miyawaki lifts II (conjectured)', 'Other']
    dct = dict()
    for k in wt_range:
        dims = __dimension_Sp6Z(k)
        dct[k] = dict((headers[j], dims[j]) for j in range(4))
    return headers, dct


def __dimension_Sp6Z(wt):
    """
    Return the dimensions of subspaces of Siegel modular forms on $Sp(6,Z)$.

    OUTPUT
    ("Total", "Miyawaki-Type-1", "Miyawaki-Type-2 (conjectured)", "Interesting")
    Remember, Miywaki type 2 is ONLY CONJECTURED!!
    """
    if not is_even(wt):
        return (0, 0, 0, 0)
    R = PowerSeriesRing(IntegerRing(), default_prec=wt + 1, names=('x',))
    (x,) = R._first_ngens(1)
    R = PowerSeriesRing(IntegerRing(), default_prec=2 * wt - 1, names=('y',))
    (y,) = R._first_ngens(1)
    H_all = 1 / ((1 - x ** 4) * (1 - x ** 12) ** 2 * (1 - x ** 14) * (1 - x ** 18) *
                (1 - x ** 20) * (1 - x ** 30)) * (
        1 + x ** 6 + x ** 10 + x ** 12 + 3 * x ** 16 + 2 * x ** 18 + 2 * x ** 20 +
        5 * x ** 22 + 4 * x ** 24 + 5 * x ** 26 + 7 * x ** 28 + 6 * x ** 30 + 9 * x ** 32 +
        10 * x ** 34 + 10 * x ** 36 + 12 * x ** 38 + 14 * x ** 40 + 15 * x ** 42 + 16 * x ** 44 +
        18 * x ** 46 + 18 * x ** 48 + 19 * x ** 50 + 21 * x ** 52 + 19 * x ** 54 + 21 * x ** 56 +
        21 * x ** 58 + 19 * x ** 60 + 21 * x ** 62 + 19 * x ** 64 + 18 * x ** 66 + 18 * x ** 68 +
        16 * x ** 70 + 15 * x ** 72 + 14 * x ** 74 + 12 * x ** 76 + 10 * x ** 78 + 10 * x ** 80 +
        9 * x ** 82 + 6 * x ** 84 + 7 * x ** 86 + 5 * x ** 88 + 4 * x ** 90 + 5 * x ** 92 +
        2 * x ** 94 + 2 * x ** 96 + 3 * x ** 98 + x ** 102 + x ** 104 + x ** 108 + x ** 114)
    H_noncusp = 1 / (1 - x ** 4) / (1 - x ** 6) / (1 - x ** 10) / (1 - x ** 12)
    H_E = y ** 12 / (1 - y ** 4) / (1 - y ** 6)
    H_Miyawaki1 = H_E[wt] * H_E[2 * wt - 4]
    H_Miyawaki2 = H_E[wt - 2] * H_E[2 * wt - 2]
    a, b, c, d = H_all[wt], H_noncusp[wt], H_Miyawaki1, H_Miyawaki2
    return (a, c, d, a - b - c - d)


<<<<<<< HEAD
#
# Dimension formulas for Sp8Z
#
def dimension_Sp8Z(wt_range, j):
    if j != 0:
        raise NotImplementedError('Dimensions of \(M_{k,j}\) for \(j \\not= 0\) not implemented')

=======

####################################################################
## Dimension formulas for Sp8Z
####################################################################

def dimension_Sp8Z( wt_range):
    """
    <ul>
      <li><span class="emph">Total</span>: The subspace of cusp forms.</li>
      <li><span class="emph">Ikeda lifts</span>: The subspace of Ikeda lifts.</li>
      <li><span class="emph">Miyawaki lifts</span>: The subspace of Miyawaki lifts.</li>
      <li><span class="emph">Other</span>: The subspace that are not Ikeda or Miyawaki lifts.</li>
    </ul>
    """
>>>>>>> c3afad6a
    headers = ['Total', 'Ikeda lifts', 'Miyawaki lifts', 'Other']
    dct = dict()
    for k in wt_range:
        dims = _dimension_Sp8Z(k)
        dct[k] = dict((headers[j], dims[j]) for j in range(4))
    return headers, dct


def _dimension_Sp8Z(wt):
    """
    Return the dimensions of subspaces of Siegel modular forms on $Sp(8,Z)$.

    OUTPUT
        ('Total', 'Ikeda lifts', 'Miyawaki lifts', 'Other')
    """
    if wt > 16:
<<<<<<< HEAD
        raise NotImplementedError('Dimensions of \(M_{k}\) for \(k > 16\) not implemented')
=======
        raise NotImplementedError( 'Dimensions of $M_{k}(Sp(8,Z))$ for \(k > 16\) not implemented')
>>>>>>> c3afad6a
    if wt == 8:
        return (1, 1, 0, 0)
    if wt == 10:
        return (1, 1, 0, 0)
    if wt == 12:
        return (2, 1, 1, 0)
    if wt == 14:
        return (3, 2, 1, 0)
    if wt == 16:
        return (7, 2, 2, 3)
    # odd weight is zero up to weight 15
    return (0, 0, 0, 0)

# def _dimension_Sp8Z( wt_range):
#     """
#     Return the dimensions of subspaces of Siegel modular forms on $Sp(8,Z)$.

#     OUTPUT
#         ('Total', 'Ikeda lifts', 'Miyawaki lifts', 'Other')
#     """
#     if wt_range[-1] > 16:
#         raise NotImplementedError( 'Dimensions of \(M_{k}\) for \(k > 16\) not implemented')

#     headers = ['Total', 'Ikeda lifts', 'Miyawaki lifts', 'Other']
#     dct = dict ((k, { 'Total':0, 'Ikeda lifts':0, 'Miyawaki lifts':0, 'Other': 0}) for k in range(17))
#     dct[8]  = { 'Total':1, 'Ikeda lifts':1, 'Miyawaki lifts':0, 'Other': 0}
#     dct[10] = { 'Total':1, 'Ikeda lifts':1, 'Miyawaki lifts':0, 'Other': 0}
#     dct[12] = { 'Total':2, 'Ikeda lifts':1, 'Miyawaki lifts':1, 'Other': 0}
#     dct[14] = { 'Total':3, 'Ikeda lifts':2, 'Miyawaki lifts':1, 'Other': 0}
#     dct[16] = { 'Total':7, 'Ikeda lifts':2, 'Miyawaki lifts':2, 'Other': 3}

#     return headers, dct


<<<<<<< HEAD
#
# Dimension formulas for Gamma0_4 half integral
#
def dimension_Gamma0_4_half(wt_range, j):
    if j != 0:
        raise NotImplementedError('Dimensions of \(M_{k,j}\) for \(j \neq 0\) not implemented')

=======

####################################################################
## Dimension formulas for Gamma0_4 half integral
####################################################################

def dimension_Gamma0_4_half( wt_range):
>>>>>>> c3afad6a
    headers = ['Total', 'Non cusp', 'Cusp']
    dct = dict()
    for k in wt_range:
        dims = _dimension_Gamma0_4_half(k)
        dct[k] = dict((headers[j], dims[j]) for j in range(3))
    return headers, dct


def _dimension_Gamma0_4_half(k):
    """
    Return the dimensions of subspaces of Siegel modular forms$Gamma0(4)$
    of half integral weight  k - 1/2.

    INPUT
        The realweight is k-1/2

    OUTPUT
        ('Total', 'Non cusp', 'Cusp')

    REMARK
        Note that formula from Hayashida's and Ibukiyama's paper has formula
        that coefficient of x^w is for weight (w+1/2). So here w=k-1.
    """
    R = PowerSeriesRing(IntegerRing(), default_prec=k, names=('x',))
    (x,) = R._first_ngens(1)
    H_all = 1 / (1 - x) / (1 - x ** 2) ** 2 / (1 - x ** 3)
    H_cusp = (2 * x ** 5 + x ** 7 + x ** 9 - 2 * x ** 11 + 4 * x ** 6 - x ** 8 + x ** 10 - 3 *
              x ** 12 + x ** 14) / (1 - x ** 2) ** 2 / (1 - x ** 6)
    a, c = H_all[k - 1], H_cusp[k - 1]
    return (a, a - c, c)<|MERGE_RESOLUTION|>--- conflicted
+++ resolved
@@ -6,14 +6,13 @@
 from sage.rings.integer_ring import IntegerRing
 
 
-#
-# For general dimension related data from the data base
-#
+####################################################################
+## For general dimension related data from the data base
+####################################################################
 
 DB_URL = 'mongodb://localhost:40000/'
 
-
-def fetch(dct):
+def fetch( dct):
 
     import pymongo
 
@@ -23,34 +22,24 @@
 
     db = client.siegel_modular_forms
     hps = db.dimensions
-    item = hps.find_one(dct)
+    item = hps.find_one( dct)
     client.close()
     return item
 
 
-#
-# Dimension formulas for Gamma(2), Gamma0(2), Gamma1(2), Sp4(Z)
-#
-
-def dimension_Gamma_2(wt_range, j):
-    return _dimension_Gamma_2(wt_range, j, group='Gamma(2)')
-
-
-def dimension_Gamma1_2(wt_range, j):
-    return _dimension_Gamma_2(wt_range, j, group='Gamma1(2)')
-
-
-def dimension_Gamma0_2(wt_range, j):
-    return _dimension_Gamma_2(wt_range, j, group='Gamma0(2)')
-
-
-<<<<<<< HEAD
-def dimension_Sp4Z(wt_range, j):
-    if 0 == j:
-        return _dimension_Sp4Z(wt_range)
-    else:
-        return _dimension_Gamma_2(wt_range, j, group='Sp4(Z)')
-=======
+####################################################################
+## Dimension formulas for Gamma(2), Gamma0(2), Gamma1(2), Sp4(Z)
+####################################################################
+
+def dimension_Gamma_2( wt_range, j):
+    return _dimension_Gamma_2( wt_range, j, group = 'Gamma(2)')
+
+def dimension_Gamma1_2( wt_range, j):
+    return _dimension_Gamma_2( wt_range, j, group = 'Gamma1(2)')
+
+def dimension_Gamma0_2( wt_range, j):
+    return _dimension_Gamma_2( wt_range, j, group = 'Gamma0(2)')
+
 def dimension_Sp4Z( wt_range):
     """
     <ul>
@@ -75,10 +64,10 @@
 
 def dimension_Sp4Z_j( wt_range, j):
     return _dimension_Gamma_2( wt_range, j, group = 'Sp4(Z)')
->>>>>>> c3afad6a
-
-
-def _dimension_Sp4Z(wt_range):
+
+
+
+def _dimension_Sp4Z( wt_range):
     """
     Return the dimensions of subspaces of Siegel modular forms on $Sp(4,Z)$.
 
@@ -87,32 +76,33 @@
     """
     headers = ['Total', 'Eisenstein', 'Klingen', 'Maass', 'Interesting']
 
-    R = PowerSeriesRing(IntegerRing(), default_prec=wt_range[-1] + 1, names=('x',))
+    R = PowerSeriesRing( IntegerRing(), default_prec = wt_range[-1] + 1, names = ('x',))
     (x,) = R._first_ngens(1)
     H_all = 1 / (1 - x ** 4) / (1 - x ** 6) / (1 - x ** 10) / (1 - x ** 12)
     H_Kl = x ** 12 / (1 - x ** 4) / (1 - x ** 6)
     H_MS = (x ** 10 + x ** 12) / (1 - x ** 4) / (1 - x ** 6)
 
-    dct = dict((k,
-                {'Total': H_all[k],
-                 'Eisenstein': 1 if k >= 4 else 0,
-                 'Klingen': H_Kl[k],
-                 'Maass': H_MS[k],
-                 'Interesting': H_all[k] - (1 if k >= 4 else 0) - H_Kl[k] - H_MS[k]
-                 }
-                if is_even(k) else
-                {'Total': H_all[k - 35],
-                 'Eisenstein': 0,
-                 'Klingen': 0,
-                 'Maass': 0,
-                 'Interesting': H_all[k - 35]
-                 }
-                ) for k in wt_range)
-
-    return headers, dct
-
-
-def _dimension_Gamma_2(wt_range, j, group='Gamma(2)'):
+    dct = dict( (k,
+                 { 'Total': H_all[k], 
+                   'Eisenstein': 1 if k >= 4 else 0,
+                   'Klingen': H_Kl[k],
+                   'Maass': H_MS[k],
+                   'Interesting': H_all[k]-(1 if k >= 4 else 0)-H_Kl[k]-H_MS[k]
+                   }
+                 if is_even(k) else
+                 { 'Total': H_all[k-35], 
+                   'Eisenstein': 0,
+                   'Klingen': 0,
+                   'Maass': 0,
+                   'Interesting': H_all[k-35]
+                   }
+                 ) for k in wt_range)
+
+    return headers, dct
+
+
+
+def _dimension_Gamma_2( wt_range, j, group = 'Gamma(2)'):
     """
     Return the dict
     {(k-> partition ->  [ d(k), e(k), c(k)] for k in wt_range]},
@@ -121,27 +111,27 @@
     Non-cusp forms and Cusp forms.
     """
 
-    partitions = [u'6', u'51', u'42', u'411', u'33', u'321',
-                  u'311', u'222', u'2211', u'21111', u'111111']
+    partitions = [ u'6', u'51', u'42', u'411', u'33', u'321',
+                   u'311', u'222', u'2211', u'21111', u'111111']
 
     if is_odd(j):
-        dct = dict((k, dict((h, [0, 0, 0]) for h in partitions)) for k in wt_range)
+        dct = dict( (k,dict((h,[0,0,0]) for h in partitions)) for k in wt_range)
         for k in dct:
-            dct[k]['All'] = [0, 0, 0]
-        partitions.insert(0, 'All')
+            dct[k]['All'] = [0,0,0]
+        partitions.insert( 0,'All')
         return partitions, dct
-
-    if j >= 2 and wt_range[0] < 4:
-        raise NotImplementedError('Dimensions of \(M_{k,j}\) for \(k<4\) and even \(j\ge 2\) not implemented')
-
-    query = {'sym_power': str(j), 'group': 'Gamma(2)', 'space': 'total'}
-    db_total = fetch(query)
+        
+    if j>=2 and  wt_range[0] < 4:
+        raise NotImplementedError( 'Dimensions of \(M_{k,j}\) for \(k<4\) and even \(j\ge 2\) not implemented')
+
+    query = { 'sym_power': str(j), 'group' : 'Gamma(2)', 'space': 'total'}
+    db_total = fetch( query)
     assert db_total, '%s: Data not available' % query
     query['space'] = 'cusp'
-    db_cusp = fetch(query)
+    db_cusp = fetch( query)
     assert db_cusp, '%s: Data not available' % query
-
-    P = PowerSeriesRing(IntegerRing(), default_prec=wt_range[-1] + 1, names=('t',))
+    
+    P = PowerSeriesRing( IntegerRing(),  default_prec =wt_range[-1] + 1,  names = ('t',))
     t = P.gen()
     total = dict()
     cusp = dict()
@@ -150,64 +140,58 @@
         cusp[p] = eval(db_cusp[p])
     # total = dict( ( p, eval(db_total[p])) for p in partitions)
     # cusp = dict( ( p, eval(db_cusp[p])) for p in partitions)
-
+    
     if 'Gamma(2)' == group:
-        dct = dict((k, dict((p, [total[p][k], total[p][k] - cusp[p][k], cusp[p][k]])
-                            for p in partitions)) for k in wt_range)
+        dct = dict( (k, dict( (p, [total[p][k], total[p][k]-cusp[p][k], cusp[p][k]])
+                              for p in partitions)) for k in wt_range)
         for k in dct:
-            dct[k]['All'] = [sum(dct[k][p][j] for p in dct[k]) for j in range(3)]
-
-        partitions.insert(0, 'All')
+            dct[k]['All'] = [sum( dct[k][p][j] for p in dct[k]) for j in range(3)]
+            
+        partitions.insert( 0,'All')
         headers = partitions
 
     elif 'Gamma1(2)' == group:
-        ps = {'3': ['6', '42', '222'],
-              '21': ['51', '42', '321'],
-              '111': ['411', '33']}
-
-        dct = dict((k, dict((p, [
-                            sum(total[q][k] for q in ps[p]),
-                            sum(total[q][k] - cusp[q][k] for q in ps[p]),
-                            sum(cusp[q][k] for q in ps[p]),
-                            ]) for p in ps)) for k in wt_range)
+        ps = { '3': ['6', '42', '222'],
+               '21': ['51', '42', '321'],
+               '111': ['411', '33']}
+        
+        dct = dict( (k, dict( (p,[
+                            sum( total[q][k] for q in ps[p]),
+                            sum( total[q][k]-cusp[q][k] for q in ps[p]),
+                            sum( cusp[q][k] for q in ps[p]),
+                            ]) for p in ps)) for k in wt_range) 
         for k in dct:
-            dct[k]['All'] = [sum(dct[k][p][j] for p in dct[k]) for j in range(3)]
+            dct[k]['All'] = [sum( dct[k][p][j] for p in dct[k]) for j in range(3)]       
 
         headers = ps.keys()
-        headers.sort(reverse=True)
-        headers.insert(0, 'All')
+        headers.sort( reverse = True)
+        headers.insert( 0,'All')
 
     elif 'Gamma0(2)' == group:
         headers = ['Total', 'Non cusp', 'Cusp']
         ps = ['6', '42', '222']
-        dct = dict((k, {'Total': sum(total[p][k] for p in ps),
-                        'Non cusp': sum(total[p][k] - cusp[p][k] for p in ps),
-                        'Cusp': sum(cusp[p][k] for p in ps)})
-                   for k in wt_range)
+        dct = dict( (k, { 'Total': sum( total[p][k] for p in ps),
+                          'Non cusp': sum( total[p][k]-cusp[p][k] for p in ps),
+                          'Cusp': sum( cusp[p][k] for p in ps)})
+                    for k in wt_range)
 
     elif 'Sp4(Z)' == group:
         headers = ['Total', 'Non cusp', 'Cusp']
         p = '6'
-        dct = dict((k, {'Total': total[p][k],
-                        'Non cusp': total[p][k] - cusp[p][k],
-                        'Cusp': cusp[p][k]})
-                   for k in wt_range)
+        dct = dict( (k, { 'Total': total[p][k],
+                          'Non cusp': total[p][k]-cusp[p][k],
+                          'Cusp': cusp[p][k]})
+                    for k in wt_range)
     else:
-        raise NotImplemetedError('Dimension for %s not implemented' % group)
-
-    return headers, dct
-
-
-#
-# Dimension formulas for Sp6Z
-#
-
-<<<<<<< HEAD
-def dimension_Sp6Z(wt_range, j):
-    if j != 0:
-        raise NotImplementedError('Dimensions of \(M_{k,j}\) for \(j \neq 0\) not implemented')
-    return _dimension_Sp6Z(wt_range)
-=======
+        raise NotImplemetedError( 'Dimension for %s not implemented' % group)
+
+    return headers, dct
+
+
+####################################################################
+## Dimension formulas for Sp6Z
+####################################################################
+
 def dimension_Sp6Z( wt_range):
     """
     <ul>
@@ -218,15 +202,14 @@
     </ul>
     """
     return _dimension_Sp6Z( wt_range)
->>>>>>> c3afad6a
-
-
-def _dimension_Sp6Z(wt_range):
+
+
+def _dimension_Sp6Z( wt_range):
     headers = ['Total', 'Miyawaki lifts I', 'Miyawaki lifts II (conjectured)', 'Other']
     dct = dict()
     for k in wt_range:
-        dims = __dimension_Sp6Z(k)
-        dct[k] = dict((headers[j], dims[j]) for j in range(4))
+        dims =  __dimension_Sp6Z( k)
+        dct[k] = dict( (headers[j],dims[j]) for j in range(4))
     return headers, dct
 
 
@@ -246,14 +229,14 @@
     (y,) = R._first_ngens(1)
     H_all = 1 / ((1 - x ** 4) * (1 - x ** 12) ** 2 * (1 - x ** 14) * (1 - x ** 18) *
                 (1 - x ** 20) * (1 - x ** 30)) * (
-        1 + x ** 6 + x ** 10 + x ** 12 + 3 * x ** 16 + 2 * x ** 18 + 2 * x ** 20 +
-        5 * x ** 22 + 4 * x ** 24 + 5 * x ** 26 + 7 * x ** 28 + 6 * x ** 30 + 9 * x ** 32 +
-        10 * x ** 34 + 10 * x ** 36 + 12 * x ** 38 + 14 * x ** 40 + 15 * x ** 42 + 16 * x ** 44 +
-        18 * x ** 46 + 18 * x ** 48 + 19 * x ** 50 + 21 * x ** 52 + 19 * x ** 54 + 21 * x ** 56 +
-        21 * x ** 58 + 19 * x ** 60 + 21 * x ** 62 + 19 * x ** 64 + 18 * x ** 66 + 18 * x ** 68 +
-        16 * x ** 70 + 15 * x ** 72 + 14 * x ** 74 + 12 * x ** 76 + 10 * x ** 78 + 10 * x ** 80 +
-        9 * x ** 82 + 6 * x ** 84 + 7 * x ** 86 + 5 * x ** 88 + 4 * x ** 90 + 5 * x ** 92 +
-        2 * x ** 94 + 2 * x ** 96 + 3 * x ** 98 + x ** 102 + x ** 104 + x ** 108 + x ** 114)
+                    1 + x ** 6 + x ** 10 + x ** 12 + 3 * x ** 16 + 2 * x ** 18 + 2 * x ** 20 +
+                    5 * x ** 22 + 4 * x ** 24 + 5 * x ** 26 + 7 * x ** 28 + 6 * x ** 30 + 9 * x ** 32 +
+                    10 * x ** 34 + 10 * x ** 36 + 12 * x ** 38 + 14 * x ** 40 + 15 * x ** 42 + 16 * x ** 44 +
+                    18 * x ** 46 + 18 * x ** 48 + 19 * x ** 50 + 21 * x ** 52 + 19 * x ** 54 + 21 * x ** 56 +
+                    21 * x ** 58 + 19 * x ** 60 + 21 * x ** 62 + 19 * x ** 64 + 18 * x ** 66 + 18 * x ** 68 +
+                    16 * x ** 70 + 15 * x ** 72 + 14 * x ** 74 + 12 * x ** 76 + 10 * x ** 78 + 10 * x ** 80 +
+                    9 * x ** 82 + 6 * x ** 84 + 7 * x ** 86 + 5 * x ** 88 + 4 * x ** 90 + 5 * x ** 92 +
+                    2 * x ** 94 + 2 * x ** 96 + 3 * x ** 98 + x ** 102 + x ** 104 + x ** 108 + x ** 114)
     H_noncusp = 1 / (1 - x ** 4) / (1 - x ** 6) / (1 - x ** 10) / (1 - x ** 12)
     H_E = y ** 12 / (1 - y ** 4) / (1 - y ** 6)
     H_Miyawaki1 = H_E[wt] * H_E[2 * wt - 4]
@@ -262,15 +245,6 @@
     return (a, c, d, a - b - c - d)
 
 
-<<<<<<< HEAD
-#
-# Dimension formulas for Sp8Z
-#
-def dimension_Sp8Z(wt_range, j):
-    if j != 0:
-        raise NotImplementedError('Dimensions of \(M_{k,j}\) for \(j \\not= 0\) not implemented')
-
-=======
 
 ####################################################################
 ## Dimension formulas for Sp8Z
@@ -285,12 +259,11 @@
       <li><span class="emph">Other</span>: The subspace that are not Ikeda or Miyawaki lifts.</li>
     </ul>
     """
->>>>>>> c3afad6a
     headers = ['Total', 'Ikeda lifts', 'Miyawaki lifts', 'Other']
     dct = dict()
     for k in wt_range:
-        dims = _dimension_Sp8Z(k)
-        dct[k] = dict((headers[j], dims[j]) for j in range(4))
+        dims =  _dimension_Sp8Z( k)
+        dct[k] = dict( (headers[j],dims[j]) for j in range(4))
     return headers, dct
 
 
@@ -302,11 +275,7 @@
         ('Total', 'Ikeda lifts', 'Miyawaki lifts', 'Other')
     """
     if wt > 16:
-<<<<<<< HEAD
-        raise NotImplementedError('Dimensions of \(M_{k}\) for \(k > 16\) not implemented')
-=======
         raise NotImplementedError( 'Dimensions of $M_{k}(Sp(8,Z))$ for \(k > 16\) not implemented')
->>>>>>> c3afad6a
     if wt == 8:
         return (1, 1, 0, 0)
     if wt == 10:
@@ -341,27 +310,17 @@
 #     return headers, dct
 
 
-<<<<<<< HEAD
-#
-# Dimension formulas for Gamma0_4 half integral
-#
-def dimension_Gamma0_4_half(wt_range, j):
-    if j != 0:
-        raise NotImplementedError('Dimensions of \(M_{k,j}\) for \(j \neq 0\) not implemented')
-
-=======
 
 ####################################################################
 ## Dimension formulas for Gamma0_4 half integral
 ####################################################################
 
 def dimension_Gamma0_4_half( wt_range):
->>>>>>> c3afad6a
     headers = ['Total', 'Non cusp', 'Cusp']
     dct = dict()
     for k in wt_range:
-        dims = _dimension_Gamma0_4_half(k)
-        dct[k] = dict((headers[j], dims[j]) for j in range(3))
+        dims =  _dimension_Gamma0_4_half( k)
+        dct[k] = dict( (headers[j],dims[j]) for j in range(3))
     return headers, dct
 
 
@@ -380,7 +339,7 @@
         Note that formula from Hayashida's and Ibukiyama's paper has formula
         that coefficient of x^w is for weight (w+1/2). So here w=k-1.
     """
-    R = PowerSeriesRing(IntegerRing(), default_prec=k, names=('x',))
+    R = PowerSeriesRing( IntegerRing(), default_prec = k, names=('x',))
     (x,) = R._first_ngens(1)
     H_all = 1 / (1 - x) / (1 - x ** 2) ** 2 / (1 - x ** 3)
     H_cusp = (2 * x ** 5 + x ** 7 + x ** 9 - 2 * x ** 11 + 4 * x ** 6 - x ** 8 + x ** 10 - 3 *
