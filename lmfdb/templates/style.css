--- conflicted
+++ resolved
@@ -1605,24 +1605,6 @@
 	background-color: #E5E5FF;
 }
 
-<<<<<<< HEAD
-/* Styling of Maass form plot */
-
-div.maassformplot {
-        width: 720px;
-        height: 800px;
-        overflow: hidden;
-        position: relative;
-}
-
-div.maassformplot img {
-        position: absolute;
-        top: -200px;
-        left: -870px;
-}
-
-/* End of styling of Maass form plot */
-=======
 div.codebox {
     padding: 5px;
     text-padding: 10px;
@@ -1633,4 +1615,20 @@
     box-shadow: 3px 3px 3px #8080FF;
     white-space: pre;
 }
->>>>>>> fa050bb1
+
+/* Styling of Maass form plot */
+
+div.maassformplot {
+        width: 720px;
+        height: 800px;
+        overflow: hidden;
+        position: relative;
+}
+
+div.maassformplot img {
+        position: absolute;
+        top: -200px;
+        left: -870px;
+}
+
+/* End of styling of Maass form plot */