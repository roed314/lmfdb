t{# template defs #}

{%- macro BORDER_RADIUS(R) -%}
  border-radius: {{R}}px;
{%- endmacro -%}

{# end defs #}

* { zoom: 0; }

img { border: 0; }

body {
    margin: 0px;
    padding: 0px;
    font-family: sans-serif;
    color: {{color.body_text}};
    background-color: {{color.body_background}};
}
td.title {
    color: {{color.box_tab_text}};
}
h2.link > a {
    color: {{color.box_tab_text}};
}
.katex {
    font-size: 1em !important;
}
/* TODO: where is content?*/
#content > h1
{
    font-size: 130%;
    font-weight: bold;
    color: {{ color.content_text }};
    font-family: sans-serif;
    text-decoration: none;
    margin: 15px 0;
}
#content > h1:first-child,
#content > h2:first-child {
    margin-top: 0px;
    padding-top: 0px;
}

#content > h2
{
    font-family: sans-serif;
    text-decoration: none;
    font-size: 120%;
    text-align: left;
    font-weight: bold;
    color: {{color.a_text}};
    padding: 5px 0;
    margin: 10px 0;
}
#content > h3, td.table_h2 {
    font-family: sans-serif;
    text-decoration: none;
    font-size: 110%;
    text-align: left;
    font-weight: bold;
    padding: 5px 0 5px 0;
    color: {{color.a_text}};
    margin: 10px 0 5px 0;
}

#content > h2 a[knowl], #content > h3 a[knowl] {
    color: {{color.col_main}};
}

#content p {
  padding-left: 1ch;
}

#content ul {
  padding-left: 24px;
}

#content > h2.inline,
#content > h3.inline {
    font-weight: normal;
    display: inline;
    padding-right: 10px;
    margin: 5px 0 10px 0;
}

#footer {
    clear: both;
    margin-top: 20px;
    background-color: {{color.footer_background}};
    padding-top: 6px;
    padding-bottom: 10px;
    text-align: center;
    font-size: 75%;
    color: {{color.footer_text}};
}

#content > ul {
    margin-top: 10px;
    margin-bottom: 10px;
}

/* Body links, sidebar links, and sidebar header text. */
a {
    color: {{color.col_link}};
    text-decoration: none;
    font-family: sans-serif;
}

a[knowl] {
    color: {{color.col_a_knowl}};
}

a.inactive {
    color: {{color.a_inactive}};
}

a.inactive:hover {
    background: inherit;
}

table tbody tr.trivial {
    color: {{color.grey}};
}

table tbody tr.trivial a {
    color: {{color.grey}};
}
table tbody tr.trivial a:hover {
    color: inherit;
    background: inherit;
}

#content a {
}
#content .announce {
  font-size: 1.2em;
  padding: 10px 20px;
  margin: 20px 0px;
  border-left: 3px solid {{ color.content_border }};
  background: {{ color.content_background }};
  line-height: 1.5em;
}
#content .announce.red {
    border-left: 3px solid {{color.content_border_red}};
    background: {{color.content_background_red}};
}

/*
#search-topright {
  display: inline;
}
#search-topright input {
  font-size: 75%;
  border: 1px solid {{ color.search_border }};
  padding: 1px;
  background: {{color.search_background}} ;
  position: relative;
  top: -1px;
}
*/

/* icon in front of external links */
#content a[target="_blank"]:before {
  content: url("static/images/url-ext.gif");
  padding-right: 2px;
}

body.checklist {
 font-size: 70%;
}

span.disable-links {
  pointer-events: none;
}

a:visited { color: {{color.a_text_visited}}; }
a:hover {
    color: {{color.a_text_hover}};
    background: {{color.a_background_hover}};
}

#logo a, #logo a:hover, body.knowl #logo a:hover {
  background: none;
}

#header {
  background: {{color.header_background}};
}

body.knowl #header {
  background: {{ color.knowl_l }};
}

#header #logo {
    display: inline-block;
    margin: 0px;
    padding-top: 8px;
    padding-left: 46px;
}
#header #logo img {
    max-height: 50px;
}
#header .right {
    margin-top: 0px;
    display: inline-block;
    padding-left: 60px;
    vertical-align: top;
    width: calc(100% - 210px);
}
#header #title {
    font-size: 180%;
    font-weight: bold;
    font-family: sans-serif;
    padding-bottom: 2px;
    color: {{color.header_text_title}};
}

#header #title .katex{
    font-weight: bold !important;
}

#header .bread {
    font-family: sans-serif;
    font-size: 90%;
    display: inline-block;
}

#header .bread a:first-child {
    font-size: 150%;
}

#header .bread a {
    color: {{color.bread_links}};
}

#header .topright {
  text-align: right;
  white-space:nowrap;
  font-family: sans-serif;
  font-size: 90%;
  padding-top: 8px;
  padding-right: 5px;
  display: inline-block;
  float: right;
  clear: both;
  color: {{color.header_text_topright}};
}
#header .topright a {
    color: {{color.header_text_topright}};
}
#header .topright #communication-wrapper {
  display: none;
  padding: 4px;
}
#header .undertopright {
  text-align: right;
  white-space:nowrap;
  font-family: sans-serif;
  float: right;
  color: {{color.header_text_topright}};
}
#header .undertopright a {
    color: {{color.header_text_topright}};
}
#header .undertopright:first-child {
    margin-top: 0;
}

#header #navi {
  white-space: nowrap;
  text-align: right;
  color: {{color.header_navi_text}};
  font-family: sans-serif;
  font-size: 90%;
  padding: 2px 5px;
  position: absolute;
  bottom: 0px;
  right: 0px;
  z-index: 5;
}

/* TODO: what? */
#flashes p {
  border-left: 15px solid {{color.knowl_border}};
  padding: 5px;
  background: {{color.knowl_background}};
}

#flashes p.error {
  margin: 15px 0;
  font-size: 95%;
  border: 0;
  border-left: 15px solid {{color.flashes_border}};
  background: {{color.flashes_background}};
}

#main {
  margin:  0px 0px 0px 184px;
  padding: 0px 0px 0px 10px;
  min-height:600px;
}

.debug {
    background: #FF9;
    font-style: italic;
}

body > .debug {
    margin: 10px 20px 20px 200px;
    padding: 5px;
}


/*These are the right hand side properties and sidebar stuffs.*/
#properties {
    z-index: 99;
    font-size: 85%;
    font-family: sans-serif;
    float: right;
    clear: right;
    margin: 10px 0px 15px 15px;
    position: relative;
    border: 1px solid {{color.properties_border}};
    border: 0;
    padding: 0px;
}
.properties-body div, .properties-body p {
  padding: 5px;
}
.properties-body h1, .properties-body h2 {
    color: {{ color.properties_header_text }};
    padding: 5px;
    margin: 0;
    margin-bottom: 0;
    background: {{ color.properties_text_h1h2 }};
}
.properties-body h1 {
    font-size: 120%;
}
.properties-body h2 {
    font-size: 110%;
    margin-top: 10px;
}
.properties-body h2:first-child { margin-top: 0px; }
.properties-body table th,
.properties-body table td {
  padding: 2px 10px;
}
.properties-body table tr:last-child td {
  padding-bottom: 7px;
}
.properties-body table tr:first-child td {
  padding-top: 7px;
}
.properties-body .label {
  font-weight: bold;
}
.properties-body ul {
  margin: 0px;
  padding: 0px;
}

.properties-body ul:last-child li:last-child a {
  border-bottom-left-radius: 10px;
}
.properties-body li {
  display: block;
  padding: 5px 0 0 7px;
  margin: 0;
}
.properties-body li:first-child {
  padding-top: 7px;
}
.properties-body li:last-child {
  padding-bottom: 5px;
}
.properties-body li a {
 display: block;
/*
 padding: 5px;
*/
}

.properties-body {
  margin: 0px;
  padding: 0px;
  background: {{color.properties_body_background}};
  min-width: 200px;
  border-bottom-left-radius: 10px;
  max-height: 430px; /* 21 items with padding: 22 + 21*19 + 9 */
  overflow-y: auto; /* scrollbar if we overflow */
}
.properties-header {
  border-top-left-radius: 10px;
  margin: 0;
  padding: 5px 9px;
  color: {{ color.properties_header_text }};
  background: {{ color.properties_header_background }};
  font-size: 14px;
  cursor: pointer;
  padding-right: 30px;
}
.properties-header ~ .properties-header {
  margin-top: 5px;
}
#properties-collapser {
  cursor: pointer;
  color: {{ color.properties_collapser }};
  font-size: 19px;
  font-weight: bold;
  text-align: center;
  border: 1px solid ;
  width: 20px;
  height: 17px;
  position: absolute;
  top:   4px;
  right: 3px;
  {{ BORDER_RADIUS(20) }}
}

#content {
  margin-top: 10px;
  font-size: 95%;
  line-height: 135%;
  padding-right: 10px;
}

#content blockquote
{
}


#sidebar {
  float: left;
  width: 184px;
  margin: 10px 0px;
  font-family: sans-serif;
  font-size: 85%;
  color: {{color.sidebar_text}};
  background: {{color.sidebar_background}};
  border-top-right-radius: 10px;
  border-bottom-right-radius: 10px;
}
#sidebar .list li {
  padding: 5px;
}
#sidebar .list a {
  display: inline;
  padding: 5px;
}
#sidebar h2.knowl {
  background: {{ color.knowl_border }};
}
#sidebar h2.knowl a {
  color: {{ color.knowl_hyper_text }};
}
#sidebar h2.knowl a:hover {
  background: {{ color.knowl_hover_text }};
}

#sidebar h2 {
    font-family: sans-serif;
    font-size: 100%;
    background-color: {{ color.sidebar_background_h2 }};/*sidebar tabs*/
    color: {{ color.sidebar_text_h2 }};
    padding: 5px;
    margin: 0;
}

#sidebar ul:first-child a:first-child,
#sidebar h2:first-child a:first-child,
#sidebar h2:first-child {
  margin: 0;
  border-top-right-radius: 10px;
}
#sidebar ul:last-child li:last-child,
#sidebar ul:last-child li:last-child a,
#sidebar h2:last-child {
  border-bottom-right-radius: 10px;
}
#sidebar ul {
    margin: 0px;
    padding: 0px;
    list-style-type: none;
}
#sidebar ul li {
    display: block;
    margin: 0px;
    padding: 0px;
}
#sidebar a:hover {
    background: {{ color.sidebar_background_hover }};
}
#sidebar a {
    color: {{color.col_sidebar_links}}; /* sets header and body sidebar links.*/
    display: block;
}
#sidebar li a {
    color: {{color.col_sidebar_text}}; /* sets the text below Data */
    background: {{ color.sidebar_background_li }};
  padding: 5px;
}
#sidebar h2 a {
    color: {{color.col_sidebar_header_links}}; /* sets sidebar header links*/
    padding: 5px;
}
#sidebar h2 a:hover {
    background: {{ color.sidebar_background_h2_hover }};
    color: {{ color.sidebar_h2_hover }};
}
#sidebar h2.link {
  padding: 0px;
}

/* highlighting menu entries (if their respective blueprint overwirtes the body_class variable!) */
body.mwf #sidebar a.mwf { background: {{ color.sidebar_bkg_highlight }}; }
body.cmf #sidebar a.cmf { background: {{ color.sidebar_bkg_highlight }}; }
body.knowl #sidebar a.knowl { background: {{ color.sidebar_bkg_highlight_knowl }}; }
body.local_fields #sidebar a.local_fields { background:  {{ color.sidebar_bkg_highlight }}; }
body.intro #sidebar a.intro { background: {{ color.sidebar_bkg_highlight }}; }


.visible {
    visibility: visible;
}

.hidden {
    visibility: hidden;
    height: 0px;
}

.code {
    font-family: monospace;
    margin: 2px;
    margin-right: 20px;
}

.nodisplay {
    display: None;
}
/*TODO: where do the following show up?*/
.formexample {
   font-size: 80%;
   font-style: italic;
   color: {{color.grey}};
}

.errmsg {
   font-size: 80%;
   font-style: bold;
   color: {{color.red}};
}

td.forminfo {
   font-size: 80%;
   font-style: italic;
   color: #333333;
   vertical-align: top;
}

input, textarea {
  border: 2px solid {{color.input_border}};
  font-size: 110%;
  padding: 3px;
  border-radius: 5px;
}
/* TODO: above? */

button, select, a.like-button {
  padding: 3px 6px;
  border-radius: 4px;
  cursor: pointer;
  border: 2px solid {{color.button_border}};
  min-width: 75px;
}

button, a.like-button {
  background: {{color.button_background}};
}

a.like-button {
  color: {{color.black}};
  font-size: 11px;
  padding: 6px 16px 3px 16px;
}

button.like-link {
  background: none!important;
  border: none!important;
  padding: 0!important;
  cursor: pointer;

  color: {{color.col_link}};
  text-decoration: none;
  font-family: sans-serif;
  min-width: 0px;
  font-size: 15px;
}
button.like-link:visited {
  color: {{color.a_text_visited}};
}
button.like-link:hover {
  color: {{color.a_text_hover}};
  background: {{color.a_background_hover}};
}

select {
   background: {{color.select_background}};
}

body.knowl form button,
body.knowl form select {
  border: 2px solid {{color.knowl_thin_border}};
  background: {{color.knowl_border}};
}
body.knowl form textarea,
body.knowl form input {
    border: 2px solid {{color.knowl_thin_border}};
}

form button:hover,
form select:hover {
    background:    {{color.button_background_hover}};
    border: 2px solid {{color.button_border_hover}};
}

button.inactive {
    background: {{color.button_background_inactive}};
    border: 2px solid {{color.button_border_inactive}};
}

button.inactive:hover {
    background: {{color.button_background_inactive}};
    border: 2px solid {{color.button_border_inactive}};
}

/* HGCWA */
.tab button.active {
    background-color: {{color.col_main_ll}}; <!-- col_main_ll -->
}

body.knowl form button:hover,
body.knowl form select:hover {
    background:    {{color.knowl_hover}};
    border: 2px solid {{color.knowl_thin_border}};
}

form table td.button {
    padding-top: 7px
}

table {
    border: 0;
    border-collapse:collapse;
}

table th {
  color: {{color.a_text}};
  padding-bottom: 5px;
}

table th, table td {
  padding-left:  10px;
  padding-right: 10px;
}

table.newforms {
/* to put a table after the properties box */
    clear: right;
}

table.browse td {
  vertical-align: top;
  padding: 7px 0px 7px 10px;
}
table.browse td:first-child {
  white-space: nowrap;
}

table.ntdata .knowl-header a,
table.ntdata .knowl-footer a,
table.ntdata a.knowl-link,
table.ntdata a[knowl],
table a.knowl-link,
table a[knowl] {
  display: inline;
  padding: 0;
}

table.ntdata td>a {
  display: block;
}

table.chardata a {
  display: inline;
}

table td.top {
  vertical-align:top;
}
table.ntdata td {
  white-space: nowrap;
  padding-top: 3px;
  padding-bottom: 3px;
  padding-right: 7px;
  padding-left: 7px;
}

table a:hover {
    background: {{color.table_background_hover}};
}



table td.spacing {
  height: 20px;
}


table.ntdata {
  width: auto;
  border: 3px;
  margin-left: 5%;
  margin-top: 15px;
  margin-bottom: 15px;
}
table.ntdata thead th {
  background: {{ color.table_ntdata_background }};
}
table.ntdata > thead {
  border-bottom: 2px solid {{ color.table_ntdata_border }};
}
table.ntdata > thead > tr.bottomlined {
  border-bottom: 2px solid {{ color.table_ntdata_border }};
}
table.ntdata tr.toplined {
  border-top: 2px solid {{ color.table_ntdata_border }};
}

table.ntdata th {
  text-align: left;
  padding-right: 7px;
  padding-left: 7px;
}
table.ntdata.centered th, table.ntdata.centered td {
  text-align: center;
}

table.ntdata > tr.odd,
table.ntdata > tbody > tr.odd,
table.ntdata > thead > tr.odd,
table.ntdata > tr:nth-child(odd),
table.ntdata > tbody > tr:nth-child(odd),
table.ntdata > thead > tr:nth-child(odd),
table.ntdata > tr:first-child
table.ntdata > tbody > tr:first-child
table.ntdata > thead > tr:first-child {
    background: {{color.table_ntdata_background_c1}};
}

table.ntdata > tbody > tr:last-child {
    border-bottom:  2px solid {{ color.table_ntdata_border }};
}

table.ntdata > tr.even,
table.ntdata > tbody > tr.even,
table.ntdata > thead > tr.even,
table.ntdata > tr:nth-child(even),
table.ntdata > tbody > tr:nth-child(even),
table.ntdata > thead > tr:nth-child(even) {
    background: {{color.table_ntdata_background_cn}};
}
table.ntdata tr.toggle { font-size: 80%; text-align: left; }
table.ntdata tr.toggle:nth-child(2n) { 
    background: {{color.table_ntdata_background_c1}};
}
table.ntdata tr.toggle a:hover {
  background: {{color.table_ntdata_background_c1}};
}

table.ntdata tr.line {
    border-bottom: 1px dotted {{color.table_ntdata_border_bottom}};
}
table.ntdata tr.endsection {
    border-bottom: 1px solid {{color.table_ntdata_border}};
}

table.right_align_table td {
  text-align: right;
}




table.number_table td
{
text-align:right;
border:0px;
cellpadding:3px;

}


table.number_table {
  border-collapse:collapse;
  border: 3px;
  margin-left: 7px;
  margin-top: 15px;
  margin-bottom: 15px;
}

table.number_table tr:nth-child(even) {
    background: {{color.table_ntdata_background_cn}};
}

table.number_table thead th {
  border-bottom: 2px solid {{ color.table_ntdata_border }};
}

table.number_table thead th:first-child{
border-right: 2px solid {{ color.table_ntdata_border }};
}

table.number_table tbody th  {
  border-right: 2px solid {{ color.table_ntdata_border }};
}


/* TODO: where? */
div.literature {
    margin-top: 10px;
    font-size: 90%;
    color: {{color.black}};
}

div.where {
    margin: 10px 0 10px 0;
}

.emph {
    font-style: italic;
}

.redhighlight {
    color: {{color.grey}};
}

.bluehighlight {
  color: blue;
}

.positivezero {
    color: {{color.black}};
}


.highlight {
  /* text-decoration: underline; */
  font-weight: bold;
}


/** page wide defs for knowls, the *[knowl] is a selector for
 *  all elements, that have a knowl attribute set to any value */
table .knowl-link {
  display: inline;
  border-bottom: 1px dotted {{ color.knowl_hyper_text }};
  border-radius: 0px;
  padding: 1px;
}
.knowl-bar {
  white-space: nowrap;
  background: {{ color.knowl_background}};
  padding: 5px 10px;
  margin-bottom: 5px;
  border-bottom: 1px solid {{ color.knowl_thin_border }};
  border-top-left-radius: 10px;
}
.knowl-bar button,
.knowl-bar input,
.knowl-bar form {
  font-size: small;
  display: inline;
  margin: 0px 2px;
}
#knowl-search input {
  font-size: small;
  background: {{ color.knowl_background }};
}
.knowl-bar a {
  padding: 2px 5px;
}
.knowl-editmode-sep {
  padding: 5px;
  margin: 30px 0;
  border-bottom: 1px solid {{ color.knowl_thin_border }};
  background: {{ color.knowl_background}};
  color: {{ color.knowl_hyper_text }};
  font-weight: bold;
}
.knowl-inc-edit {
  margin-bottom: 10px;
  border-bottom: 2px solid {{ color.knowl_border}};
  font-size: x-small;
  text-align: right;
  line-height: 100%;
}
.knowl-inc-edit a {
  padding: 3px 5px 0px 5px;
  background: {{ color.knowl_l_1 }};
  border-top-left-radius: 5px;
}
.knowl {
  padding: 0;
}
/* knowl-index is the big table on the main knowledge page */
#knowl-index td div > a {
  display: block;
  padding: 0px;
  position: absolute;
  top: 12px;
}
#knowl-index td div > span {
  font-size: xx-small;
  color: {{color.grey}};
  position: absolute;
  top: 2px;
  line-height: 1em;
}
#knowl-index td div {
  position: relative;
  display: inline;
  width: 170px;
  height: 70px;
  float: left;
  min-height: 4em;
  overflow: hidden;
  padding: 2px;
  margin: 1px;
  border-radius: 2px;
}
#knowl-index td div:hover {
  background: {{ color.knowl_hover }};
  cursor: pointer;
}
#knowl-index td {
  padding: 0;
}
#knowl-index tr td:first-child {
  width: 50px;
  vertical-align: top;
  text-align: center;
  font-size: x-large;
  color: {{color.knowl_hyper_text}};
  padding-top: 12px;
}
body.knowl table.ntdata thead tr {
  background: {{ color.knowl_background }};
  border-bottom: 2px solid {{ color.knowl_underline }};
}
body.knowl table.ntdata tr:nth-child(odd) {
 background: {{ color.knowl_background }};
}
body.knowl table.ntdata tr:nth-child(even) {
    background: {{color.white}};
}


table.mfdata {
  width: auto;
  border: 0;
  margin-top: 15px;
  margin-bottom: 15px;
}
table.mfdata thead tr {
  border-bottom: 2px solid {{ color.table_ntdata_border }};
}

table.mfdata td {
    vertical-align: middle;
}

table.mfdata tr.oddrow {
    background: {{color.table_ntdata_background_2}};
}
table.mfdata tr.evenrow {
    background: {{color.white}};
}

table.dimgrid thead tr {
    background: {{color.table_ntdata_background_2}};
    border-bottom: 2px solid {{ color.table_ntdata_border }};
}
table.dimgrid thead tr th.blank {
    background: {{color.white}};
    border-bottom: 2px solid {{color.table_ntdata_background_2}} ;
}
table.dimgrid tbody tr th.left {
    border-right: 2px solid {{ color.table_ntdata_border }};
    background: {{color.table_ntdata_background_2}};
}

table.ntdata th.left {
    border-right: 2px solid {{color.table_ntdata_border}};
    background: {{color.table_ntdata_background_2}};
    border-bottom: 0;
    text-align: center;
}

table.ntdata th.weight {
  text-align: center;
  background: {{color.table_ntdata_background_2}};
  border-bottom: 2px solid {{color.table_ntdata_border}};
  border-left: 0;
  vertical-align: center;
}

table.ntdata thead tr.space {
  background: {{color.table_ntdata_background_2}};
  border-bottom: 0;
}

table.ntdata thead th.spaceleft {
  border-right: 2px solid {{color.table_ntdata_border}};
  vertical-align: top;
}

table.ntdata tr.first {
  border-top: 2px solid {{color.table_ntdata_border}};
}
table.ntdata .border-right {
  border-right: 2px solid {{ color.table_ntdata_border }};
}
table.ntdata .border-bottom {
  border-bottom: 2px solid {{ color.table_ntdata_border }};
}
table.ntdata .center {
    text-align: center;
}
div.center {
    text-align: center;
}
table.ntdata .right {
    text-align: right;
}
td.right {
    text-align: right;
}
td.center {
    text-align: center;
}
table.ntdata .middle {
    vertical-align: middle;
}

table.ntdata tr.dark td {
    background: {{color.table_ntdata_background_2}};
}
table.ntdata tr.light td {
    background: white;
}
table.ntdata td.dark {
    background: {{color.table_ntdata_background_2}};
}
table.ntdata thead.dark tr {
    background: {{color.table_ntdata_background_2}};
}
table.ntdata td.light {
    background: white;
}

table.knowl_review tr:nth-child(odd) td {
    background: {{color.white}};
    padding-top: 30px;
}
table.knowl_review tr:first-child td {
    padding-top: 0;
}
table.knowl_review tr:nth-child(even) {
    background: {{ color.table_ntdata_background_2 }};
}
table.euler {
    margin-left:auto;
    margin-right:auto;
}

table.euler tr .galois {
    text-align: center;
}

table.statgrid td {
    text-align: right;
}

table.statgrid th.rhead {
    border: 1px solid #ccc;
    border-right: 2px solid {{color.table_ntdata_border}};
}
table.statgrid th.chead {
    border: 1px solid #ccc;
    border-bottom: 2px solid {{color.table_ntdata_border}};
}
table.statgrid td.prop {
    border-bottom: 1px solid #ccc;
    border-right: 1px solid #ccc;
}

table.statgrid td.cnt {
    border-right: 1px solid #ccc;
}

.knowl-content {
  padding: 0 10px;
}
.knowl-content h1 {
  margin: 0px 0px 10px 0px;
}
.knowl-content h2 {
  margin: 0px 0px 5px 0px;
}

*[knowl] {
  border-bottom: 1px dotted {{ color.knowl_underline }};
  cursor: pointer;
  border-radius: 0;
  margin: 3px 0 0 0;
}
*[knowl]:hover,
*[knowl].active {
  border-bottom: 2px solid {{ color.knowl_underline }};
  background: {{ color.knowl_hover }};
  color: {{ color.knowl_hyper_text }};
  margin: 0;
  padding: 3px 0 0 0;
  border-top-left-radius: 3px;
  border-top-right-radius: 3px;
}

body.knowl #header {
    background: {{color.knowl_header_background}};
}
body.knowl #header #title {
    color: {{color.knowl_title_text}};
}
body.knowl #content h1,
body.knowl #content h2,
body.knowl #content a {
  color: {{ color.knowl_hyper_text }};
}
body.knowl a:hover {
  background: {{ color.knowl_hover }};
}

div > *[knowl], p > *[knowl] {
  position: relative;
}

table .knowl a {
    padding: 0;
}

.knowl-error {
   color: {{color.knowl_error}};
   border-bottom: 0;
   text-decoration: underline;
}

.knowl-error a {
   font-size:60%;
   color: {{color.knowl_error}};
}

/*
knowl-qm does not seem to be currently used.

.knowl-qm {
  font-family: sans-serif;
  font-weight: bold;
  border: 1px solid {{ color.knowl_thin_border }};
  background: transparent;
  color: {{ color.knowl_hover_text }};
  cursor: pointer;
  padding: 0 0.4em;
  border-radius: 0.8em;
  font-size: 0.9em;
  top: -0.4em;
  left: -0.1em;
}
.knowl-qm:hover,
.knowl-qm.active {
    background: {{color.knowl_db}};
  color: {{color.white}};
}
.knowl-qm.active:hover {
  background: transparent;
  color: {{ color.knowl_hover_text }};
}
h1 > .knowl-qm {
  font-size: 0.6em;
  border-radius: 0.6em;
  position: relative;
  top: -0.8em;
  left: -0.3em;
}
h2 > .knowl-qm {
  font-size: 0.7em;
  border-radius: 0.7em;
  position: relative;
  top: -0.6em;
  left: -0.4em;
}
*/
.knowl-output {
  background: {{ color.knowl_background }};
  border: 10px solid {{ color.knowl_border }};
  {{ BORDER_RADIUS(10) }}
  padding: 0px;
  display: none;
  margin-top: 10px;
  margin-bottom: 15px;
  margin-right: 10px;
  text-align: left;
}

.knowl-output .knowl-output,
.knowl-output .knowl-output.loading {
 margin-left: 0;
 margin-right: 0;
}
.knowl-output.loading {
 color: {{color.grey}};
 font-style: italic;
 font-size: small;
}
div.limit-height {
  max-height: 500px;
  overflow-y: auto;
}
.knowl-output h1, .knowl-output h2 {
  margin: 5px 0;
}
.knowl-output h1 {
  color: {{ color.knowl_hyper_text }};
}
.knowl-output h2 {
  color: {{ color.knowl_hyper_text }};
}
.knowl-output a { display: inline; }

.knowl-footer {
  position: relative;
  bottom: -10px;
  font-size: x-small;
  line-height: 100%;
  background: {{ color.knowl_border }};
  color: {{ color.knowl_border_text }};
  padding: 1px 0 1px 10px;
  margin:  0 0 0 0;
}
.knowl-header {
  position: relative;
  top: -10px;
  font-size: x-small;
  line-height: 100%;
  background: {{ color.knowl_border }};
  color: {{color.grey}};
  padding: 1px 0 1px 10px;
  margin:  0 0 0 0;
}
.knowl-header a,
.knowl-footer a {
    color: {{ color.knowl_border_links }};
}
.knowl-header a:hover,
.knowl-footer a:hover {
  background: none;
  color: {{ color.knowl_border_hover }};
}

/* end knowl */

/*** Dirichlet series, displayed in HTML ***/

.dirichletseries {
  font-family:"Times New Roman", Times, serif;
}

.dirichletseries em {
  font-style: italic;
}

.dirichletseries td {
  padding-left:0;
  padding-right:0;
}

/*
.dirichletseries td:first-child {
  padding-top:3px;
}
*/

.dirichletseries span.term {
  white-space: nowrap;
}

.dirichletseries sup {
/*  font-size: 75%;
*/
  font-style: italic;
  font-family: KaTeX_Math;
}

/*** Tables for the Siegel corner ***/

/** TODO these definitions are too broad. please make siegel a
 * blueprint (name is e.g. "siegel") and prefix all siegel
 * related definitions with body.siegel
 */
.box1 {
    margin: 20px 5px 20px 5px;
    padding: 1px;
    max-width: 800px;
    overflow: auto;
}

.small{
    font-size: 12px;
}

.error {
    margin: 20px 0 20px 0;
    padding: 10px;
    border: 1px solid {{color.red}};
    color: {{color.red}};
    font-size: 120%;
}

/* TODO: where?*/
.enternumber
{
    border: 1px solid {{color.black}};
}

/* FIXME: I think we no longer use this */
.watermark {
    color: {{color.grey}} !important;
}


.propertylist {
  margin: 2em 0;
  padding: 0;
  border: 1px solid {{color.grey}};
}

.propertylist dt {
  font-weight: bold;
}

.propertylist dd {
  margin-bottom: 1em
}

a.navlink {
  color: {{color.a_nav_text}};
  background-color: {{color.a_nav_background}};
  font-weight: bold;
  font-size: 11px;
  text-align: center;
  padding: 5px;
  padding-top: 3px;
  padding-bottom: 4px;
  border: 1px solid {{color.a_nav_border}};
  outline: 1px solid {{color.a_nav_background}};
  text-decoration: none;
  margin-left: 1px;
  margin-top: 10px;
  vertical-align: top;
}

hr {
  border: 2px solid {{ color.hr_border }};
  margin: 15px 0;
}
/*TODO: above*/
body.knowl hr {
  border: 2px solid {{ color.knowl_border }};
}

/* jquery ui slider */
.slider {
  margin: 15px; 5px;
}

/* tables */
/* TODO: where? do colors get used?*/
table.tablesorter {
    font-family:arial;
    background-color: {{color.light_grey_2}};
    margin:10px 0pt 15px;
    font-size: 8pt;
    width: 100%;
    text-align: left;
}
table.tablesorter thead tr th, table.tablesorter tfoot tr th {
  background-color: {{color.col_main_ll}};/*TODO: or really light grey?*/
  border: 1px solid {{color.white}};
    font-size: 8pt;
    padding: 4px;
}
table.tablesorter thead tr .header {
    background-image: url("static/images/black-unsorted.gif");
    background-repeat: no-repeat;
    background-position: center right;
    cursor: pointer;
  padding-left: 4px;
  padding-right: 15px;
}
table.tablesorter tbody td {
    color: {{color.dark_grey}};
    padding: 4px;
    background-color: {{color.white}};
    vertical-align: top;
}
table.tablesorter tbody tr.odd td {
    background-color:{{color.knowl_background}};
}
table.tablesorter thead tr .headerSortUp {
    background-image: url("static/images/black-asc.gif");
}
table.tablesorter thead tr .headerSortDown {
    background-image: url("static/images/black-desc.gif");
}
table.tablesorter thead tr .headerSortDown, table.tablesorter thead tr .headerSortUp {
    background-color: {{color.light_grey_2}};
}

.dataTables_wrapper {
    width: 557px;
    zoom: 1; /* Feeling sorry for IE */
}

.dataTables_processing {
    position: absolute;
    top: 50%;
    left: 50%;
    width: 250px;
    height: 30px;
    margin-left: -125px;
    margin-top: -15px;
    padding: 14px 0 2px 0;
    border: 1px solid {{color.light_grey_3}};
    text-align: center;
    color: {{color.grey}};
    font-size: 14px;
    background-color: {{color.white}};
}

.dataTables_length {
    width: 100%;
    line-height: 40px;
}

.dataTables_filter {
    width: 100%;
    line-height: 40px;
}

.dataTables_info {
    width: 45%;
    float: left;
    margin: 5px;
}

.dataTables_paginate {
    width: 50%;
    * width: 50px;
    float: right;
    text-align: right;
    margin: 5px;
}

a.paginate_active {
    font-weight: bold;
    padding: 5px;
}

a.paginate_button {
    padding: 5px;
}

/* Pagination nested */
.paginate_disabled_previous, .paginate_enabled_previous, .paginate_disabled_next, .paginate_enabled_next {
    height: 19px;
    width: 19px;
    margin-left: 3px;
    float: left;
}

.paginate_disabled_previous {
    background-image: url('/static/images/back_disabled.jpg');
}

.paginate_enabled_previous {
    background-image: url('/static/images/back_enabled.jpg');
}

.paginate_disabled_next {
    background-image: url('/static/images/forward_disabled.jpg');
}

.paginate_enabled_next {
    background-image: url('/static/images/forward_enabled.jpg');
}

table.display {
    margin: 0 auto;
    clear: both;
    width: 100%;
}

table.display thead th {
    padding: 3px 18px 3px 10px;
    border-bottom: 1px solid {{color.black}};
    font-weight: bold;
    cursor: pointer;
    * cursor: hand;
}

table.display tfoot th {
    padding: 3px 18px 3px 10px;
    border-top: 1px solid {{color.black}};
    font-weight: bold;
}

table.display tr.heading2 td {
    border-bottom: 1px solid {{color.grey}};
}

table.display td {
    padding: 3px 10px;
}

table.display td.center {
    text-align: center;
}

.sorting_asc {
    background: url('/static/images/sort_asc.png') no-repeat center right;
}

.sorting_desc {
    background: url('/static/images/sort_desc.png') no-repeat center right;
}

.sorting {
    background: url('/static/images/sort_both.png') no-repeat center right;
}

.sorting_asc_disabled {
    background: url('/static/images/sort_asc_disabled.png') no-repeat center right;
}

.sorting_desc_disabled {
    background: url('/static/images/sort_desc_disabled.png') no-repeat center right;
}


/* TODO: I think the following are not used. */
/*
table.display tr.odd.gradeA {
    background-color: {{color.col_main_ld}};
}

table.display tr.even.gradeA {
    background-color: {{color.col_main_ll}};
}

table.display tr.odd.gradeC {
    background-color: {{color.knowl_border}};
}

table.display tr.even.gradeC {
    background-color: {{color.knowl_background}};
}

table.display tr.odd.gradeX {
    background-color: {{color.col_light_red_1}};
}

table.display tr.even.gradeX {
    background-color: {{color.col_light_red_2}};
}

table.display tr.odd.gradeU {
    background-color: {{color.light_grey_3}};
}

table.display tr.even.gradeU {
    background-color: {{color.light_grey_1}};
}
*/

.dataTables_scroll {
    clear: both;
}

.dataTables_scrollBody {
    *margin-top: -1px;
}

.top, .bottom {
    padding: 52px 5px 5px;
    background-color: {{color.white_1}};
    border: 1px solid {{color.light_grey_4}};
}

.top .dataTables_info {
    float: none;
}

.clear {
    clear: both;
}

.dataTables_empty {
    text-align: center;
}

tfoot input {
    margin: 0.5em 0;
    width: 100%;
    color: {{color.dark_grey_1}};
}

tfoot input.search_init {
    color: {{color.grey}};
}

td.group {
    background-color: {{color.light_red_grey}};
    border-bottom: 2px solid {{color.red_grey}};
    border-top: 2px solid {{color.red_grey}};
}

td.details {
    background-color: {{color.light_red_grey}};
    border: 2px solid {{color.red_grey}};
}


.example_alt_pagination div.dataTables_info {
    width: 40%;
}

.paging_full_numbers {
    height: 22px;
    line-height: 22px;
}

.paging_full_numbers span.paginate_button,
.paging_full_numbers span.paginate_active {
    border: 1px solid {{color.grey}};
    padding: 2px 5px;
    margin: 0 3px;
    cursor: pointer;
    *cursor: hand;
}

.paging_full_numbers span.paginate_button {
    background-color: {{color.light_grey_3}};
}

.paging_full_numbers span.paginate_button:hover {
    background-color: {{color.light_grey_4}};
}

.paging_full_numbers span.paginate_active {
    background-color: {{color.knowl_1}};
}

table.display tr.even.row_selected td {
    background-color: {{color.blue_grey}};
}

table.display tr.odd.row_selected td {
    background-color: {{color.blue_grey_1}};
}

tr.odd td.sorting_1 {
    background-color: {{color.knowl_l_1}};
}

tr.odd td.sorting_2 {
    background-color: {{color.knowl_l_2}};
}

tr.odd td.sorting_3 {
    background-color: {{color.knowl_l_3}};
}

tr.even td.sorting_1 {
    background-color: {{color.knowl_l_4}};
}

tr.even td.sorting_2 {
    background-color: {{color.knowl_l_5}};
}

tr.even td.sorting_3 {
    background-color: {{color.knowl_l_6}};
}

/*TODO: I think these are not used.*/
/*
tr.odd.gradeA td.sorting_1 {
    background-color: {{color.col_main_ldl_1}};
}

tr.odd.gradeA td.sorting_2 {
    background-color: {{color.col_main_ld_1}};
}

tr.odd.gradeA td.sorting_3 {
    background-color: {{color.col_main_ld_1}};
}

tr.even.gradeA td.sorting_1 {
    background-color: {{color.col_main_ld_2}};
}

tr.even.gradeA td.sorting_2 {
    background-color: {{color.col_main_ll_1}};
}

tr.even.gradeA td.sorting_3 {
    background-color: {{color.col_main_ll_1}};
}

tr.odd.gradeC td.sorting_1 {
    background-color: {{color.knowl_ld_1}}
}

tr.odd.gradeC td.sorting_2 {
    background-color: {{color.knowl_l_7}};
}

tr.odd.gradeC td.sorting_3 {
    background-color: {{color.knowl_l_7}};
}

tr.even.gradeC td.sorting_1 {
    background-color: {{color.knowl_l_8}};
}

tr.even.gradeC td.sorting_2 {
    background-color: {{color.knowl_l_9}};
}

tr.even.gradeC td.sorting_3 {
    background-color: {{color.knowl_l_9}};
}

tr.odd.gradeX td.sorting_1 {
    background-color: {{color.light_red_4}};
}

tr.odd.gradeX td.sorting_2 {
    background-color: {{color.light_red_5}};
}

tr.odd.gradeX td.sorting_3 {
    background-color: {{color.light_red_5}};
}

tr.even.gradeX td.sorting_1 {
    background-color: {{color.light_red_6}};
}

tr.even.gradeX td.sorting_2 {
    background-color: {{color.light_red_7}};
}

tr.even.gradeX td.sorting_3 {
    background-color: {{color.light_red_8}};
}

tr.odd.gradeU td.sorting_1 {
    background-color: {{color.light_grey_5}};
}

tr.odd.gradeU td.sorting_2 {
    background-color: {{color.light_grey_6}};
}

tr.odd.gradeU td.sorting_3 {
    background-color: {{color.light_grey_6}};
}

tr.even.gradeU td.sorting_1 {
    background-color: {{color.light_grey_7}};
}

tr.even.gradeU td.sorting_2 {
    background-color: {{color.light_grey_8}};
}

tr.even.gradeU td.sorting_3 {
    background-color: {{color.light_grey_8}};
}

.ex_highlight #example tbody tr.even:hover, #example tbody tr.even td.highlighted {
    background-color: {{color.light_citron}};
}

.ex_highlight #example tbody tr.odd:hover, #example tbody tr.odd td.highlighted {
    background-color: {{color.light_citron_1}};
}

.ex_highlight_row #example tr.even:hover {
    background-color: {{color.light_citron}};
}

.ex_highlight_row #example tr.even:hover td.sorting_1 {
    background-color: {{color.light_citron_2}};
}

.ex_highlight_row #example tr.even:hover td.sorting_2 {
    background-color: {{color.light_citron_3}};
}

.ex_highlight_row #example tr.even:hover td.sorting_3 {
    background-color: {{color.light_citron_4}};
}

.ex_highlight_row #example tr.odd:hover {
    background-color: {{color.light_citron_1}};
}

.ex_highlight_row #example tr.odd:hover td.sorting_1 {
    background-color: {{color.light_citron_5}};
}

.ex_highlight_row #example tr.odd:hover td.sorting_2 {
    background-color: {{color.light_citron_6}};
}

.ex_highlight_row #example tr.odd:hover td.sorting_3 {
    background-color: {{color.light_citron_7}};
}

table.KeyTable td {
    border: 3px solid transparent;
}

table.KeyTable td.focus {
    border: 3px solid {{color.blue_1}};
}

table.display tr.gradeA {
    background-color: {{color.col_main_ll}};
}

table.display tr.gradeC {
    background-color: {{color.knowl_background}};
}

table.display tr.gradeX {
    background-color: {{color.col_light_red_1}};
}

table.display tr.gradeU {
    background-color: {{color.light_grey_3}};
}
*/

/* TODO: div? */
div.box {
    height: 100px;
    padding: 10px;
    overflow: auto;
    border: 1px solid {{color.knowl_thin_border}};
    background-color: {{color.knowl_background}};
}

div.codebox {
    padding: 5px;
    text-padding: 10px;
    border: 1px solid {{color.knowl_thin_border}};
    border-radius: 5px;
    background-color: {{color.knowl_background}};
    box-shadow: 3px 3px 3px {{color.knowl_shadow}};
    white-space: pre;
}

/* Styling of Maass form plot */

div.maassformplot {
    position: absolute;
    width: 720px;
    position: relative;
    /*    height: 800px;
        overflow: hidden;
        position: relative; */
}

div.maassformplot img {
    width:100%;
    height:auto;
/*    position: absolute;
    top: -200px;
    left: -870px;*/
}

/* End of styling of Maass form plot */



/*Sidebar style*/

#sidebar .L a {
    display: inline;
    padding: 2px;
}

#sidebar .L {
    padding-right: 4px;
}

#sidebar .heading {
    padding-right: 1px;
    margin-bottom: 1px;
}

#sidebar div.L {
    margin: 8px;
}

#sidebar table td a {
    display: block;
    padding: 2px;
    border-radius: 0;
}

#sidebar table td .subtitle {
    color: {{color.sidebar_text}};
}

#sidebar table td.borc .subtitle .future {
    margin-left: 5px;
    padding: 2px 5px
}

#sidebar table td.borc .subtitle a {
    margin-left: 5px;
}

#sidebar table td p {
    padding: 2px 0px;
}

#sidebar table td.full .future  {
    padding: 2px 5px;
}

#sidebar .future {
    color: {{color.sidebar_text_future}};
    display: inherit;
}


#sidebar .beta {
    color: {{color.sidebar_text_beta}};
    display: inherit;
}


#sidebar .beta a {
    color: {{color.sidebar_text_beta}};
}


#sidebar table td .parts {
    padding-left: 15px;
}

#sidebar table td .subitem {
    padding-right: 15px;
}

#sidebar table td.rotation { overflow: hidden; }

#sidebar li a {
    background: inherit;
}

#sidebar .list a {
    display: block;
    background: none;
    padding: 0px;

}
#sidebar h2 {
    margin: 5px 0px 0px;}

p.rotation  {
    transform: rotate(270deg);
}

/* temporary over-side for GL(2) on beta */
body.beta #sidebar table.short:nth-of-type(3) .rotation p.rotation {
    transform: rotate(0deg)
}

#sidebar table th, #sidebar table td {
    text-align: left;
    padding: 2px;
}

#sidebar table.short{
    width: 100%;
    table-layout: fixed;
    border-width: 2px;
    border-bottom: 0px;
    border-style: solid;
    padding: 2px;
    border-spacing: 0px;
    border-color: {{color.sidebar_background}};
    border-collapse: separate;
}

#sidebar table.short td.bor{
    text-align: left;
}

#sidebar table.short td.nbor{
    padding: 0px; text-align: left;
}

#sidebar table.short td.borc{
    text-align: center;
}

#sidebar table.short td.full{
    text-align: left;
}

#sidebar table.short td.off {
    text-align: center;
    background: {{color.sidebar_background_off}};
}



#sidebar ul:first-child a:first-child,
#sidebar h2:first-child a:first-child,
#sidebar h2:first-child {
  margin: 0;
  padding-top: 3px;
}

#sidebar ul:last-child li:last-child,
#sidebar ul:last-child li:last-child a {
  border-bottom-right-radius: 0px;
}

#sidebar .list li {
  padding: 2px 0px;
}

#sidebar .list a {
  padding: 0px;
}

#sidebar table.short2{
    width: 100%;
    table-layout:fixed;
    padding: 10px;
    border-spacing: 0px;
    border-color: {{color.sidebar_background}};
    border-collapse: collapse;
}

#sidebar table.short2 td{
    padding-left: 10px;
}

/*End of Sidebar style*/




/*Table boxes front page*/

table.boxes {
  table-layout: fixed;
  width: 100%; padding: 10;
  margin: 0px;
  margin-left: 15px;
  font-size:1em;
  display:table;
  }
table.boxes > tbody > tr > td {
  padding: 0px 50px 50px 0px;
  overflow: hidden;
  vertical-align: top
  }
table.box {
  background: {{color.box_background}};
  width: 100%; height: 100%;
  padding: 10;
  border-radius: 0px;
  font-size:1em;
  }
table.box td.img {
  background: {{color.box_background_img}};
  width: 150px;
  height: 150px;
  border: 15;
  padding-left: 5px;
  padding-bottom: 0px;
  padding-top: 5px;
  padding-right: 5px;
  }
table.box img {
  border: 15;
  padding: 5;
  }
table td.title {
  font-weight: bold;
  font-size: 110%;
  background: {{color.box_background_title}};
  height: 2em;
  padding: 5;
  padding-left: 10px;
  border-top-right-radius: 10px;
  }
table td.content {
  background: {{color.box_background_img}};
  font-size: 90%;
  padding-left: 15px;
  padding-bottom: 5px;
  vertical-align: top;
  }
div.user {
  font-size: 90%;
  padding: 0px;
  }
div.user ul li {
  line-height: 80%;
  }
table.box td.content ul.list {
  margin: 0px;
  padding-left: 15px; padding-bottom: 5px;
  list-style-type: none;
  list-style-position: inside;
  line-height: 135%;
}

/*End table boxes front page*/

p.short {
  margin: 0px;
}

.table-scroll-wrapper {
    overflow-y:auto;
}

.table-scroll-wrapper table {
    margin-right: 1px;
    margin-bottom: 1px;
    border-collapse: collapse;
}
.table-scroll-wrapper th {
    position: -webkit-sticky; top: 0;
    position: sticky; top: 0;
    z-index:1;
    background:{{color.table_ntdata_background_2}};
    background-clip: padding-box;
}
.cmf-dim-table th.level {
    padding-left: 80px;
}
th.weight-label {
    padding-left: 5px;
    padding-right: 0px;
}

div.table-scroll-wrapper thead tr {
    border-bottom: 0;
}
div.table-scroll-wrapper thead > tr:last-child > th {
    border-bottom: 2px solid {{ color.table_ntdata_border}};
}

.table-scroll-wrapper td.border-right, .table-scroll-wrapper th.border-right {
    border-right: 0; /* We need to put the border on td:after for scrolling */
}
.table-scroll-wrapper .border-right:after {
    content:'';
    position:absolute;
    right: 0;
    top: 0;
    height:100%;
    border-right: 2px solid {{ color.table_ntdata_border}};
}
.table-scroll-wrapper .sticky-col {
    position: -webkit-sticky; left: 0;
    position: sticky; left: 0;
    z-index:2;
    background-clip: padding-box;
}
.table-scroll-wrapper th.sticky-head {
    position: -webkit-sticky; left: 0; top: 0;
    position: sticky; left: 0; top: 0;
    z-index:3;
}
table.nowrap td {
    white-space:nowrap;
}
td.nowrap {
    white-space:nowrap;
}
table.ntdata td.nowrap a {
    display: inline;
}

.float-right {
    float:right;
}
.float-left {
    float:left;
}

#complex_embeddings {
    padding-top: 10px;
}

table.coeff_ring_basis {
    margin-left: 14px;
}

table.coeff_ring_basis td {
    vertical-align: top;
}

table.coeff_ring_basis td.LHS {
    text-align: right;
    margin-right: 0;
    padding-right: 0;
}
table.coeff_ring_basis td.eq {
    text-align: center;
    margin-right: 0;
    padding-right: 2px;
    margin-left: 0;
    padding-left: 2px;
}
table.coeff_ring_basis td.RHS {
    text-align: left;
    margin-left: 0;
    padding-left: 0;
}

table.complex-cols td.real {
    font-family: MJX_Math;
    text-align: right;
    margin-right: 0;
    padding-right: 0;
}
table.complex-cols td.imag {
    font-family: MJX_Math;
    text-align: left;
    margin-left: 0;
    padding-left: 0;
}
td.op {
    font-family: MJX_Math;
    text-align: center;
    margin-right: 0;
    padding-right: 2px;
    margin-left: 0;
    padding-left: 2px;
}

table.ntdata td.embedding-wrap {
    margin: 0;
    padding: 0;
}
.table-scroll-wrapper table.sticky-embeddings {
    margin: 0;
    padding: 0;
    min-width: 55px;
}
table.sticky-embeddings td.vstrut {
    margin-left: 0;
    padding-left: 0;
    margin-right: 0;
    padding-right: 0;
}

table.qexp-table td.fdef {
    text-align: right;
    margin-right: 0;
    padding-right: 0;
    vertical-align: top;
}
table.qexp-table td.op {
    vertical-align: top;
}

td.topspace {
    padding-top: 15px;
}
table.qexp-table td.output {
    margin-left: 0;
    padding-left: 0;
    vertical-align: top;
}

.mjx_basic {
    font-family: MJX_Math;
}

input::placeholder {
    color: #cccccc;
}

.table_rotate {
   /* see the word "Weight" on the left edge of the table in
        /ModularForm/GL2/Q/holomorphic/?search_type=Dimensions&dim=1
   */
  transform: rotate(180deg);

  writing-mode: vertical-lr;
  white-space: nowrap;
}

/* an horizontal list with bullet points */
ul.horizontal-list {
  display:inline-block;
  padding:0;
  margin: 0.5em;
  margin-block-start: 0;
}
ul.horizontal-list li {
  display: inline;
  white-space: nowrap;
}
ul.horizontal-list li:after {

  content:" ";
  letter-spacing:1em;
  background: center center no-repeat url(data:image/png;base64,iVBORw0KGgoAAAANSUhEUgAAAAUAAAAFCAYAAACNbyblAAAABGdBTUEAALGPC/xhBQAAAAlwSFlzAAAOwAAADsABataJCQAAABl0RVh0U29mdHdhcmUAcGFpbnQubmV0IDQuMC4xMkMEa+wAAAAnSURBVBhXY/Dz89MA4sNA/B9Ka4AEYQIwfBgkiCwAxjhVopnppwEApxQqhnyQ+VkAAAAASUVORK5CYII=);
}

input.color_selecter {
    margin: 10px;
}

span.chargp {
    color: {{color.col_main}};
}

span.normgp {
    color: #BB1188;
}

span.activesubgp {
    background: {{color.col_main_ll}};
/* the button to show advanced search options */
#advancedtoggle {
    margin-left: 20px;
}

/* the advanced search options themselves, hidden by default */
.advanced {
    display: none;
}

<<<<<<< HEAD
span.chargp {
    color: {{color.col_main}};
}

span.normgp {
    color: #BB1188;
}

span.activesubgp {
    background: {{color.col_main_ll}};
=======
.tset-icon {
  visibility: hidden;
}

.tset-container:hover .tset-icon {
  visibility: visible;
}
>>>>>>> daef8e61
<|MERGE_RESOLUTION|>--- conflicted
+++ resolved
@@ -2381,7 +2381,6 @@
     display: none;
 }
 
-<<<<<<< HEAD
 span.chargp {
     color: {{color.col_main}};
 }
@@ -2392,12 +2391,11 @@
 
 span.activesubgp {
     background: {{color.col_main_ll}};
-=======
+}
 .tset-icon {
   visibility: hidden;
 }
 
 .tset-container:hover .tset-icon {
   visibility: visible;
-}
->>>>>>> daef8e61
+}