# -*- coding: utf-8 -*-
from base import *
from flask import Flask, session, g, render_template, url_for, request, redirect, make_response, abort

from sage.all import *
import tempfile, os
import pymongo
from Lfunction import *
import LfunctionComp
import LfunctionPlot
from utils import to_dict, make_logger
import bson
from Lfunctionutilities import lfuncDStex, lfuncEPtex, lfuncFEtex

logger = make_logger("LF")

##import upload2Db.py


###########################################################################
#   Route functions
###########################################################################

@app.route("/L/")
@app.route("/L/<arg1>/") # arg1 is EllipticCurve, ModularForm, Character, etc
@app.route("/L/<arg1>/<arg2>/") # arg2 is field
@app.route("/L/<arg1>/<arg2>/<arg3>/") #arg3 is label
@app.route("/L/<arg1>/<arg2>/<arg3>/<arg4>/")
@app.route("/L/<arg1>/<arg2>/<arg3>/<arg4>/<arg5>/")
@app.route("/L/<arg1>/<arg2>/<arg3>/<arg4>/<arg5>/<arg6>/")
@app.route("/L/<arg1>/<arg2>/<arg3>/<arg4>/<arg5>/<arg6>/<arg7>/")
@app.route("/L/<arg1>/<arg2>/<arg3>/<arg4>/<arg5>/<arg6>/<arg7>/<arg8>/")
@app.route("/L/<arg1>/<arg2>/<arg3>/<arg4>/<arg5>/<arg6>/<arg7>/<arg8>/<arg9>/")
def render_Lfunction(arg1 = None, arg2 = None, arg3 = None, arg4 = None, arg5 = None, arg6 = None, arg7 = None, arg8 = None, arg9 = None):
    return render_webpage(request, arg1, arg2, arg3, arg4, arg5, arg6, arg7, arg8, arg9)

@app.route("/Lfunction/")
@app.route("/Lfunction/<arg1>/")
@app.route("/Lfunction/<arg1>/<arg2>/")
@app.route("/Lfunction/<arg1>/<arg2>/<arg3>/")
@app.route("/Lfunction/<arg1>/<arg2>/<arg3>/<arg4>/")
@app.route("/Lfunction/<arg1>/<arg2>/<arg3>/<arg4>/<arg5>/")
@app.route("/Lfunction/<arg1>/<arg2>/<arg3>/<arg4>/<arg5>/<arg6>/")
@app.route("/Lfunction/<arg1>/<arg2>/<arg3>/<arg4>/<arg5>/<arg6>/<arg7>/")
@app.route("/Lfunction/<arg1>/<arg2>/<arg3>/<arg4>/<arg5>/<arg6>/<arg7>/<arg8>/")
@app.route("/Lfunction/<arg1>/<arg2>/<arg3>/<arg4>/<arg5>/<arg6>/<arg7>/<arg8>/<arg9>/")
@app.route("/L-function/")
@app.route("/L-function/<arg1>/")
@app.route("/L-function/<arg1>/<arg2>/")
@app.route("/L-function/<arg1>/<arg2>/<arg3>/")
@app.route("/L-function/<arg1>/<arg2>/<arg3>/<arg4>/")
@app.route("/L-function/<arg1>/<arg2>/<arg3>/<arg4>/<arg5>/")
@app.route("/L-function/<arg1>/<arg2>/<arg3>/<arg4>/<arg5>/<arg6>/")
@app.route("/L-function/<arg1>/<arg2>/<arg3>/<arg4>/<arg5>/<arg6>/<arg7>/")
@app.route("/L-function/<arg1>/<arg2>/<arg3>/<arg4>/<arg5>/<arg6>/<arg7>/<arg8>/")
@app.route("/L-function/<arg1>/<arg2>/<arg3>/<arg4>/<arg5>/<arg6>/<arg7>/<arg8>/<arg9>/")
def render_Lfunction_redirect(**args):
    args.update(request.args)
    return redirect(url_for("render_Lfunction", **args), code=301)

@app.route("/plotLfunction/")
@app.route("/plotLfunction/<arg1>/")
@app.route("/plotLfunction/<arg1>/<arg2>/")
@app.route("/plotLfunction/<arg1>/<arg2>/<arg3>/")
@app.route("/plotLfunction/<arg1>/<arg2>/<arg3>/<arg4>/")
@app.route("/plotLfunction/<arg1>/<arg2>/<arg3>/<arg4>/<arg5>/")
@app.route("/plotLfunction/<arg1>/<arg2>/<arg3>/<arg4>/<arg5>/<arg6>/")
@app.route("/plotLfunction/<arg1>/<arg2>/<arg3>/<arg4>/<arg5>/<arg6>/<arg7>/")
@app.route("/plotLfunction/<arg1>/<arg2>/<arg3>/<arg4>/<arg5>/<arg6>/<arg7>/<arg8>/")
@app.route("/plotLfunction/<arg1>/<arg2>/<arg3>/<arg4>/<arg5>/<arg6>/<arg7>/<arg8>/<arg9>/")
def plotLfunction(arg1 = None, arg2 = None, arg3 = None, arg4 = None, arg5 = None, arg6 = None, arg7 = None, arg8 = None, arg9 = None):
    return render_plotLfunction(request, arg1, arg2, arg3, arg4, arg5, arg6, arg7, arg8, arg9)

@app.route("/zeroesLfunction/")
@app.route("/zeroesLfunction/<arg1>/")
@app.route("/zeroesLfunction/<arg1>/<arg2>/")
@app.route("/zeroesLfunction/<arg1>/<arg2>/<arg3>/")
@app.route("/zeroesLfunction/<arg1>/<arg2>/<arg3>/<arg4>/")
@app.route("/zeroesLfunction/<arg1>/<arg2>/<arg3>/<arg4>/<arg5>/")
@app.route("/zeroesLfunction/<arg1>/<arg2>/<arg3>/<arg4>/<arg5>/<arg6>/")
@app.route("/zeroesLfunction/<arg1>/<arg2>/<arg3>/<arg4>/<arg5>/<arg6>/<arg7>/")
@app.route("/zeroesLfunction/<arg1>/<arg2>/<arg3>/<arg4>/<arg5>/<arg6>/<arg7>/<arg8>/")
@app.route("/zeroesLfunction/<arg1>/<arg2>/<arg3>/<arg4>/<arg5>/<arg6>/<arg7>/<arg8>/<arg9>/")
def zeroesLfunction(arg1 = None, arg2 = None, arg3 = None, arg4 = None, arg5 = None, arg6 = None, arg7 = None, arg8 = None, arg9 = None):
    return render_zeroesLfunction(request, arg1, arg2, arg3, arg4, arg5, arg6, arg7, arg8, arg9)

@app.route("/browseGraph/")
def browseGraph():
    return render_browseGraph(request.args)

@app.route("/browseGraphTMP/")
def browseGraphTMP():
    return render_browseGraphTMP(request.args)

@app.route("/browseGraphHolo/")
def browseGraphHolo():
    return render_browseGraphHolo(request.args)

@app.route("/browseGraphChar/")
def browseGraphChar():
    return render_browseGraphHolo(request.args)


###########################################################################
#   Functions for rendering the L-function web pages including, both browsing
#   and individual home pages.
###########################################################################

def render_webpage(request, arg1, arg2, arg3, arg4, arg5, arg6, arg7, arg8, arg9):
    args = request.args
    temp_args = to_dict(args)
    
    if len(args) == 0:  #This ensures it's a navigation page 
        if not arg1: # this means we're at the start page
            info = set_info_for_start_page()
            return render_template("LfunctionNavigate.html", **info)
        
        elif arg1.startswith("degree"):
            degree = int(arg1[6:])
            info = { "degree" : degree }
            info["key"] = 777
            info["bread"] =  [('L-functions', url_for("render_Lfunction")), ('Degree '+str(degree), url_for('render_Lfunction', arg1=str(degree)))]
            if degree == 1:
                info["contents"] = [LfunctionPlot.getOneGraphHtmlChar(1,35,1,13)]
                info['friends'] = [('Dirichlet Characters', url_for('render_Character'))]
            elif degree == 2:
                info["contents"] = [processEllipticCurveNavigation(11,65), LfunctionPlot.getOneGraphHtmlHolo(1, 6, 2, 14),
                                    processMaassNavigation()]
            elif degree == 3 or degree == 4:
                info["contents"] = LfunctionPlot.getAllMaassGraphHtml(degree)
                
            return render_template("DegreeNavigateL.html", title = 'Degree ' + str(degree)+ ' L-functions', **info)
            
        elif arg1 == 'custom': # need a better name
            return "not yet implemented"
    #L = generateLfunctionFromUrl(arg1, arg2, arg3, arg4, arg5, arg6, arg7, arg8, arg9, temp_args)
        
    try:
      L = generateLfunctionFromUrl(arg1, arg2, arg3, arg4, arg5, arg6, arg7, arg8, arg9, temp_args)
    except Exception as e:
      # throw exception if not UserError
      if len(e.args) > 1 and e.args[1] != 'UserError': raise
      info = { 'content': 'Sorry, there has been a problem: %s .         Please report it <a href="http://code.google.com/p/lmfdb/issues/list">here</a>.' % e.args[0], 'title': 'Error' }
      return render_template('LfunctionSimple.html', info=info, **info), 500
   
    try:
        #logger.info(temp_args)
        if temp_args['download'] == 'lcalcfile':
            return render_lcalcfile(L, request.url)
    except:
        pass #Do nothing


    info = initLfunction(L, temp_args, request)

    return render_template('Lfunction.html', **info)
    

def generateLfunctionFromUrl(arg1, arg2, arg3, arg4, arg5, arg6, arg7, arg8, arg9, temp_args):
    ''' Returns the L-function object corresponding to the supplied argumnents
        from the url. temp_args contains possible arguments after a question mark.
    '''

    if (arg1 == 'Riemann' or (arg1 == 'Character' and arg2 == 'Dirichlet' and arg3 == '1' and arg4 == '0')
        or (arg1 == 'NumberField' and arg2 == '1.1.1.1')):
        return RiemannZeta()

    elif arg1 == 'Character' and arg2 == 'Dirichlet':
        return Lfunction_Dirichlet( charactermodulus = arg3, characternumber = arg4)

    elif arg1 == 'EllipticCurve' and arg2 == 'Q':
        return Lfunction_EC( label = arg3)

    elif arg1 == 'ModularForm' and arg2 == 'GL2' and arg3 == 'Q' and arg4 == 'holomorphic': # this has args: one for weight and one for level
        logger.info(arg5+arg6+str(arg7)+str(arg8)+str(arg9))
        return Lfunction_EMF( level = arg5, weight = arg6, character = arg7, label = arg8, number = arg9)

    elif arg1 == 'ModularForm' and arg2 == 'GL2' and arg3 <> 'Q' and arg4 == 'holomorphic': # Hilbert modular form
        logger.debug(arg5+arg6+str(arg7)+str(arg8)+str(arg9))
        return Lfunction_HMF( field = arg3, label = arg5, character = arg6, number = arg7)

    elif arg1 == 'ModularForm' and arg2 == 'GL2'and arg3 == 'Q' and arg4 == 'Maass':
        logger.info(db)
        return Lfunction_Maass(dbid = bson.objectid.ObjectId(arg5))
    
    elif arg1 == 'ModularForm' and (arg2 == 'GSp4' or arg2 == 'GL4' or  arg2 == 'GL3') and arg3 == 'Q' and arg4 == 'maass':
        return Lfunction_Maass( dbid = arg5, dbName = 'Lfunction', dbColl = 'LemurellMaassHighDegree')

    elif arg1 == 'ModularForm' and arg2 == 'GSp' and arg3 == 'Q' and arg4 == 'Sp4Z' and arg5== 'specimen': #this should be changed when we fix the SMF urls
        return Lfunction_SMF2_scalar_valued( weight=arg6, orbit=arg7, number=arg8 )

    elif arg1 == 'NumberField':
        return DedekindZeta( label = str(arg2))
        
    elif arg1 == "ArtinRepresentation":
        return ArtinLfunction(arg2, arg3, arg4)
    
    elif arg1 == "SymmetricPower":
        try: 
            Integer(arg2)
            return SymmetricPowerLfunction(arg2, [arg3, arg4, arg5, arg6, arg7, arg8, arg9], temp_args)
        except ValueError:
            pass
            return SymmetricPowerEntryPage(arg2, [arg3, arg4, arg5, arg6, arg7, arg8, arg9], temp_args)

    elif arg1 == 'Lcalcurl':
        return Lfunction( Ltype = arg1, url = arg2)

    else:
        return Flask.redirect(403)


def set_info_for_start_page():
    ''' Sets the properties of the top L-function page.
    '''
    
    tt = [[{'title':'Riemann','link': url_for('render_Lfunction', arg1='Riemann')},
           {'title':'Dirichlet','link': url_for('render_Lfunction', arg1='degree1') + '#Dirichlet'}],

          [{'title':'Elliptic Curve','link': url_for('render_Lfunction', arg1='degree2') + '#EllipticCurve_Q'},
           {'title':'GL2 Cusp Form', 'link': url_for('render_Lfunction', arg1='degree2') + '#GL2_Q_Holomorphic'},
           {'title':'GL2 Maass Form','link': url_for('render_Lfunction', arg1='degree2') + '#GL2_Q_Maass'}],

          [{'title':'GL3 Maass Form', 'link': url_for('render_Lfunction', arg1='degree3') + '#GL3_Q_Maass'},
           {'title':'GL4 Maass Form', 'link': url_for('render_Lfunction', arg1='degree4') + '#GL4_Q_Maass'},
           {'title':'GSp4 Maass Form', 'link': url_for('render_Lfunction', arg1='degree4') + '#GSp4_Q_Maass'}]]

    info = {
        'degree_list': range(1,5),
        'type_table': tt,
        'type_row_list':[0,1,2]
    }

    info['title'] = 'L-functions'
    info['bread'] = [('L-functions', url_for("render_Lfunction"))]
#   info['learnmore'] = [('Lmfdb-wiki', 'http://wiki.l-functions.org/L-function')]

    return info
    

def initLfunction(L,args, request):
    ''' Sets the properties to show on the homepage of an L-function page.
    '''
    
    info = {'title': L.title}
    info['citation'] = ''
    info['support'] = ''
    info['sv12'] = specialValueString(L, 0.5, '1/2')
    info['sv1'] = specialValueString(L, 1, '1')
    info['args'] = args
    info['Ltype'] = L.Ltype()
    info['URL'] = request.path


    info['credit'] = L.credit
    #info['citation'] = L.citation

    try:
        info['url'] = L.url
    except:
        info['url'] =''

    info['degree'] = int(L.degree)

    info['zeroeslink'] = (request.url.replace('/L/', '/zeroesLfunction/').
                          replace('/Lfunction/', '/zeroesLfunction/').
                          replace('/L-function/', '/zeroesLfunction/') ) #url_for('zeroesLfunction',  **args)

    info['plotlink'] = (request.url.replace('/L/', '/plotLfunction/').
                          replace('/Lfunction/', '/plotLfunction/').
                          replace('/L-function/', '/plotLfunction/') ) #info['plotlink'] = url_for('plotLfunction',  **args)

    info['bread'] = []
    info['properties2'] = set_gaga_properties(L)


    # Create friendlink by removing 'L/' and ending '/'
    friendlink = request.url.replace('/L/','/').replace('/L-function/','/').replace('/Lfunction/','/')
    splitlink = friendlink.rpartition('/')
    friendlink = splitlink[0] + splitlink[2]

    if L.Ltype() == 'maass':
        if L.group == 'GL2':
            minNumberOfCoefficients = 100     # TODO: Fix this to take level into account
            logger.info("# of coef: {0}".format(len(L.dirichlet_coefficients)))
                            
            if len(L.dirichlet_coefficients)< minNumberOfCoefficients:
                info['zeroeslink'] = ''
                info['plotlink'] = ''
            info['bread'] = [('L-function','/L') ,('Degree 2',
                              url_for('render_Lfunction', arg1='degree2')),
                             ('\('+L.texname+'\)', request.url )]
            info['friends'] = [('Maass Form ', friendlink)]
        else:
            info['bread'] = [('L-function','/L') ,('Degree ' + str(L.degree),
                             url_for('render_Lfunction', arg1= str(L.degree))), (L.dbid, request.url)]

    elif L.Ltype()  == 'riemann':
        info['bread'] = [('L-function','/L'),('Riemann Zeta',request.url)]
        info['friends'] = [('\(\mathbb Q\)', url_for('number_fields.by_label', label='1.1.1.1')),  ('Dirichlet Character \(\\chi_{0}\\!\\!\\pmod{1}\)',
                                                                       url_for('render_Character', arg1=1, arg2=0))]

    elif L.Ltype()  == 'dirichlet':
        snum = str(L.characternumber)
        smod = str(L.charactermodulus)
        charname = '\(\\chi_{%s}\\!\\!\\pmod{%s}\)' %(snum,smod)
        info['bread'] = [('L-function','/L'),('Dirichlet Character',url_for('render_Lfunction', arg1='degree1') +'#Dirichlet'),
                         (charname, request.url)]
        info['friends'] = [('Dirichlet Character '+str(charname), friendlink)]
                

    elif L.Ltype()  == 'ellipticcurve':
        label = L.label
        info['friends'] = [('Elliptic curve isogeny class '+label, friendlink )]
        info['bread'] = [('L-function','/L'),('Elliptic Curve',url_for('render_Lfunction', arg1='/L/degree2#EllipticCurve_Q')),
                         (label,url_for('render_Lfunction',arg1='EllipticCurve',arg2='Q',arg3= label))]

    elif L.Ltype() == 'ellipticmodularform':
        weight = str(L.weight)
        level = str(L.level)
        character = str(L.character)
        label = str(L.label)
        number = str(L.number)
        info['friends'] = [('Modular Form', friendlink.rpartition('/')[0])] 

    elif L.Ltype() == 'hilbertmodularform':
        weight = str(L.weight)
        level = str(L.level)
        character = str(L.character)
        label = str(L.label)
        number = str(L.number)
        info['friends'] = [('Hilbert Modular Form', friendlink.rpartition('/')[0])] 

    elif L.Ltype() == 'dedekindzeta':
        info['friends'] = [('Number Field', friendlink)]

    elif L.Ltype() in ['lcalcurl', 'lcalcfile']:
        info['bread'] = [('L-function',url_for('render_Lfunction'))]

<<<<<<< HEAD
    elif L.Ltype() == 'SymmetricPower':
        def ordinal(n):
                if 10 <= n % 100 < 20:
                    return str(n) + 'th' 
                else: 
                    return  str(n) + {1 : 'st', 2 : 'nd', 3 : 'rd'}.get(n % 10, "th")
        friendlink =request.url.replace('/L/SymmetricPower/%d/'%L.m,'/')
        splitlink=friendlink.rpartition('/')
        friendlink = splitlink[0]+splitlink[2]
        mplusone = L.m +1
        friendlink2 =request.url.replace('/L/SymmetricPower/%d/'%L.m,'/L/SymmetricPower/%d/'%mplusone)

        info['friends'] =  [('Isogeny class', friendlink), ('%s Symmetric Power'%ordinal(mplusone) , friendlink2)]
=======
    elif L.Ltype() == 'siegelnonlift' or L.Ltype() == 'siegeleisenstein' or L.Ltype() == 'siegelklingeneisenstein' or L.Ltype() == 'siegelmaasslift':
        weight = str(L.weight)
        number = str(L.number)
        info['friends'] = [('Siegel Modular Form', friendlink)]

>>>>>>> 18692574
        



    info['dirichlet'] = lfuncDStex(L, "analytic")
    info['eulerproduct'] = lfuncEPtex(L, "abstract")
    info['functionalequation'] = lfuncFEtex(L, "analytic")
    info['functionalequationSelberg'] = lfuncFEtex(L, "selberg")

    info['learnmore'] = [('L-functions', 'http://wiki.l-functions.org/L-functions') ]
    
    if len(request.args)==0:
        lcalcUrl = request.url + '?download=lcalcfile'
    else:
        lcalcUrl = request.url + '&download=lcalcfile'
        
    info['downloads'] = [('Lcalcfile', lcalcUrl) ]
    
    return info


def set_gaga_properties(L):
    ''' Sets the properties in the properties box in the
        upper right corner
    '''
    ans = [ ('Degree',    str(L.degree))]

    ans.append(('Level',     str(L.level)))
    ans.append(('Sign',      str(L.sign)))
    

    if L.selfdual:
        sd = 'Self-dual'
    else:
        sd = 'Not self-dual'
    ans.append((None,        sd))

    if L.primitive:
        prim = 'Primitive'
    else:
        prim = 'Not primitive'
    ans.append((None, prim))

    if L.langlands:
        langlands = "True"
        motivic_weight = str(L.motivic_weight)
        ans.append(("Langlands", langlands ))
        ans.append(("Motivic weight", motivic_weight))
    else:
        langlands = "False"
        ans.append(("Langlands", langlands ))


def specialValueString(L, s, sLatex):
    ''' Returns the LaTex to dislpay for L(s) 
    '''
    
    number_of_decimals = 10
    val = L.sageLfunction.value(s)
    lfuncion_value_tex = L.texname.replace('(s', '(' + sLatex)
    return '\(' + lfuncion_value_tex +'\\approx ' + latex(round(val.real(), number_of_decimals)+round(val.imag(), number_of_decimals)*I) + '\)'


###########################################################################
#   Functions for rendering the plot of an L-function.
###########################################################################

def plotLfunction(request, arg1, arg2, arg3, arg4, arg5, arg6, arg7, arg8, arg9):
    pythonL = generateLfunctionFromUrl(arg1, arg2, arg3, arg4, arg5, arg6, arg7, arg8, arg9, to_dict(request.args))
    L = pythonL.sageLfunction
    # HSY: I got exceptions that "L.hardy_z_function" doesn't exist
    # SL: Reason, it's not in the distribution of Sage
    if not hasattr(L, "hardy_z_function"):
      return None
    #FIXME there could be a filename collission
    fn = tempfile.mktemp(suffix=".png")
    F=[(i,L.hardy_z_function(CC(.5,i)).real()) for i in srange(-30,30,.1)]
    p = line(F)
    p.save(filename = fn)
    data = file(fn).read()
    os.remove(fn)
    return data

def render_plotLfunction(request, arg1, arg2, arg3, arg4, arg5, arg6, arg7, arg8, arg9):
    data = plotLfunction(request, arg1, arg2, arg3, arg4, arg5, arg6, arg7, arg8, arg9)
    if not data:
        # see note about missing "hardy_z_function" in plotLfunction()
        return redirect(404)
    response = make_response(data)
    response.headers['Content-type'] = 'image/png'
    return response

###########################################################################
#   Functions for rendering a few of the zeros of an L-function.
###########################################################################
def render_zeroesLfunction(request, arg1, arg2, arg3, arg4, arg5, arg6, arg7, arg8, arg9):
    L = generateLfunctionFromUrl(arg1, arg2, arg3, arg4, arg5, arg6, arg7, arg8, arg9, to_dict(request.args))

    # Compute the first few zeros
    if L.degree > 2 or L.Ltype()=="ellipticmodularform" or L.Ltype()=="maass":  # Too slow to be rigorous here  ()
        search_step = 0.05
        if L.selfdual:
            allZeros = L.sageLfunction.find_zeros(-search_step/2 , 20 ,search_step)
        else:
            allZeros = L.sageLfunction.find_zeros(-15,15,search_step)

    else:
        if L.selfdual:
            number_of_zeros = 6
        else:
            number_of_zeros = 8
        allZeros = L.sageLfunction.find_zeros_via_N(number_of_zeros, not L.selfdual)

    # Sort the zeros and divide them into negative and positive ones
    allZeros.sort()
    logger.info("allZeros: {0}".format(allZeros))
    positiveZeros = []
    negativeZeros = []
    
    for zero in allZeros:
        if zero < 0:
            negativeZeros.append(zero)
        else:
            positiveZeros.append(zero)

    #Format the html string to render 
    positiveZeros = str(positiveZeros)
    negativeZeros = str(negativeZeros)
    if len(positiveZeros) > 2 and len(negativeZeros) > 2:  # Add comma and empty space between negative and positive
        negativeZeros = negativeZeros.replace("]", ", ]")
    
    return "<span class='redhighlight'>{0}</span><span class='bluehighlight'>{1}</span>".format(
        negativeZeros[1:len(negativeZeros)-1], positiveZeros[1:len(positiveZeros)-1])


###########################################################################
#   Functions for rendering graphs for browsing L-functions.
###########################################################################
def render_browseGraph(args):
    #logger.info(args)
    if 'sign' in args:
      data = LfunctionPlot.paintSvgFileAll([[args['group'], int(args['level']), args['sign']]])
    else:
      data = LfunctionPlot.paintSvgFileAll([[args['group'], int(args['level'])]])
    response = make_response(data)
    response.headers['Content-type'] = 'image/svg+xml'
    return response

def render_browseGraphHolo(args):
    #logger.info(args)
    data = LfunctionPlot.paintSvgHolo(args['Nmin'], args['Nmax'], args['kmin'], args['kmax'])
    response = make_response(data)
    response.headers['Content-type'] = 'image/svg+xml'
    return response

def render_browseGraphTMP(args):
    #logger.info(args)
    data = LfunctionPlot.paintSvgHoloGeneral(args['Nmin'], args['Nmax'], args['kmin'], args['kmax'],args['imagewidth'], args['imageheight'])
    response = make_response(data)
    response.headers['Content-type'] = 'image/svg+xml'
    return response

def render_browseGraphChar(args):
    data = LfunctionPlot.paintSvgChar(args['min_cond'], args['max_cond'], args['min_order'], arg['max_order'])
    response = make_response(data)
    respone.headers['Content-type'] = 'image/svg+xml'
    return response

###########################################################################
#   Function for rendering the lcalc file of an L-function.
###########################################################################
def render_lcalcfile(L, url):
    try:  #First check if the Lcalc file is stored in the database
        response = make_response(L.lcalcfile)
    except:
        response = make_response(L.createLcalcfile_ver2(url))

    response.headers['Content-type'] = 'text/plain'
    return response


###########################################################################
#   A demo for showing metadata of the collections in the database.
###########################################################################
def render_showcollections_demo():
    connection = pymongo.Connection()
    dbNames = connection.database_names()
    dbList = []
    for dbName in dbNames:
        db = pymongo.database.Database(connection, dbName)
        dbMeta = connection.Metadata
        collectionNames = db.collection_names()
        collList = []
        for collName in collectionNames:
            if not collName == 'system.indexes': 
                collMeta = pymongo.collection.Collection(dbMeta,'collection_data')
                infoMeta = collMeta.find_one({'db': dbName, 'collection': collName})
                try:
                    info = infoMeta['description']
                except:
                    info = ''
                collList.append( (collName, info) )
        dbList.append( (str(db.name), collList) )
    info = {'collections' : dbList}
    return render_template("ShowCollectionDemo.html", info = info)



###########################################################################
#   Functions for displaying examples of degree 2 L-functions on the
#   degree browsing page.
###########################################################################
def processEllipticCurveNavigation(startCond, endCond):
    try:
        N = startCond
        if N < 11:
            N=11
        elif N > 100:
            N=100
    except:
        N = 11
        
    try:
        if endCond > 500:
            end = 500
        else:
            end = endCond
            
    except:
        end = 100
        
    iso_list = LfunctionComp.isogenyclasstable(N, end)
    s = '<h5>Examples of L-functions attached to isogeny classes of elliptic curves</h5>'
    s += '<table>'
    
    #logger.debug(iso_list)

    counter = 0
    nr_of_columns = 10
    for label in iso_list:
        if counter==0:
            s += '<tr>'
            
        counter += 1
        s += '<td><a href="' + url_for('render_Lfunction', arg1='EllipticCurve', arg2='Q', arg3=label)+ '">%s</a></td>\n' % label
            
        if counter == nr_of_columns:
            s += '</tr>\n'
            counter = 0

    if counter>0:
        s += '</tr>\n'
        
    s += '</table>\n'
    return s

def processMaassNavigation():
    s = '<h5>Examples of L-functions attached to Maass forms on Hecke congruence groups $\Gamma_0(N)$</h5>'
    s += '<table>\n'

    s += '<tr>\n'
    s += '<td><bold>N=3:</bold></td>\n'
    s += '<td><a href="' + url_for('render_Lfunction', arg1='ModularForm', arg2='GL2', arg3='Q',
                                   arg4='Maass', arg5='4cb8502658bca9141c00002a')+ '">4.38805356322</a></td>\n' 
    s += '<td><a href="' + url_for('render_Lfunction', arg1='ModularForm', arg2='GL2', arg3='Q',
                                   arg4='Maass', arg5='4cb8502658bca9141c00002b')+ '">5.09874190873</a></td>\n' 
    s += '<td><a href="' + url_for('render_Lfunction', arg1='ModularForm', arg2='GL2', arg3='Q',
                                   arg4='Maass', arg5='4cb8502658bca9141c00002c')+ '">6.12057553309</a></td>\n' 
    s += '<td><a href="' + url_for('render_Lfunction', arg1='ModularForm', arg2='GL2', arg3='Q',
                                   arg4='Maass', arg5='4cb8502658bca9141c00002d')+ '">6.75741527775</a></td>\n' 
    s += '<td><a href="' + url_for('render_Lfunction', arg1='ModularForm', arg2='GL2', arg3='Q',
                                   arg4='Maass', arg5='4cb8502658bca9141c00002e')+ '">7.75813319502</a></td>\n' 
    s += '</tr>\n'
    
    s += '<tr>\n'
    s += '<td><bold>N=5:</bold></td>\n'
    s += '<td><a href="' + url_for('render_Lfunction', arg1='ModularForm', arg2='GL2', arg3='Q',
                                   arg4='Maass', arg5='4cb8502658bca9141c000036')+ '">3.02837629307</a></td>\n' 
    s += '<td><a href="' + url_for('render_Lfunction', arg1='ModularForm', arg2='GL2', arg3='Q',
                                   arg4='Maass', arg5='4cb8502658bca9141c000039')+ '">4.89723501573</a></td>\n' 
    s += '<td><a href="' + url_for('render_Lfunction', arg1='ModularForm', arg2='GL2', arg3='Q',
                                   arg4='Maass', arg5='4cb8502658bca9141c00003b')+ '">5.70582652719</a></td>\n' 
    s += '<td><a href="' + url_for('render_Lfunction', arg1='ModularForm', arg2='GL2', arg3='Q',
                                   arg4='Maass', arg5='4cb8502658bca9141c00003c')+ '">6.05402838077</a></td>\n' 
    s += '<td><a href="' + url_for('render_Lfunction', arg1='ModularForm', arg2='GL2', arg3='Q',
                                   arg4='Maass', arg5='4cb8502658bca9141c00003d')+ '">6.45847643848</a></td>\n' 
    s += '</tr>\n'
    
    s += '</table>\n'

    return s<|MERGE_RESOLUTION|>--- conflicted
+++ resolved
@@ -8,11 +8,11 @@
 from Lfunction import *
 import LfunctionComp
 import LfunctionPlot
-from utils import to_dict, make_logger
+from utils import to_dict #, make_logger
 import bson
 from Lfunctionutilities import lfuncDStex, lfuncEPtex, lfuncFEtex
 
-logger = make_logger("LF")
+#logger = make_logger("LF")
 
 ##import upload2Db.py
 
@@ -128,13 +128,13 @@
                                     processMaassNavigation()]
             elif degree == 3 or degree == 4:
                 info["contents"] = LfunctionPlot.getAllMaassGraphHtml(degree)
-                
+
             return render_template("DegreeNavigateL.html", title = 'Degree ' + str(degree)+ ' L-functions', **info)
-            
+
         elif arg1 == 'custom': # need a better name
             return "not yet implemented"
     #L = generateLfunctionFromUrl(arg1, arg2, arg3, arg4, arg5, arg6, arg7, arg8, arg9, temp_args)
-        
+
     try:
       L = generateLfunctionFromUrl(arg1, arg2, arg3, arg4, arg5, arg6, arg7, arg8, arg9, temp_args)
     except Exception as e:
@@ -142,19 +142,18 @@
       if len(e.args) > 1 and e.args[1] != 'UserError': raise
       info = { 'content': 'Sorry, there has been a problem: %s .         Please report it <a href="http://code.google.com/p/lmfdb/issues/list">here</a>.' % e.args[0], 'title': 'Error' }
       return render_template('LfunctionSimple.html', info=info, **info), 500
-   
+
     try:
-        #logger.info(temp_args)
+        logger.info(temp_args)
         if temp_args['download'] == 'lcalcfile':
             return render_lcalcfile(L, request.url)
     except:
         pass #Do nothing
 
-
     info = initLfunction(L, temp_args, request)
 
     return render_template('Lfunction.html', **info)
-    
+
 
 def generateLfunctionFromUrl(arg1, arg2, arg3, arg4, arg5, arg6, arg7, arg8, arg9, temp_args):
     ''' Returns the L-function object corresponding to the supplied argumnents
@@ -175,33 +174,21 @@
         logger.info(arg5+arg6+str(arg7)+str(arg8)+str(arg9))
         return Lfunction_EMF( level = arg5, weight = arg6, character = arg7, label = arg8, number = arg9)
 
-    elif arg1 == 'ModularForm' and arg2 == 'GL2' and arg3 <> 'Q' and arg4 == 'holomorphic': # Hilbert modular form
-        logger.debug(arg5+arg6+str(arg7)+str(arg8)+str(arg9))
-        return Lfunction_HMF( field = arg3, label = arg5, character = arg6, number = arg7)
-
     elif arg1 == 'ModularForm' and arg2 == 'GL2'and arg3 == 'Q' and arg4 == 'Maass':
         logger.info(db)
         return Lfunction_Maass(dbid = bson.objectid.ObjectId(arg5))
-    
+
     elif arg1 == 'ModularForm' and (arg2 == 'GSp4' or arg2 == 'GL4' or  arg2 == 'GL3') and arg3 == 'Q' and arg4 == 'maass':
         return Lfunction_Maass( dbid = arg5, dbName = 'Lfunction', dbColl = 'LemurellMaassHighDegree')
 
-    elif arg1 == 'ModularForm' and arg2 == 'GSp' and arg3 == 'Q' and arg4 == 'Sp4Z' and arg5== 'specimen': #this should be changed when we fix the SMF urls
-        return Lfunction_SMF2_scalar_valued( weight=arg6, orbit=arg7, number=arg8 )
-
     elif arg1 == 'NumberField':
         return DedekindZeta( label = str(arg2))
-        
+
     elif arg1 == "ArtinRepresentation":
-        return ArtinLfunction(arg2, arg3, arg4)
-    
+        return ArtinLfunction(arg2, arg3,  arg4)
+
     elif arg1 == "SymmetricPower":
-        try: 
-            Integer(arg2)
-            return SymmetricPowerLfunction(arg2, [arg3, arg4, arg5, arg6, arg7, arg8, arg9], temp_args)
-        except ValueError:
-            pass
-            return SymmetricPowerEntryPage(arg2, [arg3, arg4, arg5, arg6, arg7, arg8, arg9], temp_args)
+        return SymmetricPowerLfunction(arg2, [arg3, arg4, arg5, arg6, arg7, arg8, arg9], temp_args)
 
     elif arg1 == 'Lcalcurl':
         return Lfunction( Ltype = arg1, url = arg2)
@@ -213,7 +200,7 @@
 def set_info_for_start_page():
     ''' Sets the properties of the top L-function page.
     '''
-    
+
     tt = [[{'title':'Riemann','link': url_for('render_Lfunction', arg1='Riemann')},
            {'title':'Dirichlet','link': url_for('render_Lfunction', arg1='degree1') + '#Dirichlet'}],
 
@@ -236,12 +223,12 @@
 #   info['learnmore'] = [('Lmfdb-wiki', 'http://wiki.l-functions.org/L-function')]
 
     return info
-    
+
 
 def initLfunction(L,args, request):
     ''' Sets the properties to show on the homepage of an L-function page.
     '''
-    
+
     info = {'title': L.title}
     info['citation'] = ''
     info['support'] = ''
@@ -249,7 +236,6 @@
     info['sv1'] = specialValueString(L, 1, '1')
     info['args'] = args
     info['Ltype'] = L.Ltype()
-    info['URL'] = request.path
 
 
     info['credit'] = L.credit
@@ -282,7 +268,6 @@
     if L.Ltype() == 'maass':
         if L.group == 'GL2':
             minNumberOfCoefficients = 100     # TODO: Fix this to take level into account
-            logger.info("# of coef: {0}".format(len(L.dirichlet_coefficients)))
                             
             if len(L.dirichlet_coefficients)< minNumberOfCoefficients:
                 info['zeroeslink'] = ''
@@ -297,7 +282,7 @@
 
     elif L.Ltype()  == 'riemann':
         info['bread'] = [('L-function','/L'),('Riemann Zeta',request.url)]
-        info['friends'] = [('\(\mathbb Q\)', url_for('number_fields.by_label', label='1.1.1.1')),  ('Dirichlet Character \(\\chi_{0}\\!\\!\\pmod{1}\)',
+        info['friends'] = [('\(\mathbb Q\)', url_for('number_fields.by_label', label='1.1.1.1')),  ('Dirichlet Character \(\\chi_{1}(0,\\cdot)\)',
                                                                        url_for('render_Character', arg1=1, arg2=0))]
 
     elif L.Ltype()  == 'dirichlet':
@@ -323,21 +308,12 @@
         number = str(L.number)
         info['friends'] = [('Modular Form', friendlink.rpartition('/')[0])] 
 
-    elif L.Ltype() == 'hilbertmodularform':
-        weight = str(L.weight)
-        level = str(L.level)
-        character = str(L.character)
-        label = str(L.label)
-        number = str(L.number)
-        info['friends'] = [('Hilbert Modular Form', friendlink.rpartition('/')[0])] 
-
     elif L.Ltype() == 'dedekindzeta':
         info['friends'] = [('Number Field', friendlink)]
 
     elif L.Ltype() in ['lcalcurl', 'lcalcfile']:
         info['bread'] = [('L-function',url_for('render_Lfunction'))]
 
-<<<<<<< HEAD
     elif L.Ltype() == 'SymmetricPower':
         def ordinal(n):
                 if 10 <= n % 100 < 20:
@@ -351,15 +327,11 @@
         friendlink2 =request.url.replace('/L/SymmetricPower/%d/'%L.m,'/L/SymmetricPower/%d/'%mplusone)
 
         info['friends'] =  [('Isogeny class', friendlink), ('%s Symmetric Power'%ordinal(mplusone) , friendlink2)]
-=======
+        
     elif L.Ltype() == 'siegelnonlift' or L.Ltype() == 'siegeleisenstein' or L.Ltype() == 'siegelklingeneisenstein' or L.Ltype() == 'siegelmaasslift':
         weight = str(L.weight)
         number = str(L.number)
         info['friends'] = [('Siegel Modular Form', friendlink)]
-
->>>>>>> 18692574
-        
-
 
 
     info['dirichlet'] = lfuncDStex(L, "analytic")
@@ -387,7 +359,6 @@
 
     ans.append(('Level',     str(L.level)))
     ans.append(('Sign',      str(L.sign)))
-    
 
     if L.selfdual:
         sd = 'Self-dual'
@@ -400,6 +371,7 @@
     else:
         prim = 'Not primitive'
     ans.append((None, prim))
+#    ans.append((None,        prim))    Disabled until fixed
 
     if L.langlands:
         langlands = "True"
@@ -417,8 +389,8 @@
     
     number_of_decimals = 10
     val = L.sageLfunction.value(s)
-    lfuncion_value_tex = L.texname.replace('(s', '(' + sLatex)
-    return '\(' + lfuncion_value_tex +'\\approx ' + latex(round(val.real(), number_of_decimals)+round(val.imag(), number_of_decimals)*I) + '\)'
+    lfunction_value_tex = L.texname.replace('(s', '(' + sLatex)
+    return '\(' + lfunction_value_tex +'\\approx ' + latex(round(val.real(), number_of_decimals)+round(val.imag(), number_of_decimals)*I) + '\)'
 
 
 ###########################################################################
@@ -473,11 +445,12 @@
 
     # Sort the zeros and divide them into negative and positive ones
     allZeros.sort()
-    logger.info("allZeros: {0}".format(allZeros))
     positiveZeros = []
     negativeZeros = []
     
     for zero in allZeros:
+        if zero.abs()< 1e-10:
+            zero = 0
         if zero < 0:
             negativeZeros.append(zero)
         else:
@@ -497,7 +470,7 @@
 #   Functions for rendering graphs for browsing L-functions.
 ###########################################################################
 def render_browseGraph(args):
-    #logger.info(args)
+    logger.info(args)
     if 'sign' in args:
       data = LfunctionPlot.paintSvgFileAll([[args['group'], int(args['level']), args['sign']]])
     else:
@@ -507,14 +480,14 @@
     return response
 
 def render_browseGraphHolo(args):
-    #logger.info(args)
+    logger.info(args)
     data = LfunctionPlot.paintSvgHolo(args['Nmin'], args['Nmax'], args['kmin'], args['kmax'])
     response = make_response(data)
     response.headers['Content-type'] = 'image/svg+xml'
     return response
 
 def render_browseGraphTMP(args):
-    #logger.info(args)
+    logger.info(args)
     data = LfunctionPlot.paintSvgHoloGeneral(args['Nmin'], args['Nmax'], args['kmin'], args['kmax'],args['imagewidth'], args['imageheight'])
     response = make_response(data)
     response.headers['Content-type'] = 'image/svg+xml'
@@ -593,7 +566,7 @@
     s = '<h5>Examples of L-functions attached to isogeny classes of elliptic curves</h5>'
     s += '<table>'
     
-    #logger.debug(iso_list)
+    logger.debug(iso_list)
 
     counter = 0
     nr_of_columns = 10
