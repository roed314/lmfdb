{% extends 'homepage.html' %}

{% block content %}


{% if degree==1 %}
<div>There are only {{ KNOWL('lfunction.alldegree1.proof', title='two types') }} of degree 1 L-functions:</div>
<h3>1. The <a href="/L/Riemann">Riemann zeta function</a></h3>
<div>
The {{ KNOWL('lfunction.riemann', title='Riemann zeta function,') }}
<a href="/L/Riemann">$\zeta(s)$</a>, was introduced by {{ KNOWL('bio.riemann', title='Riemann') }} in the mid-1800s as a tool to study
the distribution of prime numbers.
</div>

<h3>2. Dirichlet L-functions associated to a primitive {{ KNOWL('character.dirichlet', title='Dirichlet character') }}</h3>
{{ KNOWL('lfunction.dirichlet', title='Dirichlet L-functions') }} were introduced by {{ KNOWL('bio.dirichlet', title='Dirichlet') }} in the mid-1800s as a tool to study
prime numbers in arithmetic progressions.
{{contents[0]|safe}}

{% endif %}

{% if degree==2 %}

<h2>Automorphic Objects</h2>

<div>There are two known types of primitive degree 2 L-functions that arise from automorphic objects:</div>
<<<<<<< HEAD
<ol>
<li><a href="degree2#GL2_Q_Holomorphic">$L(s, f)$: the L-function of a holomorphic newform in $S_k(\Gamma_0(N))$</a>
</li>
<li><a href="degree2#GL2_Q_Maass">$L(s, f)$: the L-function of a Maass cusp form on  $\Gamma_0(N)$</a></li>
</ol>
=======
<ul>
<li><a href="#GL2_Q_Holomorphic">$L(s, f)$: the L-function of a holomorphic newform in $S_k(\Gamma_0(N))$</a>
</li>
<li><a href="#GL2_Q_Maass">$L(s, f)$: the L-function of a Maass cusp form on  $\Gamma_0(N)$</a></li>
</ul>
>>>>>>> 64a5faa0

<h2>Geometric Objects</h2>

<div>There is one known type of primitive degree 2 L-function that arises from a geometric object:</div>
<ul>
<li>
<a href="#EllipticCurve_Q">$L(s, E)$: the L-function of an elliptic curve $E$ over $\mathbb{Q}$.</a></li>
</ul>
<h2>Available Examples</h2>

<h3 id="GL2_Q_Holomorphic">L-functions of holomorphic cusp forms with trivial character</h3>

<<<<<<< HEAD
<div>
These L-functions have a functional equation of the form 
\begin{equation} 
\Lambda_f(s) := N^{s/2} \Gamma_{\mathbb{C}}
\left(s + \frac{k-1}{2} \right) L(s, f) 
\pm \Lambda_f(1-s)
\end{equation}
If \(L(s) = \sum a_n n^{-s} \) then \(a_n n^{\frac{k-1}{2}} \) 
is an algebraic integer. 
The pairs \((N,k)\) for such L-functions are shown in the plot below.
<p>
<i>The color indicates the sign of the functional equation.  
The horizontal grouping indicates the degree of the field containing 
the arithmetically normalized coefficients. </i>
See the{{ KNOWL('lfunction.degree2holo.key', title='legend') }} for more details.
</div>


{{info.contents[1]|safe}}
=======
{{contents[1]|safe}}
>>>>>>> 64a5faa0

<h3 id="GL2_Q_Maass">Maass cusp forms on GL(2,$\mathbb{Z}$)</h3>

{{contents[2]|safe}}

<h3 id="EllipticCurve_Q">Elliptic Curves over $\mathbb{Q}$</h3>

{{contents[0]|safe}}



{% endif %}

{% if degree==3 %}
<div>The known types of primitive degree 3 L-functions are:</div>
<p>
<div>$L(s, f, \mathrm{sym}^2)$: the symmetric square of a degree 2 L-function</div>
 <p>
<div>$L(s,f)$: standard L-function of a cusp form on GL(3)</div>


<h2>Available Examples:</h2>

{{contents|safe}}

{% endif %}
 
{% if degree==4 %}
<div>The known types of primitive degree 4 L-functions are:</div>
<p>
<div>$L(s, f, \mathrm{sym}^3)$: the symmetric cube L-function of a cusp form on GL(2)</div>
        <p>

        <div>$L(s, f, \mathrm{sym}^3)$: the symmetric cube L-function of a cusp form on GL(2)</div>
        <p>
	<div>$L(s, F, \mathrm{spin})$: spin L-function of a Siegel modular form on GSp(4) (genus 2)</div>
	<p>
	<div>$L(s,f)$: standard L-function of a cusp form on the Picard group SL(2,Z[i])</div>
	<p>
	<div>$L(s,f)$: standard L-function of a cusp form on Sp(4)</div>

	<p>
	<div>$L(s,f)$: standard L-function of a cusp form on GL(4)</div>
	<p>
	<div>$L(s,E)$: L-function of an elliptic curve over a quadratic field</div>
	<p>
	<div>$L(s,f)$: standard L-function of a Hilbert modular form on GL(2) over a real quadratic field</div>
        <p>

<h2>Available Examples:</h2>

<!-- <h3>Maass cusp forms on Sp(4,Z)</h3>
<div>These satisfy a functional equation with $\Gamma$-factors
\begin{equation}
\Gamma_R(s + i \mu_1) 
\Gamma_R(s + i \mu_2) 
\Gamma_R(s - i \mu_1) 
\Gamma_R(s - i \mu_2) 
\end{equation}
with $0 \le \mu_2 \le \mu_1$.
</div>
<div>The dots in the plot correspond to $(\mu_1,\mu_2)$ for Sp(4,Z) L-functions
which have been found by a computer search.</div>
<embed src="/static/images/Sp4.svg" width="470" height="330">
<br>
<h3>Maass cusp forms on SL(4,Z)</h3>
<div>These satisfy a functional equation with $\Gamma$-factors
\begin{equation}
\Gamma_R(s + i \mu_1) 
\Gamma_R(s + i \mu_2) 
\Gamma_R(s - i \mu_3) 
\Gamma_R(s - i \mu_4) 
\end{equation}
where $\mu_1 + \mu_2 = \mu_3 + \mu_4$.
</div>
<div>The dots in the plot correspond to $(\mu_1,\mu_2)$ for SL(4,Z) L-functions
which have been found by a computer search.</div>
<embed src="/static/images/SL4.svg" width="520" height="360"> -->

{{contents|safe}}

{% endif %}
 
{% endblock %}

<|MERGE_RESOLUTION|>--- conflicted
+++ resolved
@@ -13,8 +13,22 @@
 </div>
 
 <h3>2. Dirichlet L-functions associated to a primitive {{ KNOWL('character.dirichlet', title='Dirichlet character') }}</h3>
+<div>
 {{ KNOWL('lfunction.dirichlet', title='Dirichlet L-functions') }} were introduced by {{ KNOWL('bio.dirichlet', title='Dirichlet') }} in the mid-1800s as a tool to study
 prime numbers in arithmetic progressions.
+</div>
+<div>
+These L-functions have a functional equation of the form 
+\[
+\Lambda(s,\chi) = q^{s/2} \Gamma_{\mathbb R} (s+a) L(s,\chi) = \varepsilon_\chi \overline{\Lambda}(1-s),
+\]
+where $q$ is the conductor of $\chi$.
+</div>
+<div>
+The table below shows the primitive characters arranged by the conductor and the order of the
+character, with color indicating the sign of the functional equation.
+</div>
+
 {{contents[0]|safe}}
 
 {% endif %}
@@ -24,19 +38,11 @@
 <h2>Automorphic Objects</h2>
 
 <div>There are two known types of primitive degree 2 L-functions that arise from automorphic objects:</div>
-<<<<<<< HEAD
 <ol>
 <li><a href="degree2#GL2_Q_Holomorphic">$L(s, f)$: the L-function of a holomorphic newform in $S_k(\Gamma_0(N))$</a>
 </li>
 <li><a href="degree2#GL2_Q_Maass">$L(s, f)$: the L-function of a Maass cusp form on  $\Gamma_0(N)$</a></li>
 </ol>
-=======
-<ul>
-<li><a href="#GL2_Q_Holomorphic">$L(s, f)$: the L-function of a holomorphic newform in $S_k(\Gamma_0(N))$</a>
-</li>
-<li><a href="#GL2_Q_Maass">$L(s, f)$: the L-function of a Maass cusp form on  $\Gamma_0(N)$</a></li>
-</ul>
->>>>>>> 64a5faa0
 
 <h2>Geometric Objects</h2>
 
@@ -49,15 +55,14 @@
 
 <h3 id="GL2_Q_Holomorphic">L-functions of holomorphic cusp forms with trivial character</h3>
 
-<<<<<<< HEAD
 <div>
 These L-functions have a functional equation of the form 
 \begin{equation} 
-\Lambda_f(s) := N^{s/2} \Gamma_{\mathbb{C}}
+\Lambda_f(s) := N^{s/2} \Gamma_{\mathbb{C} }
 \left(s + \frac{k-1}{2} \right) L(s, f) 
 \pm \Lambda_f(1-s)
 \end{equation}
-If \(L(s) = \sum a_n n^{-s} \) then \(a_n n^{\frac{k-1}{2}} \) 
+If \(L(s) = \sum a_n n^{-s} \) then \(a_n n^{\frac{k-1}{2} } \) 
 is an algebraic integer. 
 The pairs \((N,k)\) for such L-functions are shown in the plot below.
 <p>
@@ -68,10 +73,7 @@
 </div>
 
 
-{{info.contents[1]|safe}}
-=======
 {{contents[1]|safe}}
->>>>>>> 64a5faa0
 
 <h3 id="GL2_Q_Maass">Maass cusp forms on GL(2,$\mathbb{Z}$)</h3>
 
