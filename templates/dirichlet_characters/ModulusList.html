--- conflicted
+++ resolved
@@ -19,6 +19,7 @@
 }
 .chi a { display: inline; text-align: center; font-family: serif;}
 #chitable td div { float: left; padding-left: .5em; padding-right: .5em; }
+#chitable td div>a { text-align: right; }
 #chitable td { vertical-align: middle;  white-space: nowrap; }
 #chitable td.a { background: #EFE; }
 #chitable td.b { background: none; }
@@ -63,7 +64,7 @@
     {% for e in entry %}
     <div>
       {% for chi in e %}
-        {% if not loop.first %}<br/>{% endif %}
+        {#{% if not loop.first %}<br/>{% endif %}#}
         <a href="{{url_for('render_Character', arg1=row, arg2=chi[0])}}"> 
             <font color="{% if chi[1] -%}green{%- else -%}blue{%- endif %}">
                 {{ chi[0] }}
@@ -84,11 +85,7 @@
 	<td class="modulus"align="center" style="4em"> {{ row }} </td>
 
 	{% for col in cols %}
-<<<<<<< HEAD
-	<td class="{{ row_class.next() }}"> {{ show_character(contents[(row, col)], col) }} </td>
-=======
-	<td> {{ show_character(contents[(row, col)], col, row) }} </td>
->>>>>>> 5d2c7c18
+	<td class="{{ row_class.next() }}"> {{ show_character(contents[(row, col)], col, row) }} </td>
 	{% endfor %}
 
 	</tr>
