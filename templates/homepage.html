{% extends "base.html" %}

{% block body -%}
<div id="header">
    <div id="logo"><a href="/"><img src="{{ url_for('static', filename='images/lmfdb-logo.png') }}" /></a></div>
    <div class="right">
      <div class="bread">
        {% if bread %}
          <a href="/">Top</a>
          {% for b in bread -%}
            &rarr; <a href="{{ b[1] }}">{{ b[0]|striptags }}</a>
          {%- endfor %}
         {% endif %}
      </div>
      <div class="topright">
          <a href="{{ feedbackpage }}" target="_blank">
             Feedback</a>
            &middot;
          {% if user_is_admin -%}
            <a href="{{ url_for('users.register') }}">Registertokens</a>
            &middot;
          {% endif %}
          {% if user_is_authenticated -%}
            <a href="{{ url_for('users.info') }}">{{ username }}</a> 
            &middot;
            <a href="{{ url_for('users.logout') }}">Logout</a>
          {%- else -%}
            {# <a href="{{ url_for('users.register_new') }}">Register</a>
            &middot; #}
            <a href="{{ url_for('users.info') }}">Login</a>
          {%- endif %}
          <br/>
          <span id="communication-wrapper">
            <img id="communication-img" src="{{ url_for('static', filename='images/progress-green.gif') }}" />
            <span id="communication"></span>
          </span>
      </div>
      {% if navi is defined -%}
        <div id="navi">
         {% for txt, u in navi -%}
          <a href="{{ u }}">{{ txt|safe }}</a>
          {% if not loop.last -%}&middot;{%- endif %}
         {%- endfor %}
        </div>
      {%- elif navi_raw is defined -%}
        <div id="navi">{{ navi_raw|safe }}</div>
      {%- endif %} 
      {# this span inside a div thing is necessary to align it at the bottom, see css #}
      <div id="title"><span id="title-content">{{ title|safe }}</span></div>
    </div>
</div>

{% block sidebar -%} 
 {% macro entry(title, entries) -%}
   {% if entries %}
    <h2>{{ title }}</h2>
    <ul class="subnav">
        {% for text,url in entries %}
           <li><a href="{{ url }}">{{ text }}</a></li>
        {% endfor %}
    </ul>
   {% endif %}
 {%- endmacro %}


<div id="sidebar">
  <h2 class="link">
   <a href="{{ url_for('introduction') }}">Introduction</a>
  </h2>
  <ul>
    <li class="intro"><a href="{{url_for('introduction_features')}}">Features</a></li>
    <li class="intro"><a href="{{url_for('introduction_tutorial')}}">Tutorial</a></li>
  </ul>
  
  <h2 class="link">
   <a href="{{ url_for('bigpicture') }}">Big Picture</a>
  </h2>

  <h2 class="link">
   <a href="{{ url_for('render_Lfunction') }}">L-functions</a>
  </h2>
  <ul class="list">
   <li>
    Degree:
    {% if user_is_authenticated and (username == 'MichaelRubinstein' or username == 'Jonathan Bober' or username == 'Ralph Furmaniak' or username == 'Harald Schilly') %}
      <span id="span1" style="position:relative;display:none">
      <a class="lfunction"  href="{{url_for('render_Lfunction', arg1 = 'degree1')}}"><img src="/static/images/1dot.svg"/></a>
      <a class="lfunction"  href="{{url_for('render_Lfunction', arg1 = 'degree2')}}"><img src="/static/images/2dot.svg"/></a>
      <a class="lfunction"  href="{{url_for('render_Lfunction', arg1 = 'degree3')}}"><img src="/static/images/3dot.svg"/></a>
      <a class="lfunction"  href="{{url_for('render_Lfunction', arg1 = 'degree4')}}"><img src="/static/images/4dot.svg"/></a>
      </span>
      <script>
        if(Math.random()<0.02) {
        $().ready(function() {
	  $('#span2').hide();
	  $('#span1').show();
	  setTimeout(function() {
	    $('#span1').hide();
	    $('#span2').show();
	  }, 1000);
	});
	}
      </script>
    {% endif %}
    <span id="span2">
    <a class="lfunction"  href="{{url_for('render_Lfunction', arg1 = 'degree1')}}">1</a>
    <a class="lfunction"  href="{{url_for('render_Lfunction', arg1 = 'degree2')}}">2</a>
    <a class="lfunction"  href="{{url_for('render_Lfunction', arg1 = 'degree3')}}">3</a>
    <a class="lfunction"  href="{{url_for('render_Lfunction', arg1 = 'degree4')}}">4</a>
    </span>
   </li>
  </ul>

  <h2>Elliptic Curves</h2>
  <ul>
   <li><a href="{{ url_for('EC_toplevel') }}  ">Elliptic Curves/\(\mathbb Q\)</a>
  </ul>

  <h2> Fields</h2>
    <ul>
      <li><a class = "number_fields" href="{{ url_for('number_fields.number_field_render_webpage') }}">Global Number Fields</a></li>
      <li><a href="{{ url_for('local_fields.index') }}">Local Number Fields</a></li>
      <li><a href="{{ url_for('galois_groups.index') }}">Galois Groups</a></li>
      {% if user_is_authenticated %}
          <li><a class = "number_field_galois_groups" href="{{ url_for('number_field_galois_groups.index') }}">Galois Groups (only logged in)</a></li>
      {% endif %}
    </ul>

  <h2>Characters</h2>
  <ul>
   <li><a href="{{ url_for('render_Character') }} ">Dirichlet Characters</a></li>
  </ul>

  <h2 class="link">
       <a class="mf"    href="{{ url_for('mf.modular_form_main_page') }}">Holomorphic Modular Forms</a></h2>
  <ul>
   <li><a class="emf"  href="{{ url_for('emf.render_elliptic_modular_forms') }}">Classical, $\mathrm{GL}(2)$</a></li>
   <li><a              href="{{ url_for('ModularForm_GSp4_Q_top_level') }}">Siegel</a> </li>
   <li><a              href="{{ url_for('hilbert_modular_form_render_webpage') }}">Hilbert</a></li>
  </ul>
   {# <li><a href="{{ url_for('quadratic_twists') }}">Quadratic Twists</a></li> #}

  <h2 class="link">
       <a class="mf"    href="{{ url_for('mf.modular_form_main_page') }}">Maass Forms</a></h2>
  <ul>
   <li><a class="mwf"  href="{{ url_for('mwf.render_maass_waveforms') }}">Classical, $\mathrm{GL}(2)$</a></li>
   <li><a class="mwfp" href="{{ url_for('mwfp.render_picard_maass_forms') }}">for \(\mathrm{PSL}(2,\mathbb{Z}[i])\)</a></li>
  </ul>
  <h2 class="link">
       <a class="artin_representations" href="{{ url_for('artin_representations.index') }}">Artin Representations</a></h2>
  


  <h2 class="link knowl">
     <a class="knowl" href="{{ url_for("knowledge.index") }}">Knowledge</a>
  </h2>

  <h2>Search</h2>
   <ul>
    <li><a href="{{ url_for('LfunctionDB.query', zerolowerbound=1.1, zeroupperbound=2.1) }}">Zeros of L-functions</a></li>
    <li><a href="{{ url_for('zeta zeros.zetazeros') }}">Browse zeros of $\zeta(s)$</a></li>
   </ul>
  
   {{ entry("Learn more about", learnmore) }}
<<<<<<< HEAD
=======
   {{ entry("Data", getUploadedFor(request.path) ) }}
>>>>>>> 8d70917b

 {% if sidebar -%}
  {% for topic, content in sidebar -%}
    {{ entry(topic, content) }}
  {%- endfor %}
 {%- endif %}

</div>
{%- endblock sidebar %}

<<<<<<< HEAD
  {% macro rightnavig(title, entries) -%}
  {% if entries %}
  <h1 class="properties-header">{{ title }}</h1>
  <div class="properties-body">
    <ul>
      {% for text,url in entries %}
      <li><a href="{{ url }}">{{ text }}</a></li>
      {% endfor %}
    </ul>
  </div>
  {% endif %}
  {%- endmacro %}

{% if (properties2 or friends or downloads) %}
=======
 {% macro rightnavig(title, entries) -%}
   {% if entries %}
    <h1 class="properties-header">{{ title }}</h1>
    <div class="properties-body">
    <ul>
        {% for text,url in entries %}
           <li><a href="{{ url }}">{{ text }}</a></li>
        {% endfor %}
    </ul>
  </div>
   {% endif %}
 {%- endmacro %}

    {% if (properties2 or friends or downloads) %}
>>>>>>> 8d70917b
      <div id="properties">
       <div id="properties-collapser">&uarr;</div>
    {% if properties2 %}
       <h1 class="properties-header">Properties</h1>
       <div class="properties-body">
       <table>
       {% for label, content in properties2 -%}
         {% if label %}
           <tr><td class="label">{{label|safe}}</td><td>
         {% else %}
           <tr><td colspan="2">
         {% endif %}
         {% if content is string  -%}
             {{ content|safe }}</td></tr>
         {%- else -%}
           {% for c in content -%}
            {% if not loop.first -%}<tr><td></td>{%- endif %}
              {{c|safe}}</td></tr>
           {%- endfor %}
         {%- endif %}
       {%- endfor %} 
      </table>
      </div>
    {% endif %}
<<<<<<< HEAD
   {{ rightnavig("Related objects", friends) }}
   {{ rightnavig("Downloads", downloads) }}
   {{ rightnavig("Data", getUploadedFor(request.path) ) }}
=======
    {{ rightnavig("Related objects",friends) }}
    {{ rightnavig("Downloads",downloads) }}
>>>>>>> 8d70917b
    </div>
    {%- endif %}

<div id="main">
  <!-- <div id="mathjax-info">
    <img src="{{ url_for('static', filename='images/progress-green.gif') }}" />
    <br/>
    Loading website and processing LaTeX ...
    <br>
    <span id="mathjax-log"></span>
  </div> --!>
  <div id="content">
    {% with msgs = get_flashed_messages(with_categories=true) -%}
      <div id="flashes">
        {% for cat, msg in msgs -%}
          <p class="{{ cat }}">{{ msg }}</p>
        {%- endfor %}
      </div>
    {%- endwith %}
    
    {% block content -%}
    There is nothing here. This is just a template.
    {%- endblock content %}
  </div>
</div>

<div id="footer">
    {% if credit -%}
      &copy; Data computed by {{ credit|safe }}.<br />
    {%- endif %}
    
    {% if support -%}
      {{ support|safe }}<br/>
    {%- else -%}
        <h4>{{shortthanks|safe}}</h4>
<br />
    {%- endif %}
    <div>
      <a href="{{ url_for('acknowledgment') }}">Acknowledgments</a>
      {# <a href="{{ 'about' }}">About</a> #}
    </div>
</div>

{%- endblock body %}<|MERGE_RESOLUTION|>--- conflicted
+++ resolved
@@ -162,10 +162,6 @@
    </ul>
   
    {{ entry("Learn more about", learnmore) }}
-<<<<<<< HEAD
-=======
-   {{ entry("Data", getUploadedFor(request.path) ) }}
->>>>>>> 8d70917b
 
  {% if sidebar -%}
   {% for topic, content in sidebar -%}
@@ -176,22 +172,6 @@
 </div>
 {%- endblock sidebar %}
 
-<<<<<<< HEAD
-  {% macro rightnavig(title, entries) -%}
-  {% if entries %}
-  <h1 class="properties-header">{{ title }}</h1>
-  <div class="properties-body">
-    <ul>
-      {% for text,url in entries %}
-      <li><a href="{{ url }}">{{ text }}</a></li>
-      {% endfor %}
-    </ul>
-  </div>
-  {% endif %}
-  {%- endmacro %}
-
-{% if (properties2 or friends or downloads) %}
-=======
  {% macro rightnavig(title, entries) -%}
    {% if entries %}
     <h1 class="properties-header">{{ title }}</h1>
@@ -205,8 +185,7 @@
    {% endif %}
  {%- endmacro %}
 
-    {% if (properties2 or friends or downloads) %}
->>>>>>> 8d70917b
+{% if (properties2 or friends or downloads) %}
       <div id="properties">
        <div id="properties-collapser">&uarr;</div>
     {% if properties2 %}
@@ -231,14 +210,9 @@
       </table>
       </div>
     {% endif %}
-<<<<<<< HEAD
    {{ rightnavig("Related objects", friends) }}
    {{ rightnavig("Downloads", downloads) }}
    {{ rightnavig("Data", getUploadedFor(request.path) ) }}
-=======
-    {{ rightnavig("Related objects",friends) }}
-    {{ rightnavig("Downloads",downloads) }}
->>>>>>> 8d70917b
     </div>
     {%- endif %}
 
