--- conflicted
+++ resolved
@@ -10,12 +10,8 @@
 <li><a href="{{ url_for('ModularForm_GSp4_Q_top_level')  }}  ">Siegel modular forms</a> </li>
 <li><a href="{{ url_for('render_classical_modular_form')  }}  ">Classical modular forms</a></li>
 <li><a href="{{ url_for('number_field_render_webpage')  }}  ">Number Fields</a></li>
-<<<<<<< HEAD
+<li><a href="{{ url_for('hilbert_modular_form_render_webpage')  }}">Hilbert Modular Forms</a></li>
 <li><a href="{{ url_for('LfunctionDB.query', zerolowerbound=1.1, zeroupperbound=2.1) }} ">First zero search example</li>
-=======
-<li><a href="{{ url_for('hilbert_modular_form_render_webpage')  }}
-             ">Hilbert Modular Forms</a></li>
->>>>>>> 8670332e
 </ul>
 
 Raw:
