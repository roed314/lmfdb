--- conflicted
+++ resolved
@@ -99,10 +99,7 @@
 
     L = WebLfunction(temp_args)
     #return "23423"
-<<<<<<< HEAD
-=======
-
->>>>>>> 1010b37c
+
    
     try:
         print temp_args
