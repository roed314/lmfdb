--- conflicted
+++ resolved
@@ -23,17 +23,11 @@
 import re
 
 import pymongo 
-<<<<<<< HEAD
 from utils import pol_to_html 
-dburl = 'localhost:27017'
-
-=======
-from utilities import pol_to_html 
 #dburl = 'localhost:27017'
 dburl = 'localhost:37010'
 db_name = 'modularforms'
 import gridfs
->>>>>>> 5e989c67
 from pymongo.helpers import bson     
 from bson import BSON
 
@@ -54,6 +48,7 @@
         INPUT:
         
         """
+        #print "k=",k
         self._k = ZZ(k)
         self._N = ZZ(N)
         if chi=='trivial':
@@ -353,18 +348,14 @@
         check_dim=self.dimension_newspace()
         if(check_dim==self.dimension()):
             return L
-<<<<<<< HEAD
-        logging.debug("check_dim=%s" % check_dim)
-=======
         if(self._verbose>1):
             print "check_dim:=",check_dim
->>>>>>> 5e989c67
         for d in divisors(N):
             if(d==1):
                 continue
             q = N.divide_knowing_divisible_by(d)
             if(self._verbose>1):
-                logging.info("d=%s" % d)
+                print "d=",d
             # since there is a bug in the current version of sage
             # we have to try this...
             try:
@@ -373,15 +364,17 @@
                 O=M.zero_submodule()
             Od=O.dimension()
             if(self._verbose>1):
-                logging.info("O=%s"%O + "Od=%s"%Od)
+                print "O=",O
+                print "Od=",Od
             if(d==N and k==2 or Od==0):
                 continue
             if self._character.is_trivial():
                 #S=ModularSymbols(ZZ(N/d),k,sign=1).cuspidal_submodule().new_submodule(); Sd=S.dimension()
-                logging.info("q=%s, %s" % (q,type(q)) + "   k=%s, %s" % (k,type(k)))
+                print "q=",q,type(q)
+                print "k=",k,type(k)
                 Sd = dimension_new_cusp_forms(q,k)
                 if(self._verbose>1):
-                    logging.info("Sd=%s" % Sd)
+                    print "Sd=",Sd
                 if Sd > 0:
                     mult=len(divisors(ZZ(d)))
                     check_dim=check_dim+mult*Sd
@@ -398,8 +391,8 @@
                             check_dim=check_dim+mult*Sd
                             L.append((q,x_k,mult,Sd))
             if(self._verbose>1):
-                logging.info("mult,N/d,Sd=%s,%s,%s" % (mult,ZZ(N/d),Sd))
-                logging.info("check_dim=%s" % check_dim)
+                print "mult,N/d,Sd=",mult,ZZ(N/d),Sd
+                print "check_dim=",check_dim
         check_dim=check_dim-M.dimension()
         if(check_dim<>0):
             raise ArithmeticError, "Something wrong! check_dim=%s" % check_dim
@@ -468,7 +461,7 @@
             ss = "\("+my_latex_from_qexp(s)+"\)"
             ll=0
             if len(s)>qexp_max_len:
-                logging.warning("LEN > MAX!")
+                print "LEN > MAX!"
                 sl = ss.split('}')
                 for i in range(len(sl)-1):
                     sss = ''
@@ -484,6 +477,7 @@
                         ll = 0
                         sss+="<br>"
                     slist.append(sss)
+                    #print i,sss
             else:
                 slist.append(ss)
 
@@ -568,19 +562,9 @@
         self._fi=fi
         self._prec=prec
         self._bitprec=bitprec
-<<<<<<< HEAD
-        self._label=''
-        self._fi=None
-        self._atkin_lehner_eigenvalues={}
-        if(label <> ''):
-            self._label=label
-        else:
-            self._fi = fi
-=======
         self._k=ZZ(k)
         self._N=ZZ(N)
         self._verbose=verbose
->>>>>>> 5e989c67
         self._data = dict() # stores a lot of stuff
         self._satake={}
         self._ap = list()    # List of Hecke eigenvalues (can be long)
@@ -859,7 +843,7 @@
             return None
 
     def coefficient(self,n):
-        logging.info("n=%s" % n)
+        print "n=",n
         return self.coefficients([n,n+1])
 
     def coefficients(self,nrange=range(1,10)):
@@ -869,11 +853,7 @@
         are stored.
 
         """
-<<<<<<< HEAD
-        logging.info("nrange=%s" % nrange)
-=======
         #print "nrange=",nrange
->>>>>>> 5e989c67
         res = []
         if not isinstance(nrange,list):
             M = nrange
@@ -917,10 +897,6 @@
                 if self._coefficients.has_key(n):
                     an = self._coefficients[n]
                 else:
-<<<<<<< HEAD
-                    logging.info("n=%s"%n)
-                    an = self.f.eigenvalue(n,name='x')
-=======
                     #print "n=",n,type(n)
                     try:
                         an = self._f.eigenvalue(n,'x')
@@ -928,7 +904,6 @@
                         atmp= self._f.eigenvalue(next_prime(n),'x')
                         an = self._f.eigenvalue(n,'x')
                     #an = self._f.eigenvalue(QQ(n),'x')
->>>>>>> 5e989c67
                     self._coefficients[n]=an
                 res.append(an)
         return res
@@ -979,7 +954,7 @@
                 except:
                     pass
         self._atkin_lehner_eigenvalues=res
-        #logging.info("res=%s" % res)
+        #print "res=",res
         return res
 
     def atkin_lehner_eigenvalues_for_all_cusps(self):
@@ -992,7 +967,7 @@
             if c==Infinity:
                 continue
             l=self.atkin_lehner_at_cusp(c)
-            logging.info("l=%s   %s" % (c,l))
+            print "l=",c,l
             if(l):
                 (Q,ep)=l
                 res[c]=[Q,ep]
@@ -1027,11 +1002,7 @@
                     raise ArithmeticError,"Should be one Atkin-Lehner eigenvalue. Got: %s " % ev
             return (ZZ(d),ev[0])
             #return (ZZ(d),self._f.atkin_lehner_eigenvalue(ZZ(d)))
-#>>>>>>> variant B
-#            return (ZZ(d),self._f.atkin_lehner_eigenvalue(ZZ(d)))
-####### Ancestor
-#            return self._f.atkin_lehner_eigenvalue(ZZ(d))
-#======= end
+            return self._f.atkin_lehner_eigenvalue(ZZ(d))
         else:
             return None
 
@@ -1086,13 +1057,15 @@
             # check possible candidates to twist into f
             # g in S_k(M,chi) wit M=N/d^2
             M=ZZ(N/d**2)
-            logging.info("Checking level %s" % M)
+            if(self._verbose>0):
+                print "Checking level ",M
             for xig in range(euler_phi(M)):
                 (t,glist) = _get_newform(k,M,xig)
                 if(not t):
                     return glist
                 for g in glist:
-                    logging.debug("Comparing to function %s" % g)
+                    if(self._verbose>1):
+                        print "Comparing to function ",g
                     KG=g.base_ring()
                     # we now see if twisting of g by xi in D gives us f
                     for xi in D:
@@ -1269,17 +1242,20 @@
         QQ['x']
         tab[0]=0*x**0
         tab[1]=X[0]*x**poldeg
+        #print "tab=",tab
         for ix in range(1,len(X)):
+            #print "X[ix]=",X[ix]
             tab[1]=tab[1]+QQ(X[ix])*x**monomials[ix][1]
         for n in range(1,N+1):
             tmp=-QQ(k+2*n-2)/QQ(12)*x*tab[n]+(x**2-QQ(1))/QQ(2)*((tab[n]).derivative())
             tab[n+1]=tmp-QQ((n-1)*(n+k-2))/QQ(144)*tab[n-1]
         res=0
+        #print "tab=",tab
         for n in range(1,N+1):
             term=(tab[n](x=0))*12**(floor(QQ(n-1)/QQ(2)))*x**(n-1)/factorial(n-1)
             res=res+term
-            #logging.info( "term(",n,")=",term
-            #logging.info( "res(",n,")=",res
+            #print "term(",n,")=",term
+            #print "res(",n,")=",res
         return res
     #,O(x^(N+1))))
     #return (sum(n=1,N,subst(tab[n],x,0)*
@@ -1339,9 +1315,10 @@
         CF=ComplexField(bits)
         RF=ComplexField(bits)
         eps=RF(10**-(digits+1))
-        logging.debug("eps=%s" % eps)
+        if(self._verbose>1):
+            print "eps=",eps
         K=self.base_ring()
-        logging.info("K=%s" % K)
+        print "K=",K
         # recall that 
         degree = K.degree()
         cm_vals=dict()
@@ -1364,16 +1341,12 @@
                 v1=CF(0); v2=CF(1)
                 try:
                     for prec in range(minprec,maxprec,10):
-<<<<<<< HEAD
-                        logging.debug("prec=%s" % prec)
-                        v2=self.f.q_eigenform(prec)(q)
-=======
                         if(self._verbose>1):
                             print "prec=",prec
                         v2=self._f.q_eigenform(prec)(q)
->>>>>>> 5e989c67
                         err=abs(v2-v1)
-                        logging.debug("err=%s" % err)
+                        if(self._verbose>1):
+                            print "err=",err
                         if(err< eps):
                             raise StopIteration()
                         v1=v2
@@ -1389,7 +1362,8 @@
                     v2[h]=0
                 try:
                     for prec in range(minprec,maxprec,10):
-                        logging.debug("prec=%s" % prec)
+                        if(self._verbose>1):
+                            print "prec=",prec
                         c = self.coefficients(range(prec))
                         for h in range(degree):
                             fexp[h]=list()
@@ -1497,13 +1471,8 @@
         return self._satake
     
     def print_satake_parameters(self,stype=['alphas','thetas'],prec=10,bprec=53):
-<<<<<<< HEAD
-        logging.info("print_satake=%s  %s"  % (prec,bprec))
-        if self.f == None:
-=======
         print "print_satake=",prec,bprec
         if self._f == None:
->>>>>>> 5e989c67
             return ""
         if len(self.coefficients())<prec:
             self.coefficients(prec)
@@ -1541,10 +1510,7 @@
                 for p in satake[type][j].keys():
                     row.append(satake[type][j][p])
                 tbl['data'].append(row)
-<<<<<<< HEAD
-=======
         print "tbl=",tbl
->>>>>>> 5e989c67
         s=html_table(tbl)
         return s
 
@@ -1588,15 +1554,9 @@
         if len(sb)<=1:
             s = "\("+s+"\)"
         else:
-<<<<<<< HEAD
-            s = "\("+"\)<br>\(".join(sb)+"\)"
-        logging.info("print_q_exp: prec=%s" % prec)
-        logging.info("                s=%s" % s)
-=======
             s = "\("+"\)<br>\("+join(sb,"",)+"\)"
         print "print_q_exp: prec=",prec
         print "s=",s
->>>>>>> 5e989c67
         return s
 
     
@@ -1633,7 +1593,7 @@
         if(isinstance(coeffs,str)):
             return coeffs  ### we probably failed to compute the form
         # make a table of the coefficients
-        logging.info("print_embeddings: prec=%s, bprec=" % (prec,bprec))
+        print "print_embeddings: prec=",prec,"bprec=",bprec
         tbl=dict()
         tbl['atts']="border=\"1\""
         tbl['headersh']=list()
@@ -1730,7 +1690,9 @@
         tbl['corner_label']="\( Q \)  \([cusp]\)"
         tbl['headersv']=["\(\epsilon_{Q}\)"]
         for c in l.keys():
+            #print "Q=",Q
             if(c<>Cusp(Infinity)):
+                #print "hej"
                 Q = l[c][0]
                 s = '\('+str(Q)+"\; ["+str(c)+"]\)"
                 if( c==0 ):
@@ -1738,7 +1700,7 @@
                 else:
                     tbl['headersh'].append(s)
                 tbl['data'][0].append(l[c][1])
-        logging.info(tbl)
+        print tbl
         s=html_table(tbl)
         #s=s+"<br><small>* ) The Fricke involution</small>"
         return s
@@ -1867,7 +1829,7 @@
         M = NS.sturm_bound() + len(divisors(new_level))
         C = self.coefficients(range(M))
         for label in NS._galois_orbits_labels:
-            logging.info("label=%s" % label)
+            print "label=",label
             FT = NS.f(label)
             CT = FT.f.coefficients(M)
             print CT
@@ -1876,16 +1838,16 @@
                 for n in range(2,M):
                     if(new_level % n+1 ==0):
                         continue
-                    logging.info("n=%s" % n)
+                    print "n=",n
                     ct = CT[n]
                     c  = K(x(n))*K(C[n])
-                    logging.info("%s, %s" % (ct, c))
+                    print ct,c
                     if ct <> c:
                         raise StopIteration()
             except StopIteration:
                 pass
             else:
-                logging.info("Twist of f=%s" % FT)
+                print  "Twist of f=",FT
         return  FT
             
 ###
