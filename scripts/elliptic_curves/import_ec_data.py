--- conflicted
+++ resolved
@@ -1312,12 +1312,6 @@
         c.update(opt_man_data[lab])
     else:
         print("No new optimality/Manin data for curve {}".format(lab))
-<<<<<<< HEAD
-    #c['num_int_pts'] = len(c['xcoord_integral_points'])
-    m = count_integral_points(c)
-    c['num_int_pts'] = m
-    return
-=======
     m = count_integral_points(c)
     c['num_int_pts'] = m
     return
@@ -1333,8 +1327,6 @@
         else:
             num_int_pts += 2
     return num_int_pts
-
->>>>>>> f8ad209b
 
 # Sage translation of the Magma function TraceHash(), just for elliptic curves /Q
 
